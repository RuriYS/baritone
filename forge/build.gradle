/*
 * This file is part of Baritone.
 *
 * Baritone is free software: you can redistribute it and/or modify
 * it under the terms of the GNU Lesser General Public License as published by
 * the Free Software Foundation, either version 3 of the License, or
 * (at your option) any later version.
 *
 * Baritone is distributed in the hope that it will be useful,
 * but WITHOUT ANY WARRANTY; without even the implied warranty of
 * MERCHANTABILITY or FITNESS FOR A PARTICULAR PURPOSE.  See the
 * GNU Lesser General Public License for more details.
 *
 * You should have received a copy of the GNU Lesser General Public License
 * along with Baritone.  If not, see <https://www.gnu.org/licenses/>.
 */

import baritone.gradle.task.CreateDistTask
import baritone.gradle.task.ProguardTask

plugins {
    id "com.github.johnrengelman.shadow" version "8.0.0"
}

archivesBaseName = archivesBaseName + "-forge"

unimined.minecraft {
    mappings {
        devFallbackNamespace "intermediary"
    }

    forge {
        loader project.forge_version
        mixinConfig ["mixins.baritone.json"]
    }
}

//loom {
//    forge {
//        mixinConfig 'mixins.baritone.json'
//    }
//}

configurations {
    common
    shadowCommon // Don't use shadow from the shadow plugin because we don't want IDEA to index this.
    compileClasspath.extendsFrom common
    runtimeClasspath.extendsFrom common
}

dependencies {
    // because of multiple sourcesets `common project(":")` doesn't work
    for (sourceSet in rootProject.sourceSets) {
        if (sourceSet == rootProject.sourceSets.test) continue
        if (sourceSet == rootProject.sourceSets.schematica_api) continue
        common sourceSet.output
        shadowCommon sourceSet.output
    }
<<<<<<< HEAD
    shadowCommon "dev.babbaj:nether-pathfinder:${nether_pathfinder_version}"
=======
    shadowCommon "dev.babbaj:nether-pathfinder:${project.nether_pathfinder_version}"
>>>>>>> 4144344a
}

processResources {
    inputs.property "version", project.version

    filesMatching("META-INF/mods.toml") {
        expand "version": project.version
    }
}

shadowJar {
    configurations = [project.configurations.shadowCommon]
    archiveClassifier.set "dev-shadow"
}

remapJar {
    inputFile.set shadowJar.archiveFile
    dependsOn shadowJar
    archiveClassifier.set null
}

jar {
    archiveClassifier.set "dev"

    manifest {
        attributes(
                'MixinConfigs': 'mixins.baritone.json',
                "MixinConnector": "baritone.launch.BaritoneMixinConnector",

                'Implementation-Title': 'Baritone',
                'Implementation-Version': version,
        )
    }
}

components.java {
    withVariantsFromConfiguration(project.configurations.shadowRuntimeElements) {
        skip()
    }
}

task proguard(type: ProguardTask) {
    url 'https://github.com/Guardsquare/proguard/releases/download/v7.2.1/proguard-7.2.1.zip'
    extract 'proguard-7.2.1/lib/proguard.jar'
    compType "forge"
}

task createDist(type: CreateDistTask, dependsOn: proguard) {
    compType "forge"
}

build.finalizedBy(createDist)

publishing {
    publications {
        mavenFabric(MavenPublication) {
            artifactId = rootProject.archives_base_name + "-" + project.name
            from components.java
        }
    }

    // See https://docs.gradle.org/current/userguide/publishing_maven.html for information on how to set up publishing.
    repositories {
        // Add repositories to publish to here.
    }
}<|MERGE_RESOLUTION|>--- conflicted
+++ resolved
@@ -56,11 +56,7 @@
         common sourceSet.output
         shadowCommon sourceSet.output
     }
-<<<<<<< HEAD
-    shadowCommon "dev.babbaj:nether-pathfinder:${nether_pathfinder_version}"
-=======
     shadowCommon "dev.babbaj:nether-pathfinder:${project.nether_pathfinder_version}"
->>>>>>> 4144344a
 }
 
 processResources {
