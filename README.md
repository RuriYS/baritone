# Baritone
[![HitCount](http://hits.dwyl.com/cabaletta/baritone.svg)](http://hits.dwyl.com/cabaletta/baritone/)
[![GitHub All Releases](https://img.shields.io/github/downloads/cabaletta/baritone/total.svg)](https://github.com/cabaletta/baritone/releases/)

[![Build Status](https://travis-ci.com/cabaletta/baritone.svg?branch=master)](https://travis-ci.com/cabaletta/baritone/)
[![Release](https://img.shields.io/github/release/cabaletta/baritone.svg)](https://github.com/cabaletta/baritone/releases/)
[![License](https://img.shields.io/badge/license-LGPL--3.0%20with%20anime%20exception-green.svg)](LICENSE)
[![Codacy Badge](https://api.codacy.com/project/badge/Grade/a73d037823b64a5faf597a18d71e3400)](https://www.codacy.com/app/leijurv/baritone?utm_source=github.com&amp;utm_medium=referral&amp;utm_content=cabaletta/baritone&amp;utm_campaign=Badge_Grade)
[![Minecraft](https://img.shields.io/badge/MC-1.12.2-brightgreen.svg)](https://github.com/cabaletta/baritone/tree/master/)
[![Minecraft](https://img.shields.io/badge/MC-1.13.2-brightgreen.svg)](https://github.com/cabaletta/baritone/tree/1.13.2/)
[![Minecraft](https://img.shields.io/badge/MC-1.14.4-brightgreen.svg)](https://github.com/cabaletta/baritone/tree/1.14.4/)
[![Minecraft](https://img.shields.io/badge/MC-1.15.2-brightgreen.svg)](https://github.com/cabaletta/baritone/tree/1.15.2/)
[![Code of Conduct](https://img.shields.io/badge/%E2%9D%A4-code%20of%20conduct-blue.svg?style=flat)](https://github.com/cabaletta/baritone/blob/master/CODE_OF_CONDUCT.md)
[![Known Vulnerabilities](https://snyk.io/test/github/cabaletta/baritone/badge.svg?targetFile=build.gradle)](https://snyk.io/test/github/cabaletta/baritone?targetFile=build.gradle)
[![Contributions welcome](https://img.shields.io/badge/contributions-welcome-brightgreen.svg?style=flat)](https://github.com/cabaletta/baritone/issues/)
[![Issues](https://img.shields.io/github/issues/cabaletta/baritone.svg)](https://github.com/cabaletta/baritone/issues/)
[![GitHub issues-closed](https://img.shields.io/github/issues-closed/cabaletta/baritone.svg)](https://github.com/cabaletta/baritone/issues?q=is%3Aissue+is%3Aclosed)
[![Pull Requests](https://img.shields.io/github/issues-pr/cabaletta/baritone.svg)](https://github.com/cabaletta/baritone/pulls/)
![Code size](https://img.shields.io/github/languages/code-size/cabaletta/baritone.svg)
![GitHub repo size](https://img.shields.io/github/repo-size/cabaletta/baritone.svg)
![Lines of Code](https://tokei.rs/b1/github/cabaletta/baritone?category=code)
[![GitHub contributors](https://img.shields.io/github/contributors/cabaletta/baritone.svg)](https://github.com/cabaletta/baritone/graphs/contributors/)
[![GitHub commits](https://img.shields.io/github/commits-since/cabaletta/baritone/v1.0.0.svg)](https://github.com/cabaletta/baritone/commit/)
[![Impact integration](https://img.shields.io/badge/Impact%20integration-v1.2.14%20/%20v1.3.8%20/%20v1.4.6%20/%20v1.5.3-brightgreen.svg)](https://impactclient.net/)
[![KAMI Blue integration](https://img.shields.io/badge/KAMI%20Blue%20integration-v1.2.14--master-green)](https://github.com/kami-blue/client)
[![ForgeHax integration](https://img.shields.io/badge/ForgeHax%20%22integration%22-scuffed-yellow.svg)](https://github.com/fr1kin/ForgeHax/)
[![Aristois add-on integration](https://img.shields.io/badge/Aristois%20add--on%20integration-v1.3.4%20/%20v1.4.1-green.svg)](https://gitlab.com/emc-mods-indrit/baritone_api)
[![rootNET integration](https://img.shields.io/badge/rootNET%20integration-v1.2.11-green.svg)](https://rootnet.dev/)
[![WWE integration](https://img.shields.io/badge/WWE%20%22integration%22-master%3F-green.svg)](https://wweclient.com/)
[![Future integration](https://img.shields.io/badge/Future%20integration-v1.2.12%20%2F%20v1.3.6%20%2F%20v1.4.4-red)](https://futureclient.net/)
[![RusherHack integration](https://img.shields.io/badge/RusherHack%20integration-v1.2.14-green)](https://rusherhack.org/)
[![forthebadge](https://forthebadge.com/images/badges/built-with-swag.svg)](http://forthebadge.com/)
[![forthebadge](https://forthebadge.com/images/badges/mom-made-pizza-rolls.svg)](http://forthebadge.com/)

A Minecraft pathfinder bot. 

Baritone is the pathfinding system used in [Impact](https://impactclient.net/) since 4.4. There's a [showcase video](https://youtu.be/CZkLXWo4Fg4) made by @Adovin#0730 on Baritone which I recommend. [Here's](https://www.youtube.com/watch?v=StquF69-_wI) a (very old!) video I made showing off what it can do.

<<<<<<< HEAD
The easiest way to install Baritone is to install [Impact](https://impactclient.net/), which comes with Baritone. The second easiest way (for 1.12.2 only) is to install the v1.2.* forge API jar from [releases](https://github.com/cabaletta/baritone/releases). Otherwise, see [Installation & setup](SETUP.md). Once Baritone is installed, look [here](USAGE.md) for instructions on how to use it.
=======
The easiest way to install Baritone is to install [Impact](https://impactclient.net/), which comes with Baritone. The second easiest way (for 1.12.2 only) is to install the v1.2.* `api-forge` jar from [releases](https://github.com/cabaletta/baritone/releases). **For 1.12.2 Forge, just click [here](https://github.com/cabaletta/baritone/releases/download/v1.2.14/baritone-api-forge-1.2.14.jar)**. Otherwise, see [Installation & setup](SETUP.md). Once Baritone is installed, look [here](USAGE.md) for instructions on how to use it.
>>>>>>> 7992b63a

For 1.15.2, [click here](https://www.youtube.com/watch?v=j1qKtCZFURM) and see description. If you need Forge 1.15.2, look [here](https://github.com/cabaletta/baritone/releases/tag/v1.5.3), follow the instructions, and get the `api-forge` jar.

This project is an updated version of [MineBot](https://github.com/leijurv/MineBot/),
the original version of the bot for Minecraft 1.8.9, rebuilt for 1.12.2 through 1.15.2. Baritone focuses on reliability and particularly performance (it's over [30x faster](https://github.com/cabaletta/baritone/pull/180#issuecomment-423822928) than MineBot at calculating paths).

Have committed at least once a day from Aug 1, 2018, to Aug 1, 2019.

1Leijurv3DWTrGAfmmiTphjhXLvQiHg7K2

# Getting Started

Here are some links to help to get started:

- [Features](FEATURES.md)

- [Installation & setup](SETUP.md)

- [API Javadocs](https://baritone.leijurv.com/)

- [Settings](https://baritone.leijurv.com/baritone/api/Settings.html#field.detail)

- [Usage (chat control)](USAGE.md)

## Stars over time

[![Stargazers over time](https://starchart.cc/cabaletta/baritone.svg)](https://starchart.cc/cabaletta/baritone)

# API

The API is heavily documented, you can find the Javadocs for the latest release [here](https://baritone.leijurv.com/).
Please note that usage of anything located outside of the ``baritone.api`` package is not supported by the API release
jar.

Below is an example of basic usage for changing some settings, and then pathing to an X/Z goal.

```
BaritoneAPI.getSettings().allowSprint.value = true;
BaritoneAPI.getSettings().primaryTimeoutMS.value = 2000L;

BaritoneAPI.getProvider().getPrimaryBaritone().getCustomGoalProcess().setGoalAndPath(new GoalXZ(10000, 20000));
```

# FAQ

## Can I use Baritone as a library in my custom utility client?

That's what it's for, sure! (As long as usage complies with the LGPL 3.0 License)

## How is it so fast?

Magic. (Hours of [leijurv](https://github.com/leijurv/) enduring excruciating pain)

### Additional Special Thanks To:

![YourKit-Logo](https://www.yourkit.com/images/yklogo.png)

YourKit supports open source projects with innovative and intelligent tools for monitoring and profiling Java and .NET applications.

YourKit is the creator of the [YourKit Java Profiler](https://www.yourkit.com/java/profiler/), [YourKit .NET Profiler](https://www.yourkit.com/.net/profiler/), and [YourKit YouMonitor](https://www.yourkit.com/youmonitor/).

We thank them for granting Baritone an OSS license so that we can make our software the best it can be.

## Why is it called Baritone?

It's named for FitMC's deep sultry voice.<|MERGE_RESOLUTION|>--- conflicted
+++ resolved
@@ -36,11 +36,7 @@
 
 Baritone is the pathfinding system used in [Impact](https://impactclient.net/) since 4.4. There's a [showcase video](https://youtu.be/CZkLXWo4Fg4) made by @Adovin#0730 on Baritone which I recommend. [Here's](https://www.youtube.com/watch?v=StquF69-_wI) a (very old!) video I made showing off what it can do.
 
-<<<<<<< HEAD
-The easiest way to install Baritone is to install [Impact](https://impactclient.net/), which comes with Baritone. The second easiest way (for 1.12.2 only) is to install the v1.2.* forge API jar from [releases](https://github.com/cabaletta/baritone/releases). Otherwise, see [Installation & setup](SETUP.md). Once Baritone is installed, look [here](USAGE.md) for instructions on how to use it.
-=======
 The easiest way to install Baritone is to install [Impact](https://impactclient.net/), which comes with Baritone. The second easiest way (for 1.12.2 only) is to install the v1.2.* `api-forge` jar from [releases](https://github.com/cabaletta/baritone/releases). **For 1.12.2 Forge, just click [here](https://github.com/cabaletta/baritone/releases/download/v1.2.14/baritone-api-forge-1.2.14.jar)**. Otherwise, see [Installation & setup](SETUP.md). Once Baritone is installed, look [here](USAGE.md) for instructions on how to use it.
->>>>>>> 7992b63a
 
 For 1.15.2, [click here](https://www.youtube.com/watch?v=j1qKtCZFURM) and see description. If you need Forge 1.15.2, look [here](https://github.com/cabaletta/baritone/releases/tag/v1.5.3), follow the instructions, and get the `api-forge` jar.
 
