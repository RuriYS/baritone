--- conflicted
+++ resolved
@@ -13,16 +13,11 @@
     runs-on: ubuntu-latest
 
     steps:
-<<<<<<< HEAD
-    - uses: actions/checkout@v2
-    - name: Set up JDK 17
-=======
     - uses: actions/checkout@v3
       with:
         fetch-depth: 0
 
-    - name: Set up JDK 8
->>>>>>> 2b4da2a4
+    - name: Set up JDK 17
       uses: actions/setup-java@v2
       with:
         java-version: '17'
