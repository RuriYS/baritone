# This workflow will build a Java project with Gradle
# For more information see: https://help.github.com/actions/language-and-framework-guides/building-and-testing-java-with-gradle

name: Java CI with Gradle

on:
  push:
  pull_request:

jobs:
  build:

    runs-on: ubuntu-latest

    steps:
<<<<<<< HEAD
    - uses: actions/checkout@v3
      with:
        fetch-depth: 0

    - name: Set up JDK 17
      uses: actions/setup-java@v2
      with:
        java-version: '17'
=======
    - uses: actions/checkout@v2
    - name: Set up JDK 16
      uses: actions/setup-java@v2
      with:
        java-version: '16'
>>>>>>> 59b3fe7c
        distribution: 'adopt'

    - name: Grant execute permission for gradlew
      run: chmod +x gradlew
      
    - name: Build with Gradle
<<<<<<< HEAD
      run: ./gradlew build -Pmod_version="$(git describe --always --tags | cut -c2-)"
=======
      run: ./gradlew build

    - name: Build (fabric) with Gradle
      run: ./gradlew build -Pbaritone.fabric_build

    - name: Build (forge) with Gradle
      run: ./gradlew build -Pbaritone.forge_build -Ploom.platform=forge
>>>>>>> 59b3fe7c

    - name: Archive Artifacts
      uses: actions/upload-artifact@v2
      with:
        name: Artifacts
        path: dist/
        
    - name: Archive mapping.txt
      uses: actions/upload-artifact@v2
      with:
        name: Mappings
        path: mapping/<|MERGE_RESOLUTION|>--- conflicted
+++ resolved
@@ -13,7 +13,6 @@
     runs-on: ubuntu-latest
 
     steps:
-<<<<<<< HEAD
     - uses: actions/checkout@v3
       with:
         fetch-depth: 0
@@ -22,30 +21,19 @@
       uses: actions/setup-java@v2
       with:
         java-version: '17'
-=======
-    - uses: actions/checkout@v2
-    - name: Set up JDK 16
-      uses: actions/setup-java@v2
-      with:
-        java-version: '16'
->>>>>>> 59b3fe7c
         distribution: 'adopt'
 
     - name: Grant execute permission for gradlew
       run: chmod +x gradlew
       
     - name: Build with Gradle
-<<<<<<< HEAD
       run: ./gradlew build -Pmod_version="$(git describe --always --tags | cut -c2-)"
-=======
-      run: ./gradlew build
 
     - name: Build (fabric) with Gradle
       run: ./gradlew build -Pbaritone.fabric_build
 
     - name: Build (forge) with Gradle
       run: ./gradlew build -Pbaritone.forge_build -Ploom.platform=forge
->>>>>>> 59b3fe7c
 
     - name: Archive Artifacts
       uses: actions/upload-artifact@v2
