--- conflicted
+++ resolved
@@ -14,24 +14,16 @@
 
     steps:
     - uses: actions/checkout@v3
-<<<<<<< HEAD
       with:
         fetch-depth: 0
 
-=======
->>>>>>> 5841bd4e
     - name: Set up JDK 17
       uses: actions/setup-java@v3
       with:
         java-version: '17'
-<<<<<<< HEAD
-        distribution: 'adopt'
+        distribution: 'temurin'
         cache: gradle
 
-=======
-        distribution: 'temurin'
-        
->>>>>>> 5841bd4e
     - name: Grant execute permission for gradlew
       run: chmod +x gradlew
       
