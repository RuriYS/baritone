--- conflicted
+++ resolved
@@ -78,12 +78,7 @@
 }
 
 task proguard(type: ProguardTask) {
-<<<<<<< HEAD
-    url 'https://github.com/Guardsquare/proguard/releases/download/v7.4.2/proguard-7.4.2.zip'
-    extract 'proguard-7.4.2/lib/proguard.jar'
-=======
-    proguardVersion "7.2.1"
->>>>>>> edb433ea
+    proguardVersion "7.4.2"
     compType "fabric"
 }
 
