--- conflicted
+++ resolved
@@ -9,13 +9,8 @@
 - travis_retry docker build -t cabaletta/baritone .
 
 script:
-<<<<<<< HEAD
-- docker run --rm cabaletta/baritone ./gradlew javadoc
-- docker run --name baritone cabaletta/baritone /bin/sh -c "/sbin/start-stop-daemon --start --quiet --pidfile /tmp/custom_xvfb_99.pid --make-pidfile --background --exec /usr/bin/Xvfb -- :99 -screen 0 128x128x24 -ac +extension GLX +render; DISPLAY=:99 BARITONE_AUTO_TEST=true ./gradlew runAutoTest; cat /code/autotest/success"
-=======
 - docker run --name baritone cabaletta/baritone ./gradlew javadoc
-#- docker run --name baritone cabaletta/baritone /bin/sh -c "set -e; /sbin/start-stop-daemon --start --quiet --pidfile /tmp/custom_xvfb_99.pid --make-pidfile --background --exec /usr/bin/Xvfb -- :99 -screen 0 128x128x24 -ac +extension GLX +render; DISPLAY=:99 BARITONE_AUTO_TEST=true ./gradlew runClient"
->>>>>>> 69e871ea
+#- docker run --name baritone cabaletta/baritone /bin/sh -c "/sbin/start-stop-daemon --start --quiet --pidfile /tmp/custom_xvfb_99.pid --make-pidfile --background --exec /usr/bin/Xvfb -- :99 -screen 0 128x128x24 -ac +extension GLX +render; DISPLAY=:99 BARITONE_AUTO_TEST=true ./gradlew runAutoTest; cat /code/autotest/success"
 - docker cp baritone:/code/dist dist
 - ls dist
 - cat dist/checksums.txt
