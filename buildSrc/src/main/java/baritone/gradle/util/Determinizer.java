/*
 * This file is part of Baritone.
 *
 * Baritone is free software: you can redistribute it and/or modify
 * it under the terms of the GNU Lesser General Public License as published by
 * the Free Software Foundation, either version 3 of the License, or
 * (at your option) any later version.
 *
 * Baritone is distributed in the hope that it will be useful,
 * but WITHOUT ANY WARRANTY; without even the implied warranty of
 * MERCHANTABILITY or FITNESS FOR A PARTICULAR PURPOSE.  See the
 * GNU Lesser General Public License for more details.
 *
 * You should have received a copy of the GNU Lesser General Public License
 * along with Baritone.  If not, see <https://www.gnu.org/licenses/>.
 */

package baritone.gradle.util;

import com.google.gson.*;
import com.google.gson.stream.JsonReader;
import com.google.gson.stream.JsonWriter;

import java.io.*;
import java.util.ArrayList;
import java.util.Comparator;
import java.util.List;
import java.util.Map;
import java.util.jar.JarEntry;
import java.util.jar.JarFile;
import java.util.jar.JarOutputStream;
import java.util.stream.Collectors;

/**
 * Make a .jar file deterministic by sorting all entries by name, and setting all the last modified times to 42069.
 * This makes the build 100% reproducible since the timestamp when you built it no longer affects the final file.
 *
 * @author leijurv
 */
public class Determinizer {

<<<<<<< HEAD
    public static void determinize(String inputPath, String outputPath) throws IOException {
=======
    public static void determinize(String inputPath, String outputPath, List<File> toInclude, boolean doForgeReplacementOfMetaInf) throws IOException {
>>>>>>> ca4385da
        System.out.println("Running Determinizer");
        System.out.println(" Input path: " + inputPath);
        System.out.println(" Output path: " + outputPath);
        System.out.println(" Shade: " + toInclude);

        try (
                JarFile jarFile = new JarFile(new File(inputPath));
                JarOutputStream jos = new JarOutputStream(new FileOutputStream(new File(outputPath)))
        ) {

            List<JarEntry> entries = jarFile.stream()
                    .sorted(Comparator.comparing(JarEntry::getName))
                    .collect(Collectors.toList());

            for (JarEntry entry : entries) {
                if (entry.getName().equals("META-INF/fml_cache_annotation.json")) {
                    continue;
                }
                if (entry.getName().equals("META-INF/fml_cache_class_versions.json")) {
                    continue;
                }
                JarEntry clone = new JarEntry(entry.getName());
                clone.setTime(42069);
                jos.putNextEntry(clone);
<<<<<<< HEAD
                if (entry.getName().endsWith(".refmap.json")) {
                    JsonObject object = new JsonParser().parse(new InputStreamReader(jarFile.getInputStream(entry))).getAsJsonObject();
                    jos.write(writeSorted(object).getBytes());
=======
                if (entry.getName().endsWith(".json")) {
                    JsonElement json = new JsonParser().parse(new InputStreamReader(jarFile.getInputStream(entry)));
                    jos.write(writeSorted(json).getBytes());
                } else if (entry.getName().equals("META-INF/MANIFEST.MF") && doForgeReplacementOfMetaInf) { // only replace for forge jar
                    ByteArrayOutputStream cancer = new ByteArrayOutputStream();
                    copy(jarFile.getInputStream(entry), cancer);
                    String manifest = new String(cancer.toByteArray());
                    if (!manifest.contains("baritone.launch.BaritoneTweaker")) {
                        throw new IllegalStateException("unable to replace");
                    }
                    manifest = manifest.replace("baritone.launch.BaritoneTweaker", "org.spongepowered.asm.launch.MixinTweaker");
                    jos.write(manifest.getBytes());
>>>>>>> ca4385da
                } else {
                    copy(jarFile.getInputStream(entry), jos);
                }
            }
<<<<<<< HEAD
=======
            for (File file : toInclude) {
                try (JarFile mixin = new JarFile(file)) {
                    for (JarEntry entry : mixin.stream().sorted(Comparator.comparing(JarEntry::getName)).collect(Collectors.toList())) {
                        if (entry.getName().startsWith("META-INF") && !entry.getName().startsWith("META-INF/services")) {
                            continue;
                        }
                        jos.putNextEntry(entry);
                        copy(mixin.getInputStream(entry), jos);
                    }
                }
            }
>>>>>>> ca4385da
            jos.finish();
        }
        System.out.println("Done with determinizer");
    }

    private static void copy(InputStream is, OutputStream os) throws IOException {
        byte[] buffer = new byte[1024];
        int len;
        while ((len = is.read(buffer)) != -1) {
            os.write(buffer, 0, len);
        }
    }

    private static String writeSorted(JsonElement in) throws IOException {
        StringWriter writer = new StringWriter();
        JsonWriter jw = new JsonWriter(writer);
        ORDERED_JSON_WRITER.write(jw, in);
        return writer.toString() + "\n";
    }

    /**
     * All credits go to GSON and its contributors. GSON is licensed under the Apache 2.0 License.
     * This implementation has been modified to write {@link JsonObject} keys in order.
     *
     * @see <a href="https://github.com/google/gson/blob/master/LICENSE">GSON License</a>
     * @see <a href="https://github.com/google/gson/blob/master/gson/src/main/java/com/google/gson/internal/bind/TypeAdapters.java#L698">Original Source</a>
     */
    private static final TypeAdapter<JsonElement> ORDERED_JSON_WRITER = new TypeAdapter<JsonElement>() {

        @Override
        public JsonElement read(JsonReader in) {
            return null;
        }

        @Override
        public void write(JsonWriter out, JsonElement value) throws IOException {
            if (value == null || value.isJsonNull()) {
                out.nullValue();
            } else if (value.isJsonPrimitive()) {
                JsonPrimitive primitive = value.getAsJsonPrimitive();
                if (primitive.isNumber()) {
                    out.value(primitive.getAsNumber());
                } else if (primitive.isBoolean()) {
                    out.value(primitive.getAsBoolean());
                } else {
                    out.value(primitive.getAsString());
                }

            } else if (value.isJsonArray()) {
                out.beginArray();
                for (JsonElement e : value.getAsJsonArray()) {
                    write(out, e);
                }
                out.endArray();

            } else if (value.isJsonObject()) {
                out.beginObject();

                List<Map.Entry<String, JsonElement>> entries = new ArrayList<>(value.getAsJsonObject().entrySet());
                entries.sort(Comparator.comparing(Map.Entry::getKey));
                for (Map.Entry<String, JsonElement> e : entries) {
                    out.name(e.getKey());
                    write(out, e.getValue());
                }
                out.endObject();

            } else {
                throw new IllegalArgumentException("Couldn't write " + value.getClass());
            }
        }
    };
}<|MERGE_RESOLUTION|>--- conflicted
+++ resolved
@@ -39,11 +39,7 @@
  */
 public class Determinizer {
 
-<<<<<<< HEAD
-    public static void determinize(String inputPath, String outputPath) throws IOException {
-=======
     public static void determinize(String inputPath, String outputPath, List<File> toInclude, boolean doForgeReplacementOfMetaInf) throws IOException {
->>>>>>> ca4385da
         System.out.println("Running Determinizer");
         System.out.println(" Input path: " + inputPath);
         System.out.println(" Output path: " + outputPath);
@@ -68,12 +64,7 @@
                 JarEntry clone = new JarEntry(entry.getName());
                 clone.setTime(42069);
                 jos.putNextEntry(clone);
-<<<<<<< HEAD
                 if (entry.getName().endsWith(".refmap.json")) {
-                    JsonObject object = new JsonParser().parse(new InputStreamReader(jarFile.getInputStream(entry))).getAsJsonObject();
-                    jos.write(writeSorted(object).getBytes());
-=======
-                if (entry.getName().endsWith(".json")) {
                     JsonElement json = new JsonParser().parse(new InputStreamReader(jarFile.getInputStream(entry)));
                     jos.write(writeSorted(json).getBytes());
                 } else if (entry.getName().equals("META-INF/MANIFEST.MF") && doForgeReplacementOfMetaInf) { // only replace for forge jar
@@ -85,13 +76,10 @@
                     }
                     manifest = manifest.replace("baritone.launch.BaritoneTweaker", "org.spongepowered.asm.launch.MixinTweaker");
                     jos.write(manifest.getBytes());
->>>>>>> ca4385da
                 } else {
                     copy(jarFile.getInputStream(entry), jos);
                 }
             }
-<<<<<<< HEAD
-=======
             for (File file : toInclude) {
                 try (JarFile mixin = new JarFile(file)) {
                     for (JarEntry entry : mixin.stream().sorted(Comparator.comparing(JarEntry::getName)).collect(Collectors.toList())) {
@@ -103,7 +91,6 @@
                     }
                 }
             }
->>>>>>> ca4385da
             jos.finish();
         }
         System.out.println("Done with determinizer");
