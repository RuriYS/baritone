/*
 * This file is part of Baritone.
 *
 * Baritone is free software: you can redistribute it and/or modify
 * it under the terms of the GNU Lesser General Public License as published by
 * the Free Software Foundation, either version 3 of the License, or
 * (at your option) any later version.
 *
 * Baritone is distributed in the hope that it will be useful,
 * but WITHOUT ANY WARRANTY; without even the implied warranty of
 * MERCHANTABILITY or FITNESS FOR A PARTICULAR PURPOSE.  See the
 * GNU Lesser General Public License for more details.
 *
 * You should have received a copy of the GNU Lesser General Public License
 * along with Baritone.  If not, see <https://www.gnu.org/licenses/>.
 */

package baritone.gradle.task;

import baritone.gradle.util.Determinizer;
import org.apache.commons.io.IOUtils;
<<<<<<< HEAD
import org.gradle.api.plugins.JavaPluginConvention;
=======
import org.gradle.api.Project;
import org.gradle.api.artifacts.Configuration;
import org.gradle.api.artifacts.Dependency;
>>>>>>> ca4385da
import org.gradle.api.tasks.Input;
import org.gradle.api.tasks.TaskAction;
import org.gradle.api.tasks.TaskCollection;
import org.gradle.api.tasks.compile.ForkOptions;
import org.gradle.api.tasks.compile.JavaCompile;
import org.gradle.internal.jvm.Jvm;
<<<<<<< HEAD
import xyz.wagyourtail.unimined.api.Constants;
import xyz.wagyourtail.unimined.api.minecraft.EnvType;
import xyz.wagyourtail.unimined.api.minecraft.MinecraftProvider;

import java.io.*;
import java.net.MalformedURLException;
import java.net.URL;
import java.nio.file.Files;
import java.nio.file.Path;
import java.util.ArrayList;
import java.util.List;
import java.util.stream.Stream;
=======

import java.io.File;
import java.lang.reflect.Field;
import java.lang.reflect.Method;
import java.nio.file.Path;
import java.nio.file.StandardCopyOption;
import java.util.Objects;

import java.io.*;
import java.net.URL;
import java.nio.file.Files;
import java.util.*;
import java.util.regex.Matcher;
import java.util.regex.Pattern;
>>>>>>> ca4385da
import java.util.zip.ZipEntry;
import java.util.zip.ZipFile;

/**
 * @author Brady
 * @since 10/11/2018
 */
public class ProguardTask extends BaritoneGradleTask {

    @Input
    private String url;

    public String getUrl() {
        return url;
    }

    @Input
    private String extract;

<<<<<<< HEAD
    public String getExtract() {
        return extract;
    }
=======
    private List<String> requiredLibraries;

    private File mixin;
    private File pathfinder;
>>>>>>> ca4385da

    @TaskAction
    protected void exec() throws Exception {
        super.doFirst();
        super.verifyArtifacts();

        // "Haha brady why don't you make separate tasks"
        downloadProguard();
        extractProguard();
        generateConfigs();
<<<<<<< HEAD
=======
        acquireDependencies();
        processArtifact();
>>>>>>> ca4385da
        proguardApi();
        proguardStandalone();
        cleanup();
    }

    MinecraftProvider<?, ?> provider = this.getProject().getExtensions().getByType(MinecraftProvider.class);

    private File getMcJar() {
        return provider.getMinecraftWithMapping(EnvType.COMBINED, provider.getMcPatcher().getProdNamespace(), provider.getMcPatcher().getProdFallbackNamespace()).toFile();
    }

    private boolean isMcJar(File f) {
        return this.getProject().getConfigurations().getByName(Constants.MINECRAFT_COMBINED_PROVIDER).getFiles().contains(f);
    }

    private void processArtifact() throws Exception {
        if (Files.exists(this.artifactUnoptimizedPath)) {
            Files.delete(this.artifactUnoptimizedPath);
        }

<<<<<<< HEAD
        Determinizer.determinize(this.artifactPath.toString(), this.artifactUnoptimizedPath.toString());
=======
        Determinizer.determinize(this.artifactPath.toString(), this.artifactUnoptimizedPath.toString(), Arrays.asList(pathfinder), false);
>>>>>>> ca4385da
    }

    private void downloadProguard() throws Exception {
        Path proguardZip = getTemporaryFile(PROGUARD_ZIP);
        if (!Files.exists(proguardZip)) {
            write(new URL(this.url).openStream(), proguardZip);
        }
    }

    private void extractProguard() throws Exception {
        Path proguardJar = getTemporaryFile(PROGUARD_JAR);
        if (!Files.exists(proguardJar)) {
            ZipFile zipFile = new ZipFile(getTemporaryFile(PROGUARD_ZIP).toFile());
            ZipEntry zipJarEntry = zipFile.getEntry(this.extract);
            write(zipFile.getInputStream(zipJarEntry), proguardJar);
            zipFile.close();
        }
    }

    private String getJavaBinPathForProguard() throws Exception {
        String path;
        try {
            path = findJavaPathByGradleConfig();
            if (path != null) return path;
        } catch (Exception ex) {
            System.err.println("Unable to find java by javaCompile options");
            ex.printStackTrace();
        }

        try {
            path = findJavaByJavaHome();
            if (path != null) return path;
        } catch (Exception ex) {
            System.err.println("Unable to find java by JAVA_HOME");
            ex.printStackTrace();
        }


        path = findJavaByGradleCurrentRuntime();
        if (path != null) return path;

        throw new Exception("Unable to find java to determine ProGuard libraryjars. Please specify forkOptions.executable in javaCompile," +
                " JAVA_HOME environment variable, or make sure to run Gradle with the correct JDK (a v1.8 only)");
    }

    private String findJavaByGradleCurrentRuntime() {
        String path = Jvm.current().getJavaExecutable().getAbsolutePath();
        System.out.println("Using Gradle's runtime Java for ProGuard");
        return path;
    }

    private String findJavaByJavaHome() {
        final String javaHomeEnv = System.getenv("JAVA_HOME");
        if (javaHomeEnv != null) {
            String path = Jvm.forHome(new File(javaHomeEnv)).getJavaExecutable().getAbsolutePath();
            System.out.println("Detected Java path by JAVA_HOME");
            return path;
        }
        return null;
    }

    private String findJavaPathByGradleConfig() {
        final TaskCollection<JavaCompile> javaCompiles = super.getProject().getTasks().withType(JavaCompile.class);

        final JavaCompile compileTask = javaCompiles.iterator().next();
        final ForkOptions forkOptions = compileTask.getOptions().getForkOptions();

        if (forkOptions != null) {
            String javacPath = forkOptions.getExecutable();
            if (javacPath != null) {
                File javacFile = new File(javacPath);
                if (javacFile.exists()) {
                    File[] maybeJava = javacFile.getParentFile().listFiles((dir, name) -> name.equals("java"));
                    if (maybeJava != null && maybeJava.length > 0) {
                        String path = maybeJava[0].getAbsolutePath();
                        System.out.println("Detected Java path by forkOptions");
                        return path;
                    }
                }
            }
        }
        return null;
    }

<<<<<<< HEAD
    private boolean validateJavaVersion(String java) {
        //TODO: fix for j16
//        final JavaVersion javaVersion = new DefaultJvmVersionDetector(new DefaultExecActionFactory(new IdentityFileResolver())).getJavaVersion(java);
//
//        if (!javaVersion.getMajorVersion().equals("8")) {
//            System.out.println("Failed to validate Java version " + javaVersion.toString() + " [" + java + "] for ProGuard libraryjars");
//            // throw new RuntimeException("Java version incorrect: " + javaVersion.getMajorVersion() + " for " + java);
//            return false;
//        }
//
//        System.out.println("Validated Java version " + javaVersion.toString() + " [" + java + "] for ProGuard libraryjars");
        return true;
    }

    private void generateConfigs() throws Exception {
        Files.copy(getRootRelativeFile(PROGUARD_CONFIG_TEMPLATE), getTemporaryFile(PROGUARD_CONFIG_DEST), REPLACE_EXISTING);
=======
    private void generateConfigs() throws Exception {
        Files.copy(getRelativeFile(PROGUARD_CONFIG_TEMPLATE), getTemporaryFile(PROGUARD_CONFIG_DEST), StandardCopyOption.REPLACE_EXISTING);
>>>>>>> ca4385da

        // Setup the template that will be used to derive the API and Standalone configs
        List<String> template = Files.readAllLines(getTemporaryFile(PROGUARD_CONFIG_DEST));
        template.add(0, "-injars '" + this.artifactPath.toString() + "'");
        template.add(1, "-outjars '" + this.getTemporaryFile(PROGUARD_EXPORT_PATH) + "'");

<<<<<<< HEAD
        template.add(2, "-libraryjars  <java.home>/jmods/java.base.jmod(!**.jar;!module-info.class)");
        template.add(3, "-libraryjars  <java.home>/jmods/java.desktop.jmod(!**.jar;!module-info.class)");
        template.add(4, "-libraryjars  <java.home>/jmods/jdk.unsupported.jmod(!**.jar;!module-info.class)");
=======
        // Acquire the RT jar using "java -verbose". This doesn't work on Java 9+
        Process p = new ProcessBuilder(this.getJavaBinPathForProguard(), "-verbose").start();
        String out = IOUtils.toString(p.getInputStream(), "UTF-8").split("\n")[0].split("Opened ")[1].replace("]", "");
        template.add(2, "-libraryjars '" + out + "'");

        // API config doesn't require any changes from the changes that we made to the template
        Files.write(getTemporaryFile(PROGUARD_API_CONFIG), template);

        // For the Standalone config, don't keep the API package
        List<String> standalone = new ArrayList<>(template);
        standalone.removeIf(s -> s.contains("# this is the keep api"));
        Files.write(getTemporaryFile(PROGUARD_STANDALONE_CONFIG), standalone);

        // Discover all of the libraries that we will need to acquire from gradle
        this.requiredLibraries = new ArrayList<>();
        template.forEach(line -> {
            if (!line.startsWith("#")) {
                Matcher m = TEMP_LIBRARY_PATTERN.matcher(line);
                if (m.find()) {
                    this.requiredLibraries.add(m.group(1));
                }
            }
        });
    }

    private static final class Pair<A, B> {
        public final A a;
        public final B b;

        private Pair(final A a, final B b) {
            this.a = a;
            this.b = b;
        }

        @Override
        public String toString() {
            return "Pair{" +
                    "a=" + this.a +
                    ", " +
                    "b=" + this.b +
                    '}';
        }
    }

    private void acquireDependencies() throws Exception {
        // Create a map of all of the dependencies that we are able to access in this project
        // Likely a better way to do this, I just pair the dependency with the first valid configuration
        Map<String, Pair<Configuration, Dependency>> dependencyLookupMap = new HashMap<>();
        Map<String, File> files = new HashMap<>();
        getProject().getConfigurations().stream().filter(Configuration::isCanBeResolved).forEach(config -> {
            for (File file : config.getFiles()) {
                files.put(file.getName(), file);
            }
            config.getAllDependencies().forEach(dependency ->
                    dependencyLookupMap.putIfAbsent(dependency.getName() + "-" + dependency.getVersion(), new Pair<>(config, dependency)));
        });

        // Create the directory if it doesn't already exist
        Path tempLibraries = getTemporaryFile(TEMP_LIBRARY_DIR);
        if (!Files.exists(tempLibraries)) {
            Files.createDirectory(tempLibraries);
        }

        // Iterate the required libraries to copy them to tempLibraries
        for (String lib : this.requiredLibraries) {
            // copy from the forgegradle cache
            if (lib.equals("minecraft")) {
                Path cachedJar = getMinecraftJar();
                Path inTempDir = getTemporaryFile("tempLibraries/minecraft.jar");
                // TODO: maybe try not to copy every time
                Files.copy(cachedJar, inTempDir, StandardCopyOption.REPLACE_EXISTING);

                continue;
            }
>>>>>>> ca4385da

        {
            final Stream<File> libraries;
            File mcJar;
            try {
                mcJar = getMcJar();
            } catch (Exception e) {
                throw new RuntimeException("Failed to find Minecraft jar", e);
            }
<<<<<<< HEAD

            {
                // Discover all of the libraries that we will need to acquire from gradle
                final Stream<File> dependencies = acquireDependencies()
                    // remove MCP mapped jar, and nashorn
                    .filter(f -> !f.toString().endsWith("-recomp.jar") && !f.getName().startsWith("nashorn") && !f.getName().startsWith("coremods"));

                libraries = dependencies
                    .map(f -> isMcJar(f) ? mcJar : f);
=======
            // Find the library jar file, and copy it to tempLibraries
            if (pair == null) {
                File libFile = files.get(lib + ".jar");
                if (libFile == null) {
                    libFile = files.values().stream().filter(file -> file.getName().startsWith(lib)).findFirst().orElse(null);
                    if (libFile == null) {
                        throw new IllegalStateException(lib);
                    }
                }
                copyTempLib(lib, libFile);
            } else {
                for (File file : pair.a.files(pair.b)) {
                    if (file.getName().startsWith(lib)) {
                        copyTempLib(lib, file);
                    }
                }
>>>>>>> ca4385da
            }
            libraries.forEach(f -> {
                template.add(2, "-libraryjars '" + f + "'");
            });
        }
<<<<<<< HEAD

        Files.createDirectories(this.getRootRelativeFile(PROGUARD_MAPPING_DIR));

        List<String> api = new ArrayList<>(template);
        api.add(2, "-printmapping " + new File(this.getRootRelativeFile(PROGUARD_MAPPING_DIR).toFile(), "mappings-" + addCompTypeFirst("api.txt")));

        // API config doesn't require any changes from the changes that we made to the template
        Files.write(getTemporaryFile(compType+PROGUARD_API_CONFIG), api);

        // For the Standalone config, don't keep the API package
        List<String> standalone = new ArrayList<>(template);
        standalone.removeIf(s -> s.contains("# this is the keep api"));
        standalone.add(2, "-printmapping " + new File(this.getRootRelativeFile(PROGUARD_MAPPING_DIR).toFile(), "mappings-" + addCompTypeFirst("standalone.txt")));
        Files.write(getTemporaryFile(compType+PROGUARD_STANDALONE_CONFIG), standalone);
    }

    private Stream<File> acquireDependencies() {
        return getProject().getConvention().getPlugin(JavaPluginConvention.class).getSourceSets().findByName("main").getCompileClasspath().getFiles()
            .stream()
            .filter(File::isFile);
    }

    private void proguardApi() throws Exception {
        runProguard(getTemporaryFile(compType+PROGUARD_API_CONFIG));
        Determinizer.determinize(this.proguardOut.toString(), this.artifactApiPath.toString());
    }

    private void proguardStandalone() throws Exception {
        runProguard(getTemporaryFile(compType+PROGUARD_STANDALONE_CONFIG));
        Determinizer.determinize(this.proguardOut.toString(), this.artifactStandalonePath.toString());
=======
        if (mixin == null) {
            throw new IllegalStateException("Unable to find mixin jar");
        }
        if (pathfinder == null) {
            throw new IllegalStateException("Unable to find pathfinder jar");
        }
    }

    private void copyTempLib(String lib, File libFile) throws IOException {
        if (lib.contains("mixin")) {
            mixin = libFile;
        }
        if (lib.contains("nether-pathfinder")) {
            pathfinder = libFile;
        }
        Files.copy(libFile.toPath(), getTemporaryFile("tempLibraries/" + lib + ".jar"), StandardCopyOption.REPLACE_EXISTING);
    }

    // a bunch of epic stuff to get the path to the cached jar
    private Path getMinecraftJar() throws Exception {
        return getObfuscatedMinecraftJar(getProject(), false); // always notch jar for now.
    }

    private static Path getObfuscatedMinecraftJar(final Project project, final boolean srg) throws Exception {
        final Object extension = Objects.requireNonNull(project.getExtensions().findByName("minecraft"), "Unable to find Minecraft extension.");

        final Class<?> mcpRepoClass = mcpRepoClass(extension.getClass().getClassLoader());
        final Field mcpRepoInstanceField = mcpRepoClass.getDeclaredField("INSTANCE");
        mcpRepoInstanceField.setAccessible(true);
        final Method findMethod = mcpRepoClass.getDeclaredMethod(srg ? "findSrg" : "findRaw", String.class, String.class);
        findMethod.setAccessible(true);

        final Object mcpRepo = mcpRepoInstanceField.get(null);
        final String mcpVersion = (String) Objects.requireNonNull(project.getExtensions().getExtraProperties().get("MCP_VERSION"), "Extra property \"MCP_VERSION\" not found");
        return ((File) findMethod.invoke(mcpRepo, "joined", mcpVersion)).toPath();
    }

    private static Class<?> mcpRepoClass(final ClassLoader loader) throws Exception {
        final Method forName0 = Class.class.getDeclaredMethod("forName0", String.class, boolean.class, ClassLoader.class, Class.class);
        forName0.setAccessible(true);
        return (Class<?>) forName0.invoke(null, "net.minecraftforge.gradle.mcp.MCPRepo", true, loader, null);
    }

    private void proguardApi() throws Exception {
        runProguard(getTemporaryFile(PROGUARD_API_CONFIG));
        Determinizer.determinize(this.proguardOut.toString(), this.artifactApiPath.toString(), Arrays.asList(pathfinder), false);
        Determinizer.determinize(this.proguardOut.toString(), this.artifactForgeApiPath.toString(), Arrays.asList(pathfinder, mixin), true);
    }

    private void proguardStandalone() throws Exception {
        runProguard(getTemporaryFile(PROGUARD_STANDALONE_CONFIG));
        Determinizer.determinize(this.proguardOut.toString(), this.artifactStandalonePath.toString(), Arrays.asList(pathfinder), false);
        Determinizer.determinize(this.proguardOut.toString(), this.artifactForgeStandalonePath.toString(), Arrays.asList(pathfinder, mixin), true);
>>>>>>> ca4385da
    }

    private void cleanup() {
        try {
            Files.delete(this.proguardOut);
        } catch (IOException ignored) {}
    }

    public void setUrl(String url) {
        this.url = url;
    }

    public String getUrl() {
        return url;
    }

    public void setExtract(String extract) {
        this.extract = extract;
    }
<<<<<<< HEAD
=======

    public String getExtract() {
        return extract;
    }

>>>>>>> ca4385da
    private void runProguard(Path config) throws Exception {
        // Delete the existing proguard output file. Proguard probably handles this already, but why not do it ourselves
        if (Files.exists(this.proguardOut)) {
            Files.delete(this.proguardOut);
        }

        // Make paths relative to work directory; fixes spaces in path to config, @"" doesn't work
        Path workingDirectory = getTemporaryFile("");
        Path proguardJar = workingDirectory.relativize(getTemporaryFile(PROGUARD_JAR));
        config = workingDirectory.relativize(config);

        // Honestly, if you still have spaces in your path at this point, you're SOL.

        Process p = new ProcessBuilder("java", "-jar", proguardJar.toString(), "@" + config.toString())
                .directory(workingDirectory.toFile()) // Set the working directory to the temporary folder]
                .start();

        // We can't do output inherit process I/O with gradle for some reason and have it work, so we have to do this
        this.printOutputLog(p.getInputStream(), System.out);
        this.printOutputLog(p.getErrorStream(), System.err);

        // Halt the current thread until the process is complete, if the exit code isn't 0, throw an exception
        int exitCode = p.waitFor();
        if (exitCode != 0) {
            Thread.sleep(1000);
            throw new IllegalStateException("Proguard exited with code " + exitCode);
        }
    }

    private void printOutputLog(InputStream stream, PrintStream outerr) {
        new Thread(() -> {
            try (BufferedReader reader = new BufferedReader(new InputStreamReader(stream))) {
                String line;
                while ((line = reader.readLine()) != null) {
                    outerr.println(line);
                }
            } catch (Exception e) {
                e.printStackTrace();
            }
        }).start();
    }
}<|MERGE_RESOLUTION|>--- conflicted
+++ resolved
@@ -18,49 +18,26 @@
 package baritone.gradle.task;
 
 import baritone.gradle.util.Determinizer;
-import org.apache.commons.io.IOUtils;
-<<<<<<< HEAD
 import org.gradle.api.plugins.JavaPluginConvention;
-=======
-import org.gradle.api.Project;
-import org.gradle.api.artifacts.Configuration;
-import org.gradle.api.artifacts.Dependency;
->>>>>>> ca4385da
 import org.gradle.api.tasks.Input;
 import org.gradle.api.tasks.TaskAction;
 import org.gradle.api.tasks.TaskCollection;
 import org.gradle.api.tasks.compile.ForkOptions;
 import org.gradle.api.tasks.compile.JavaCompile;
 import org.gradle.internal.jvm.Jvm;
-<<<<<<< HEAD
 import xyz.wagyourtail.unimined.api.Constants;
 import xyz.wagyourtail.unimined.api.minecraft.EnvType;
 import xyz.wagyourtail.unimined.api.minecraft.MinecraftProvider;
 
 import java.io.*;
-import java.net.MalformedURLException;
 import java.net.URL;
 import java.nio.file.Files;
 import java.nio.file.Path;
+import java.nio.file.StandardCopyOption;
 import java.util.ArrayList;
+import java.util.Arrays;
 import java.util.List;
 import java.util.stream.Stream;
-=======
-
-import java.io.File;
-import java.lang.reflect.Field;
-import java.lang.reflect.Method;
-import java.nio.file.Path;
-import java.nio.file.StandardCopyOption;
-import java.util.Objects;
-
-import java.io.*;
-import java.net.URL;
-import java.nio.file.Files;
-import java.util.*;
-import java.util.regex.Matcher;
-import java.util.regex.Pattern;
->>>>>>> ca4385da
 import java.util.zip.ZipEntry;
 import java.util.zip.ZipFile;
 
@@ -80,16 +57,14 @@
     @Input
     private String extract;
 
-<<<<<<< HEAD
     public String getExtract() {
         return extract;
     }
-=======
+
     private List<String> requiredLibraries;
 
     private File mixin;
     private File pathfinder;
->>>>>>> ca4385da
 
     @TaskAction
     protected void exec() throws Exception {
@@ -100,11 +75,8 @@
         downloadProguard();
         extractProguard();
         generateConfigs();
-<<<<<<< HEAD
-=======
         acquireDependencies();
         processArtifact();
->>>>>>> ca4385da
         proguardApi();
         proguardStandalone();
         cleanup();
@@ -125,11 +97,7 @@
             Files.delete(this.artifactUnoptimizedPath);
         }
 
-<<<<<<< HEAD
-        Determinizer.determinize(this.artifactPath.toString(), this.artifactUnoptimizedPath.toString());
-=======
         Determinizer.determinize(this.artifactPath.toString(), this.artifactUnoptimizedPath.toString(), Arrays.asList(pathfinder), false);
->>>>>>> ca4385da
     }
 
     private void downloadProguard() throws Exception {
@@ -214,7 +182,6 @@
         return null;
     }
 
-<<<<<<< HEAD
     private boolean validateJavaVersion(String java) {
         //TODO: fix for j16
 //        final JavaVersion javaVersion = new DefaultJvmVersionDetector(new DefaultExecActionFactory(new IdentityFileResolver())).getJavaVersion(java);
@@ -230,97 +197,16 @@
     }
 
     private void generateConfigs() throws Exception {
-        Files.copy(getRootRelativeFile(PROGUARD_CONFIG_TEMPLATE), getTemporaryFile(PROGUARD_CONFIG_DEST), REPLACE_EXISTING);
-=======
-    private void generateConfigs() throws Exception {
-        Files.copy(getRelativeFile(PROGUARD_CONFIG_TEMPLATE), getTemporaryFile(PROGUARD_CONFIG_DEST), StandardCopyOption.REPLACE_EXISTING);
->>>>>>> ca4385da
+        Files.copy(getRootRelativeFile(PROGUARD_CONFIG_TEMPLATE), getTemporaryFile(PROGUARD_CONFIG_DEST), StandardCopyOption.REPLACE_EXISTING);
 
         // Setup the template that will be used to derive the API and Standalone configs
         List<String> template = Files.readAllLines(getTemporaryFile(PROGUARD_CONFIG_DEST));
         template.add(0, "-injars '" + this.artifactPath.toString() + "'");
         template.add(1, "-outjars '" + this.getTemporaryFile(PROGUARD_EXPORT_PATH) + "'");
 
-<<<<<<< HEAD
         template.add(2, "-libraryjars  <java.home>/jmods/java.base.jmod(!**.jar;!module-info.class)");
         template.add(3, "-libraryjars  <java.home>/jmods/java.desktop.jmod(!**.jar;!module-info.class)");
         template.add(4, "-libraryjars  <java.home>/jmods/jdk.unsupported.jmod(!**.jar;!module-info.class)");
-=======
-        // Acquire the RT jar using "java -verbose". This doesn't work on Java 9+
-        Process p = new ProcessBuilder(this.getJavaBinPathForProguard(), "-verbose").start();
-        String out = IOUtils.toString(p.getInputStream(), "UTF-8").split("\n")[0].split("Opened ")[1].replace("]", "");
-        template.add(2, "-libraryjars '" + out + "'");
-
-        // API config doesn't require any changes from the changes that we made to the template
-        Files.write(getTemporaryFile(PROGUARD_API_CONFIG), template);
-
-        // For the Standalone config, don't keep the API package
-        List<String> standalone = new ArrayList<>(template);
-        standalone.removeIf(s -> s.contains("# this is the keep api"));
-        Files.write(getTemporaryFile(PROGUARD_STANDALONE_CONFIG), standalone);
-
-        // Discover all of the libraries that we will need to acquire from gradle
-        this.requiredLibraries = new ArrayList<>();
-        template.forEach(line -> {
-            if (!line.startsWith("#")) {
-                Matcher m = TEMP_LIBRARY_PATTERN.matcher(line);
-                if (m.find()) {
-                    this.requiredLibraries.add(m.group(1));
-                }
-            }
-        });
-    }
-
-    private static final class Pair<A, B> {
-        public final A a;
-        public final B b;
-
-        private Pair(final A a, final B b) {
-            this.a = a;
-            this.b = b;
-        }
-
-        @Override
-        public String toString() {
-            return "Pair{" +
-                    "a=" + this.a +
-                    ", " +
-                    "b=" + this.b +
-                    '}';
-        }
-    }
-
-    private void acquireDependencies() throws Exception {
-        // Create a map of all of the dependencies that we are able to access in this project
-        // Likely a better way to do this, I just pair the dependency with the first valid configuration
-        Map<String, Pair<Configuration, Dependency>> dependencyLookupMap = new HashMap<>();
-        Map<String, File> files = new HashMap<>();
-        getProject().getConfigurations().stream().filter(Configuration::isCanBeResolved).forEach(config -> {
-            for (File file : config.getFiles()) {
-                files.put(file.getName(), file);
-            }
-            config.getAllDependencies().forEach(dependency ->
-                    dependencyLookupMap.putIfAbsent(dependency.getName() + "-" + dependency.getVersion(), new Pair<>(config, dependency)));
-        });
-
-        // Create the directory if it doesn't already exist
-        Path tempLibraries = getTemporaryFile(TEMP_LIBRARY_DIR);
-        if (!Files.exists(tempLibraries)) {
-            Files.createDirectory(tempLibraries);
-        }
-
-        // Iterate the required libraries to copy them to tempLibraries
-        for (String lib : this.requiredLibraries) {
-            // copy from the forgegradle cache
-            if (lib.equals("minecraft")) {
-                Path cachedJar = getMinecraftJar();
-                Path inTempDir = getTemporaryFile("tempLibraries/minecraft.jar");
-                // TODO: maybe try not to copy every time
-                Files.copy(cachedJar, inTempDir, StandardCopyOption.REPLACE_EXISTING);
-
-                continue;
-            }
->>>>>>> ca4385da
 
         {
             final Stream<File> libraries;
@@ -330,40 +216,20 @@
             } catch (Exception e) {
                 throw new RuntimeException("Failed to find Minecraft jar", e);
             }
-<<<<<<< HEAD
 
             {
                 // Discover all of the libraries that we will need to acquire from gradle
                 final Stream<File> dependencies = acquireDependencies()
-                    // remove MCP mapped jar, and nashorn
-                    .filter(f -> !f.toString().endsWith("-recomp.jar") && !f.getName().startsWith("nashorn") && !f.getName().startsWith("coremods"));
+                        // remove MCP mapped jar, and nashorn
+                        .filter(f -> !f.toString().endsWith("-recomp.jar") && !f.getName().startsWith("nashorn") && !f.getName().startsWith("coremods"));
 
                 libraries = dependencies
-                    .map(f -> isMcJar(f) ? mcJar : f);
-=======
-            // Find the library jar file, and copy it to tempLibraries
-            if (pair == null) {
-                File libFile = files.get(lib + ".jar");
-                if (libFile == null) {
-                    libFile = files.values().stream().filter(file -> file.getName().startsWith(lib)).findFirst().orElse(null);
-                    if (libFile == null) {
-                        throw new IllegalStateException(lib);
-                    }
-                }
-                copyTempLib(lib, libFile);
-            } else {
-                for (File file : pair.a.files(pair.b)) {
-                    if (file.getName().startsWith(lib)) {
-                        copyTempLib(lib, file);
-                    }
-                }
->>>>>>> ca4385da
+                        .map(f -> isMcJar(f) ? mcJar : f);
             }
             libraries.forEach(f -> {
                 template.add(2, "-libraryjars '" + f + "'");
             });
         }
-<<<<<<< HEAD
 
         Files.createDirectories(this.getRootRelativeFile(PROGUARD_MAPPING_DIR));
 
@@ -371,84 +237,48 @@
         api.add(2, "-printmapping " + new File(this.getRootRelativeFile(PROGUARD_MAPPING_DIR).toFile(), "mappings-" + addCompTypeFirst("api.txt")));
 
         // API config doesn't require any changes from the changes that we made to the template
-        Files.write(getTemporaryFile(compType+PROGUARD_API_CONFIG), api);
+        Files.write(getTemporaryFile(compType + PROGUARD_API_CONFIG), api);
 
         // For the Standalone config, don't keep the API package
         List<String> standalone = new ArrayList<>(template);
         standalone.removeIf(s -> s.contains("# this is the keep api"));
         standalone.add(2, "-printmapping " + new File(this.getRootRelativeFile(PROGUARD_MAPPING_DIR).toFile(), "mappings-" + addCompTypeFirst("standalone.txt")));
-        Files.write(getTemporaryFile(compType+PROGUARD_STANDALONE_CONFIG), standalone);
+        Files.write(getTemporaryFile(compType + PROGUARD_STANDALONE_CONFIG), standalone);
     }
 
     private Stream<File> acquireDependencies() {
         return getProject().getConvention().getPlugin(JavaPluginConvention.class).getSourceSets().findByName("main").getCompileClasspath().getFiles()
-            .stream()
-            .filter(File::isFile);
+                .stream()
+                .filter(File::isFile);
     }
 
     private void proguardApi() throws Exception {
-        runProguard(getTemporaryFile(compType+PROGUARD_API_CONFIG));
-        Determinizer.determinize(this.proguardOut.toString(), this.artifactApiPath.toString());
+        runProguard(getTemporaryFile(compType + PROGUARD_API_CONFIG));
+        Determinizer.determinize(this.proguardOut.toString(), this.artifactApiPath.toString(), Arrays.asList(pathfinder), false);
     }
 
     private void proguardStandalone() throws Exception {
-        runProguard(getTemporaryFile(compType+PROGUARD_STANDALONE_CONFIG));
-        Determinizer.determinize(this.proguardOut.toString(), this.artifactStandalonePath.toString());
-=======
-        if (mixin == null) {
-            throw new IllegalStateException("Unable to find mixin jar");
-        }
-        if (pathfinder == null) {
-            throw new IllegalStateException("Unable to find pathfinder jar");
-        }
-    }
-
-    private void copyTempLib(String lib, File libFile) throws IOException {
-        if (lib.contains("mixin")) {
-            mixin = libFile;
-        }
-        if (lib.contains("nether-pathfinder")) {
-            pathfinder = libFile;
-        }
-        Files.copy(libFile.toPath(), getTemporaryFile("tempLibraries/" + lib + ".jar"), StandardCopyOption.REPLACE_EXISTING);
-    }
-
-    // a bunch of epic stuff to get the path to the cached jar
-    private Path getMinecraftJar() throws Exception {
-        return getObfuscatedMinecraftJar(getProject(), false); // always notch jar for now.
-    }
-
-    private static Path getObfuscatedMinecraftJar(final Project project, final boolean srg) throws Exception {
-        final Object extension = Objects.requireNonNull(project.getExtensions().findByName("minecraft"), "Unable to find Minecraft extension.");
-
-        final Class<?> mcpRepoClass = mcpRepoClass(extension.getClass().getClassLoader());
-        final Field mcpRepoInstanceField = mcpRepoClass.getDeclaredField("INSTANCE");
-        mcpRepoInstanceField.setAccessible(true);
-        final Method findMethod = mcpRepoClass.getDeclaredMethod(srg ? "findSrg" : "findRaw", String.class, String.class);
-        findMethod.setAccessible(true);
-
-        final Object mcpRepo = mcpRepoInstanceField.get(null);
-        final String mcpVersion = (String) Objects.requireNonNull(project.getExtensions().getExtraProperties().get("MCP_VERSION"), "Extra property \"MCP_VERSION\" not found");
-        return ((File) findMethod.invoke(mcpRepo, "joined", mcpVersion)).toPath();
-    }
-
-    private static Class<?> mcpRepoClass(final ClassLoader loader) throws Exception {
-        final Method forName0 = Class.class.getDeclaredMethod("forName0", String.class, boolean.class, ClassLoader.class, Class.class);
-        forName0.setAccessible(true);
-        return (Class<?>) forName0.invoke(null, "net.minecraftforge.gradle.mcp.MCPRepo", true, loader, null);
-    }
-
-    private void proguardApi() throws Exception {
-        runProguard(getTemporaryFile(PROGUARD_API_CONFIG));
-        Determinizer.determinize(this.proguardOut.toString(), this.artifactApiPath.toString(), Arrays.asList(pathfinder), false);
-        Determinizer.determinize(this.proguardOut.toString(), this.artifactForgeApiPath.toString(), Arrays.asList(pathfinder, mixin), true);
-    }
-
-    private void proguardStandalone() throws Exception {
-        runProguard(getTemporaryFile(PROGUARD_STANDALONE_CONFIG));
+        runProguard(getTemporaryFile(compType + PROGUARD_STANDALONE_CONFIG));
         Determinizer.determinize(this.proguardOut.toString(), this.artifactStandalonePath.toString(), Arrays.asList(pathfinder), false);
-        Determinizer.determinize(this.proguardOut.toString(), this.artifactForgeStandalonePath.toString(), Arrays.asList(pathfinder, mixin), true);
->>>>>>> ca4385da
+    }
+
+    private static final class Pair<A, B> {
+        public final A a;
+        public final B b;
+
+        private Pair(final A a, final B b) {
+            this.a = a;
+            this.b = b;
+        }
+
+        @Override
+        public String toString() {
+            return "Pair{" +
+                    "a=" + this.a +
+                    ", " +
+                    "b=" + this.b +
+                    '}';
+        }
     }
 
     private void cleanup() {
@@ -461,21 +291,11 @@
         this.url = url;
     }
 
-    public String getUrl() {
-        return url;
-    }
 
     public void setExtract(String extract) {
         this.extract = extract;
     }
-<<<<<<< HEAD
-=======
-
-    public String getExtract() {
-        return extract;
-    }
-
->>>>>>> ca4385da
+
     private void runProguard(Path config) throws Exception {
         // Delete the existing proguard output file. Proguard probably handles this already, but why not do it ourselves
         if (Files.exists(this.proguardOut)) {
