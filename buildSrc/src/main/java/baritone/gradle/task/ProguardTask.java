/*
 * This file is part of Baritone.
 *
 * Baritone is free software: you can redistribute it and/or modify
 * it under the terms of the GNU Lesser General Public License as published by
 * the Free Software Foundation, either version 3 of the License, or
 * (at your option) any later version.
 *
 * Baritone is distributed in the hope that it will be useful,
 * but WITHOUT ANY WARRANTY; without even the implied warranty of
 * MERCHANTABILITY or FITNESS FOR A PARTICULAR PURPOSE.  See the
 * GNU Lesser General Public License for more details.
 *
 * You should have received a copy of the GNU Lesser General Public License
 * along with Baritone.  If not, see <https://www.gnu.org/licenses/>.
 */

package baritone.gradle.task;

import baritone.gradle.util.Determinizer;
import org.gradle.api.plugins.JavaPluginConvention;
import org.gradle.api.tasks.Input;
import org.gradle.api.tasks.SourceSetContainer;
import org.gradle.api.tasks.TaskAction;
import org.gradle.api.tasks.TaskCollection;
import org.gradle.api.tasks.compile.ForkOptions;
import org.gradle.api.tasks.compile.JavaCompile;
import org.gradle.internal.jvm.Jvm;
import xyz.wagyourtail.unimined.api.UniminedExtension;
import xyz.wagyourtail.unimined.api.minecraft.MinecraftConfig;

import java.io.*;
import java.net.URL;
import java.nio.file.Files;
import java.nio.file.Path;
import java.nio.file.StandardCopyOption;
import java.util.ArrayList;
import java.util.List;
import java.util.stream.Stream;
import java.util.zip.ZipEntry;
import java.util.zip.ZipFile;

/**
 * @author Brady
 * @since 10/11/2018
 */
public class ProguardTask extends BaritoneGradleTask {

    @Input
    private String url;

    public String getUrl() {
        return url;
    }

    @Input
    private String extract;

    public String getExtract() {
        return extract;
    }

    private List<String> requiredLibraries;

    @TaskAction
    protected void exec() throws Exception {
        super.doFirst();
        super.verifyArtifacts();

        // "Haha brady why don't you make separate tasks"
        downloadProguard();
        extractProguard();
        generateConfigs();
        processArtifact();
        proguardApi();
        proguardStandalone();
        cleanup();
    }

    UniminedExtension ext = getProject().getExtensions().getByType(UniminedExtension.class);
    SourceSetContainer sourceSets = getProject().getExtensions().getByType(SourceSetContainer.class);

    private File getMcJar() {
<<<<<<< HEAD
        return provider.getMinecraftWithMapping(EnvType.COMBINED, provider.getMcPatcher().getProdNamespace(), provider.getMcPatcher().getProdNamespace()).toFile();
=======
        MinecraftConfig mcc = ext.getMinecrafts().get(sourceSets.getByName("main"));
        return mcc.getMinecraft(mcc.getMcPatcher().getProdNamespace(), mcc.getMcPatcher().getProdNamespace()).toFile();
>>>>>>> f147519a
    }

    private boolean isMcJar(File f) {
        MinecraftConfig mcc = ext.getMinecrafts().get(sourceSets.getByName("main"));
        return mcc.isMinecraftJar(f.toPath());
    }

    private void processArtifact() throws Exception {
        if (Files.exists(this.artifactUnoptimizedPath)) {
            Files.delete(this.artifactUnoptimizedPath);
        }

        Determinizer.determinize(this.artifactPath.toString(), this.artifactUnoptimizedPath.toString(), List.of(), false);
    }

    private void downloadProguard() throws Exception {
        Path proguardZip = getTemporaryFile(PROGUARD_ZIP);
        if (!Files.exists(proguardZip)) {
            write(new URL(this.url).openStream(), proguardZip);
        }
    }

    private void extractProguard() throws Exception {
        Path proguardJar = getTemporaryFile(PROGUARD_JAR);
        if (!Files.exists(proguardJar)) {
            ZipFile zipFile = new ZipFile(getTemporaryFile(PROGUARD_ZIP).toFile());
            ZipEntry zipJarEntry = zipFile.getEntry(this.extract);
            write(zipFile.getInputStream(zipJarEntry), proguardJar);
            zipFile.close();
        }
    }

    private String getJavaBinPathForProguard() throws Exception {
        String path;
        try {
            path = findJavaPathByGradleConfig();
            if (path != null) return path;
        } catch (Exception ex) {
            System.err.println("Unable to find java by javaCompile options");
            ex.printStackTrace();
        }

        path = findJavaByGradleCurrentRuntime();
        if (path != null) return path;

        try {
            path = findJavaByJavaHome();
            if (path != null) return path;
        } catch (Exception ex) {
            System.err.println("Unable to find java by JAVA_HOME");
            ex.printStackTrace();
        }

        throw new Exception("Unable to find java to determine ProGuard libraryjars. Please specify forkOptions.executable in javaCompile," +
                " JAVA_HOME environment variable, or make sure to run Gradle with the correct JDK (a v1.8 only)");
    }

    private String findJavaByGradleCurrentRuntime() {
        String path = Jvm.current().getJavaExecutable().getAbsolutePath();
        System.out.println("Using Gradle's runtime Java for ProGuard");
        return path;
    }

    private String findJavaByJavaHome() {
        final String javaHomeEnv = System.getenv("JAVA_HOME");
        if (javaHomeEnv != null) {
            String path = Jvm.forHome(new File(javaHomeEnv)).getJavaExecutable().getAbsolutePath();
            System.out.println("Detected Java path by JAVA_HOME");
            return path;
        }
        return null;
    }

    private String findJavaPathByGradleConfig() {
        final TaskCollection<JavaCompile> javaCompiles = super.getProject().getTasks().withType(JavaCompile.class);

        final JavaCompile compileTask = javaCompiles.iterator().next();
        final ForkOptions forkOptions = compileTask.getOptions().getForkOptions();

        if (forkOptions != null) {
            String javacPath = forkOptions.getExecutable();
            if (javacPath != null) {
                File javacFile = new File(javacPath);
                if (javacFile.exists()) {
                    File[] maybeJava = javacFile.getParentFile().listFiles((dir, name) -> name.equals("java"));
                    if (maybeJava != null && maybeJava.length > 0) {
                        String path = maybeJava[0].getAbsolutePath();
                        System.out.println("Detected Java path by forkOptions");
                        return path;
                    }
                }
            }
        }
        return null;
    }

    private boolean validateJavaVersion(String java) {
        //TODO: fix for j16
//        final JavaVersion javaVersion = new DefaultJvmVersionDetector(new DefaultExecActionFactory(new IdentityFileResolver())).getJavaVersion(java);
//
//        if (!javaVersion.getMajorVersion().equals("8")) {
//            System.out.println("Failed to validate Java version " + javaVersion.toString() + " [" + java + "] for ProGuard libraryjars");
//            // throw new RuntimeException("Java version incorrect: " + javaVersion.getMajorVersion() + " for " + java);
//            return false;
//        }
//
//        System.out.println("Validated Java version " + javaVersion.toString() + " [" + java + "] for ProGuard libraryjars");
        return true;
    }

    private void generateConfigs() throws Exception {
        Files.copy(getRootRelativeFile(PROGUARD_CONFIG_TEMPLATE), getTemporaryFile(PROGUARD_CONFIG_DEST), StandardCopyOption.REPLACE_EXISTING);

        // Setup the template that will be used to derive the API and Standalone configs
        List<String> template = Files.readAllLines(getTemporaryFile(PROGUARD_CONFIG_DEST));
        template.add(0, "-injars '" + this.artifactPath.toString() + "'");
        template.add(1, "-outjars '" + this.getTemporaryFile(PROGUARD_EXPORT_PATH) + "'");

        template.add(2, "-libraryjars  <java.home>/jmods/java.base.jmod(!**.jar;!module-info.class)");
        template.add(3, "-libraryjars  <java.home>/jmods/java.desktop.jmod(!**.jar;!module-info.class)");
        template.add(4, "-libraryjars  <java.home>/jmods/jdk.unsupported.jmod(!**.jar;!module-info.class)");

        {
            final Stream<File> libraries;
            File mcJar;
            try {
                mcJar = getMcJar();
            } catch (Exception e) {
                throw new RuntimeException("Failed to find Minecraft jar", e);
            }

            {
                // Discover all of the libraries that we will need to acquire from gradle
                final Stream<File> dependencies = acquireDependencies()
                        // remove MCP mapped jar, and nashorn
                        .filter(f -> !f.toString().endsWith("-recomp.jar") && !f.getName().startsWith("nashorn") && !f.getName().startsWith("coremods"));

                libraries = dependencies
                        .map(f -> isMcJar(f) ? mcJar : f);
            }
            libraries.forEach(f -> {
                template.add(2, "-libraryjars '" + f + "'");
            });
        }

        Files.createDirectories(this.getRootRelativeFile(PROGUARD_MAPPING_DIR));

        List<String> api = new ArrayList<>(template);
        api.add(2, "-printmapping " + new File(this.getRootRelativeFile(PROGUARD_MAPPING_DIR).toFile(), "mappings-" + addCompTypeFirst("api.txt")));

        // API config doesn't require any changes from the changes that we made to the template
        Files.write(getTemporaryFile(compType + PROGUARD_API_CONFIG), api);

        // For the Standalone config, don't keep the API package
        List<String> standalone = new ArrayList<>(template);
        standalone.removeIf(s -> s.contains("# this is the keep api"));
        standalone.add(2, "-printmapping " + new File(this.getRootRelativeFile(PROGUARD_MAPPING_DIR).toFile(), "mappings-" + addCompTypeFirst("standalone.txt")));
        Files.write(getTemporaryFile(compType + PROGUARD_STANDALONE_CONFIG), standalone);
    }

    private Stream<File> acquireDependencies() {
        return getProject().getConvention().getPlugin(JavaPluginConvention.class).getSourceSets().findByName("main").getCompileClasspath().getFiles()
                .stream()
                .filter(File::isFile);
    }

    private void proguardApi() throws Exception {
        runProguard(getTemporaryFile(compType + PROGUARD_API_CONFIG));
        Determinizer.determinize(this.proguardOut.toString(), this.artifactApiPath.toString(), List.of(), false);
    }

    private void proguardStandalone() throws Exception {
        runProguard(getTemporaryFile(compType + PROGUARD_STANDALONE_CONFIG));
        Determinizer.determinize(this.proguardOut.toString(), this.artifactStandalonePath.toString(), List.of(), false);
    }

    private static final class Pair<A, B> {
        public final A a;
        public final B b;

        private Pair(final A a, final B b) {
            this.a = a;
            this.b = b;
        }

        @Override
        public String toString() {
            return "Pair{" +
                    "a=" + this.a +
                    ", " +
                    "b=" + this.b +
                    '}';
        }
    }

    private void cleanup() {
        try {
            Files.delete(this.proguardOut);
        } catch (IOException ignored) {}
    }

    public void setUrl(String url) {
        this.url = url;
    }


    public void setExtract(String extract) {
        this.extract = extract;
    }

    private void runProguard(Path config) throws Exception {
        // Delete the existing proguard output file. Proguard probably handles this already, but why not do it ourselves
        if (Files.exists(this.proguardOut)) {
            Files.delete(this.proguardOut);
        }

        // Make paths relative to work directory; fixes spaces in path to config, @"" doesn't work
        Path workingDirectory = getTemporaryFile("");
        Path proguardJar = workingDirectory.relativize(getTemporaryFile(PROGUARD_JAR));
        config = workingDirectory.relativize(config);

        // Honestly, if you still have spaces in your path at this point, you're SOL.

        Process p = new ProcessBuilder("java", "-jar", proguardJar.toString(), "@" + config.toString())
                .directory(workingDirectory.toFile()) // Set the working directory to the temporary folder]
                .start();

        // We can't do output inherit process I/O with gradle for some reason and have it work, so we have to do this
        this.printOutputLog(p.getInputStream(), System.out);
        this.printOutputLog(p.getErrorStream(), System.err);

        // Halt the current thread until the process is complete, if the exit code isn't 0, throw an exception
        int exitCode = p.waitFor();
        if (exitCode != 0) {
            Thread.sleep(1000);
            throw new IllegalStateException("Proguard exited with code " + exitCode);
        }
    }

    private void printOutputLog(InputStream stream, PrintStream outerr) {
        new Thread(() -> {
            try (BufferedReader reader = new BufferedReader(new InputStreamReader(stream))) {
                String line;
                while ((line = reader.readLine()) != null) {
                    outerr.println(line);
                }
            } catch (Exception e) {
                e.printStackTrace();
            }
        }).start();
    }
}<|MERGE_RESOLUTION|>--- conflicted
+++ resolved
@@ -81,12 +81,8 @@
     SourceSetContainer sourceSets = getProject().getExtensions().getByType(SourceSetContainer.class);
 
     private File getMcJar() {
-<<<<<<< HEAD
-        return provider.getMinecraftWithMapping(EnvType.COMBINED, provider.getMcPatcher().getProdNamespace(), provider.getMcPatcher().getProdNamespace()).toFile();
-=======
         MinecraftConfig mcc = ext.getMinecrafts().get(sourceSets.getByName("main"));
         return mcc.getMinecraft(mcc.getMcPatcher().getProdNamespace(), mcc.getMcPatcher().getProdNamespace()).toFile();
->>>>>>> f147519a
     }
 
     private boolean isMcJar(File f) {
