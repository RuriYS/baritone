--- conflicted
+++ resolved
@@ -21,14 +21,7 @@
     apply plugin: "maven-publish"
 
     archivesBaseName = rootProject.archives_base_name
-<<<<<<< HEAD
-    def vers = 'git describe --always --dirty'.execute().text.trim()
-    if (vers.isEmpty()) {
-        println "using version number: " + rootProject.mod_version
-        version = rootProject.mod_version
-    } else {
-        version = rootProject.mod_version + "-" + vers
-=======
+
     def vers = ""
     try {
         vers = 'git describe --always --tags --first-parent --dirty'.execute().text.trim()
@@ -41,7 +34,6 @@
     } else {
         version = vers.substring(1)
         println "Detected version " + version
->>>>>>> e183dcba
     }
     group = rootProject.maven_group
 
