/*
 * This file is part of Baritone.
 *
 * Baritone is free software: you can redistribute it and/or modify
 * it under the terms of the GNU Lesser General Public License as published by
 * the Free Software Foundation, either version 3 of the License, or
 * (at your option) any later version.
 *
 * Baritone is distributed in the hope that it will be useful,
 * but WITHOUT ANY WARRANTY; without even the implied warranty of
 * MERCHANTABILITY or FITNESS FOR A PARTICULAR PURPOSE.  See the
 * GNU Lesser General Public License for more details.
 *
 * You should have received a copy of the GNU Lesser General Public License
 * along with Baritone.  If not, see <https://www.gnu.org/licenses/>.
 */

group 'baritone'
<<<<<<< HEAD
version '1.6.2'
=======
version '1.5.3'
>>>>>>> c98c54c9

buildscript {
    repositories {
        maven {
            name = 'forge'
            url = 'http://files.minecraftforge.net/maven'
        }
        maven {
            name = 'impactdevelopment-repo'
            url = 'https://impactdevelopment.github.io/maven/'
<<<<<<< HEAD
        }
        maven {
            url = 'https://www.dogforce-games.com/maven/'
=======
>>>>>>> c98c54c9
        }
        jcenter()
    }

    dependencies {
        classpath group: 'com.github.ImpactDevelopment', name: 'ForgeGradle', version: '3.0.115'
        classpath group: 'com.github.ImpactDevelopment', name: 'MixinGradle', version: '0.6.2'
    }
}

import baritone.gradle.task.CreateDistTask
import baritone.gradle.task.ProguardTask

import net.minecraftforge.gradle.userdev.tasks.GenerateSRG
import net.minecraftforge.gradle.userdev.tasks.RenameJarInPlace
import org.apache.tools.ant.taskdefs.condition.Os

apply plugin: 'java'
apply plugin: 'net.minecraftforge.gradle'
apply plugin: 'org.spongepowered.mixin'

sourceCompatibility = targetCompatibility = '1.8'
compileJava {
    sourceCompatibility = targetCompatibility = '1.8'
    options.encoding = "UTF-8" // allow emoji in comments :^)
}

sourceSets {
    api {
        compileClasspath += main.compileClasspath
    }
    main {
        compileClasspath += api.output
    }
    test {
        compileClasspath += main.compileClasspath + main.runtimeClasspath + main.output
        runtimeClasspath += main.compileClasspath + main.runtimeClasspath + main.output
    }
    launch {
        compileClasspath += main.compileClasspath + main.runtimeClasspath + main.output
        runtimeClasspath += main.compileClasspath + main.runtimeClasspath + main.output
    }

    schematica_api {
        compileClasspath += main.compileClasspath
    }

    main {
        compileClasspath += schematica_api.output
    }
}

task sourceJar(type: Jar, dependsOn: classes) {
    classifier = 'sources'
    from sourceSets.api.allSource
}

minecraft {
<<<<<<< HEAD
    mappings channel: 'snapshot', version: '20201028-1.16.3'
=======
    mappings channel: 'snapshot', version: '20200515-1.15.1'
>>>>>>> c98c54c9

    if (getProject().hasProperty("baritone.forge_build")) {
        reobfMappings 'searge'
    } else {
        reobfMappings 'notch'
    }

    runs {
        client {
            workingDirectory project.file('run')
            source sourceSets.launch

            main 'baritone.launch.LaunchTesting'

            environment 'assetIndex', '{asset_index}'
            environment 'assetDirectory', downloadAssets.output
            environment 'nativesDirectory', extractNatives.output

            environment 'tweakClass', 'baritone.launch.BaritoneTweaker'

            if (Os.isFamily(Os.FAMILY_MAC)) {
                jvmArgs "-XstartOnFirstThread"
            }
        }

        autoTest {
            workingDirectory project.file('autotest')
            source sourceSets.launch
<<<<<<< HEAD

            main 'baritone.launch.LaunchTesting'

=======

            main 'baritone.launch.LaunchTesting'

>>>>>>> c98c54c9
            environment 'assetIndex', '{asset_index}'
            environment 'assetDirectory', downloadAssets.output
            environment 'nativesDirectory', extractNatives.output

            environment 'tweakClass', 'baritone.launch.BaritoneTweaker'
            environment 'BARITONE_AUTO_TEST', 'true'

            if (Os.isFamily(Os.FAMILY_MAC)) {
                jvmArgs "-XstartOnFirstThread"
            }
        }
    }
}

repositories {
    mavenCentral()

    maven {
        name = 'spongepowered-repo'
        url = 'http://repo.spongepowered.org/maven/'
    }
    maven {
        name = 'impactdevelopment-repo'
        url = 'https://impactdevelopment.github.io/maven/'
    }
    maven {
        url = 'https://www.dogforce-games.com/maven/'
    }
}

dependencies {
<<<<<<< HEAD
    minecraft 'com.github.ImpactDevelopment:Vanilla:1.16.4'
=======
    minecraft 'com.github.ImpactDevelopment:Vanilla:1.15.2'
>>>>>>> c98c54c9

    runtime launchCompile('net.minecraft:launchwrapper:1.12') {
        exclude module: 'lwjgl'
    }
    runtime launchCompile('org.ow2.asm:asm-debug-all:5.2')
    runtime launchCompile('com.github.ImpactDevelopment:SimpleTweaker:1.2')
    runtime launchCompile('org.spongepowered:mixin:0.8.+') {
        // Mixin includes a lot of dependencies that are too up-to-date
        exclude module: 'launchwrapper'
        exclude module: 'guava'
        exclude module: 'gson'
        exclude module: 'commons-io'
        exclude module: 'log4j-core'
    }

    testImplementation 'junit:junit:4.12'
}

mixin {
    defaultObfuscationEnv searge
    add sourceSets.launch, 'mixins.baritone.refmap.json'
}

javadoc {
    options.addStringOption('Xwerror', '-quiet') // makes the build fail on travis when there is a javadoc error
    options.linkSource true
    options.encoding "UTF-8" // allow emoji in comments :^)
    source = sourceSets.api.allJava
    classpath += sourceSets.api.compileClasspath
}

jar {
    from sourceSets.launch.output, sourceSets.api.output

    if (!getProject().hasProperty("baritone.forge_build")) {
        exclude "**/BaritoneForgeModXD.class"
        exclude "**/mods.toml"
    }

    preserveFileTimestamps = false
    reproducibleFileOrder = true

    manifest {
        attributes(
                'MixinConfigs': 'mixins.baritone.json',
                "MixinConnector": "baritone.launch.BaritoneMixinConnector",

                'Implementation-Title': 'Baritone',
                'Implementation-Version': version,
        )
    }
}

// skidded from ProguardTask
File getClientJar() {
    return project.getConvention().getPlugin(JavaPluginConvention.class).getSourceSets().findByName("launch").getRuntimeClasspath().getFiles()
            .stream()
            .filter({f -> f.toString().endsWith("client-extra.jar")})
            .map({f -> new File(f.getParentFile(), "client.jar")})
            .findFirst()
            .get()
}

task copyMcJar(type: Copy) {
    def mcJar = {getClientJar()}

    from mcJar
    into 'build/createMcSrgJar/'
    rename {'client-srg.jar'}
}

task createSrgMc(type: RenameJarInPlace) {
    setInput(new File(copyMcJar.getOutputs().getFiles().getSingleFile(), "client-srg.jar"))
    setClasspath(files({getClientJar()}))

    // fork
    setMappingType(net.minecraftforge.gradle.common.util.MappingFile.Mapping.SEARGE)
    setJarTask('trans alaska pipeline')
}
project.afterEvaluate {
    createSrgMc.dependsOn(extractSrg, copyMcJar)
    createSrgMc.setMappings(extractSrg.getOutput())
}


task proguard(type: ProguardTask, dependsOn: createSrgMc) { // TODO: dont need to create srg mc if doing notch build
    url 'https://downloads.sourceforge.net/project/proguard/proguard/6.0/proguard6.0.3.zip'
    extract 'proguard6.0.3/lib/proguard.jar'
}

task createDist(type: CreateDistTask, dependsOn: proguard)

build.finalizedBy(createDist)<|MERGE_RESOLUTION|>--- conflicted
+++ resolved
@@ -16,11 +16,7 @@
  */
 
 group 'baritone'
-<<<<<<< HEAD
 version '1.6.2'
-=======
-version '1.5.3'
->>>>>>> c98c54c9
 
 buildscript {
     repositories {
@@ -31,12 +27,9 @@
         maven {
             name = 'impactdevelopment-repo'
             url = 'https://impactdevelopment.github.io/maven/'
-<<<<<<< HEAD
         }
         maven {
             url = 'https://www.dogforce-games.com/maven/'
-=======
->>>>>>> c98c54c9
         }
         jcenter()
     }
@@ -95,11 +88,7 @@
 }
 
 minecraft {
-<<<<<<< HEAD
     mappings channel: 'snapshot', version: '20201028-1.16.3'
-=======
-    mappings channel: 'snapshot', version: '20200515-1.15.1'
->>>>>>> c98c54c9
 
     if (getProject().hasProperty("baritone.forge_build")) {
         reobfMappings 'searge'
@@ -128,15 +117,9 @@
         autoTest {
             workingDirectory project.file('autotest')
             source sourceSets.launch
-<<<<<<< HEAD
 
             main 'baritone.launch.LaunchTesting'
 
-=======
-
-            main 'baritone.launch.LaunchTesting'
-
->>>>>>> c98c54c9
             environment 'assetIndex', '{asset_index}'
             environment 'assetDirectory', downloadAssets.output
             environment 'nativesDirectory', extractNatives.output
@@ -168,11 +151,7 @@
 }
 
 dependencies {
-<<<<<<< HEAD
     minecraft 'com.github.ImpactDevelopment:Vanilla:1.16.4'
-=======
-    minecraft 'com.github.ImpactDevelopment:Vanilla:1.15.2'
->>>>>>> c98c54c9
 
     runtime launchCompile('net.minecraft:launchwrapper:1.12') {
         exclude module: 'lwjgl'
