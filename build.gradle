--- conflicted
+++ resolved
@@ -16,11 +16,7 @@
  */
 
 group 'baritone'
-<<<<<<< HEAD
 version '1.4.3'
-=======
-version '1.3.5'
->>>>>>> e3d3407d
 
 buildscript {
     repositories {
