/*
 * This file is part of Baritone.
 *
 * Baritone is free software: you can redistribute it and/or modify
 * it under the terms of the GNU Lesser General Public License as published by
 * the Free Software Foundation, either version 3 of the License, or
 * (at your option) any later version.
 *
 * Baritone is distributed in the hope that it will be useful,
 * but WITHOUT ANY WARRANTY; without even the implied warranty of
 * MERCHANTABILITY or FITNESS FOR A PARTICULAR PURPOSE.  See the
 * GNU Lesser General Public License for more details.
 *
 * You should have received a copy of the GNU Lesser General Public License
 * along with Baritone.  If not, see <https://www.gnu.org/licenses/>.
 */

package baritone.api.utils;

import baritone.api.BaritoneAPI;
import baritone.api.Settings;
import net.minecraft.block.Block;
import net.minecraft.client.Minecraft;
import net.minecraft.item.Item;
import net.minecraft.util.EnumFacing;
import net.minecraft.util.ResourceLocation;
import net.minecraft.util.math.Vec3i;
import net.minecraft.util.registry.IRegistry;

import java.awt.*;
import java.io.BufferedReader;
import java.io.BufferedWriter;
import java.io.IOException;
import java.lang.reflect.ParameterizedType;
import java.lang.reflect.Type;
import java.nio.file.Files;
import java.nio.file.NoSuchFileException;
import java.nio.file.Path;
import java.util.ArrayList;
import java.util.List;
import java.util.Map;
import java.util.Objects;
import java.util.function.Consumer;
import java.util.function.Function;
import java.util.regex.Matcher;
import java.util.regex.Pattern;
import java.util.stream.Collectors;
import java.util.stream.Stream;

<<<<<<< HEAD

public class SettingsUtil {

    private static final Path SETTINGS_PATH = Minecraft.getInstance().gameDir.toPath().resolve("baritone").resolve("settings.txt");
=======
public class SettingsUtil {

    public static final String SETTINGS_DEFAULT_NAME = "settings.txt";
>>>>>>> 6654476d
    private static final Pattern SETTING_PATTERN = Pattern.compile("^(?<setting>[^ ]+) +(?<value>.+)"); // key and value split by the first space


    private static boolean isComment(String line) {
        return line.startsWith("#") || line.startsWith("//");
    }

    private static void forEachLine(Path file, Consumer<String> consumer) throws IOException {
        try (BufferedReader scan = Files.newBufferedReader(file)) {
            String line;
            while ((line = scan.readLine()) != null) {
                if (line.isEmpty() || isComment(line)) {
                    continue;
                }
                consumer.accept(line);
            }
        }
    }

    public static void readAndApply(Settings settings, String settingsName) {
        try {
            forEachLine(settingsByName(settingsName), line -> {
                Matcher matcher = SETTING_PATTERN.matcher(line);
                if (!matcher.matches()) {
                    Helper.HELPER.logDirect("Invalid syntax in setting file: " + line);
                    return;
                }

                String settingName = matcher.group("setting").toLowerCase();
                String settingValue = matcher.group("value");
                try {
                    parseAndApply(settings, settingName, settingValue);
                } catch (Exception ex) {
                    Helper.HELPER.logDirect("Unable to parse line " + line);
                    ex.printStackTrace();
                }
            });
        } catch (NoSuchFileException ignored) {
            Helper.HELPER.logDirect("Baritone settings file not found, resetting.");
        } catch (Exception ex) {
            Helper.HELPER.logDirect("Exception while reading Baritone settings, some settings may be reset to default values!");
            ex.printStackTrace();
        }
    }

    public static synchronized void save(Settings settings) {
        try (BufferedWriter out = Files.newBufferedWriter(settingsByName(SETTINGS_DEFAULT_NAME))) {
            for (Settings.Setting setting : modifiedSettings(settings)) {
                out.write(settingToString(setting) + "\n");
            }
        } catch (Exception ex) {
            Helper.HELPER.logDirect("Exception thrown while saving Baritone settings!");
            ex.printStackTrace();
        }
    }

    private static Path settingsByName(String name) {
        return Minecraft.getMinecraft().gameDir.toPath().resolve("baritone").resolve(name);
    }

    public static List<Settings.Setting> modifiedSettings(Settings settings) {
        List<Settings.Setting> modified = new ArrayList<>();
        for (Settings.Setting setting : settings.allSettings) {
            if (setting.value == null) {
                System.out.println("NULL SETTING?" + setting.getName());
                continue;
            }
            if (setting.isJavaOnly()) {
                continue; // NO
            }
            if (setting.value == setting.defaultValue) {
                continue;
            }
            modified.add(setting);
        }
        return modified;
    }

    /**
     * Gets the type of a setting and returns it as a string, with package names stripped.
     * <p>
     * For example, if the setting type is {@code java.util.List<java.lang.String>}, this function returns
     * {@code List<String>}.
     *
     * @param setting The setting
     * @return The type
     */
    public static String settingTypeToString(Settings.Setting setting) {
        return setting.getType().getTypeName()
                .replaceAll("(?:\\w+\\.)+(\\w+)", "$1");
    }

    public static <T> String settingValueToString(Settings.Setting<T> setting, T value) throws IllegalArgumentException {
        Parser io = Parser.getParser(setting.getType());

        if (io == null) {
            throw new IllegalStateException("Missing " + setting.getValueClass() + " " + setting.getName());
        }

        return io.toString(new ParserContext(setting), value);
    }

    public static String settingValueToString(Settings.Setting setting) throws IllegalArgumentException {
        //noinspection unchecked
        return settingValueToString(setting, setting.value);
    }

    public static String settingDefaultToString(Settings.Setting setting) throws IllegalArgumentException {
        //noinspection unchecked
        return settingValueToString(setting, setting.defaultValue);
    }

    public static String maybeCensor(int coord) {
        if (BaritoneAPI.getSettings().censorCoordinates.value) {
            return "<censored>";
        }

        return Integer.toString(coord);
    }

    public static String settingToString(Settings.Setting setting) throws IllegalStateException {
        if (setting.isJavaOnly()) {
            return setting.getName();
        }

        return setting.getName() + " " + settingValueToString(setting);
    }

    /**
     * Deprecated. Use {@link Settings.Setting#isJavaOnly()} instead.
     *
     * @param setting The Setting
     * @return true if the setting can not be set or read by the user
     */
    @Deprecated
    public static boolean javaOnlySetting(Settings.Setting setting) {
        return setting.isJavaOnly();
    }

    public static void parseAndApply(Settings settings, String settingName, String settingValue) throws IllegalStateException, NumberFormatException {
        Settings.Setting setting = settings.byLowerName.get(settingName);
        if (setting == null) {
            throw new IllegalStateException("No setting by that name");
        }
        Class intendedType = setting.getValueClass();
        ISettingParser ioMethod = Parser.getParser(setting.getType());
        Object parsed = ioMethod.parse(new ParserContext(setting), settingValue);
        if (!intendedType.isInstance(parsed)) {
            throw new IllegalStateException(ioMethod + " parser returned incorrect type, expected " + intendedType + " got " + parsed + " which is " + parsed.getClass());
        }
        setting.value = parsed;
    }

    private interface ISettingParser<T> {

        T parse(ParserContext context, String raw);

        String toString(ParserContext context, T value);

        boolean accepts(Type type);
    }

    private static class ParserContext {

        private final Settings.Setting<?> setting;

        private ParserContext(Settings.Setting<?> setting) {
            this.setting = setting;
        }

        private Settings.Setting<?> getSetting() {
            return this.setting;
        }
    }

    private enum Parser implements ISettingParser {

        DOUBLE(Double.class, Double::parseDouble),
        BOOLEAN(Boolean.class, Boolean::parseBoolean),
        INTEGER(Integer.class, Integer::parseInt),
        FLOAT(Float.class, Float::parseFloat),
        LONG(Long.class, Long::parseLong),
        STRING(String.class, String::new),
        ENUMFACING(EnumFacing.class, EnumFacing::byName),
        COLOR(
                Color.class,
                str -> new Color(Integer.parseInt(str.split(",")[0]), Integer.parseInt(str.split(",")[1]), Integer.parseInt(str.split(",")[2])),
                color -> color.getRed() + "," + color.getGreen() + "," + color.getBlue()
        ),
        VEC3I(
                Vec3i.class,
                str -> new Vec3i(Integer.parseInt(str.split(",")[0]), Integer.parseInt(str.split(",")[1]), Integer.parseInt(str.split(",")[2])),
                vec -> vec.getX() + "," + vec.getY() + "," + vec.getZ()
        ),
        BLOCK(
                Block.class,
                str -> BlockUtils.stringToBlockRequired(str.trim()),
                BlockUtils::blockToString
        ),
        ITEM(
                Item.class,
                str -> IRegistry.ITEM.get(new ResourceLocation(str.trim())),
                item -> IRegistry.ITEM.getKey(item).toString()
        ),
        LIST() {
            @Override
            public Object parse(ParserContext context, String raw) {
                Type type = ((ParameterizedType) context.getSetting().getType()).getActualTypeArguments()[0];
                Parser parser = Parser.getParser(type);
                return Stream.of(raw.split(","))
                        .map(s -> parser.parse(context, s))
                        .collect(Collectors.toList());
            }

            @Override
            public String toString(ParserContext context, Object value) {
                Type type = ((ParameterizedType) context.getSetting().getType()).getActualTypeArguments()[0];
                Parser parser = Parser.getParser(type);

                return ((List<?>) value).stream()
                        .map(o -> parser.toString(context, o))
                        .collect(Collectors.joining(","));
            }

            @Override
            public boolean accepts(Type type) {
                return List.class.isAssignableFrom(TypeUtils.resolveBaseClass(type));
            }
        },
        MAPPING() {
            @Override
            public Object parse(ParserContext context, String raw) {
                Type keyType = ((ParameterizedType) context.getSetting().getType()).getActualTypeArguments()[0];
                Type valueType = ((ParameterizedType) context.getSetting().getType()).getActualTypeArguments()[1];
                Parser keyParser = Parser.getParser(keyType);
                Parser valueParser = Parser.getParser(valueType);

                return Stream.of(raw.split(",(?=[^,]*->)"))
                        .map(s -> s.split("->"))
                        .collect(Collectors.toMap(s -> keyParser.parse(context, s[0]), s -> valueParser.parse(context, s[1])));
            }

            @Override
            public String toString(ParserContext context, Object value) {
                Type keyType = ((ParameterizedType) context.getSetting().getType()).getActualTypeArguments()[0];
                Type valueType = ((ParameterizedType) context.getSetting().getType()).getActualTypeArguments()[1];
                Parser keyParser = Parser.getParser(keyType);
                Parser valueParser = Parser.getParser(valueType);

                return ((Map<?, ?>) value).entrySet().stream()
                        .map(o -> keyParser.toString(context, o.getKey()) + "->" + valueParser.toString(context, o.getValue()))
                        .collect(Collectors.joining(","));
            }

            @Override
            public boolean accepts(Type type) {
                return Map.class.isAssignableFrom(TypeUtils.resolveBaseClass(type));
            }
        };

        private final Class<?> cla$$;
        private final Function<String, Object> parser;
        private final Function<Object, String> toString;

        Parser() {
            this.cla$$ = null;
            this.parser = null;
            this.toString = null;
        }

        <T> Parser(Class<T> cla$$, Function<String, T> parser) {
            this(cla$$, parser, Object::toString);
        }

        <T> Parser(Class<T> cla$$, Function<String, T> parser, Function<T, String> toString) {
            this.cla$$ = cla$$;
            this.parser = parser::apply;
            this.toString = x -> toString.apply((T) x);
        }

        @Override
        public Object parse(ParserContext context, String raw) {
            Object parsed = this.parser.apply(raw);
            Objects.requireNonNull(parsed);
            return parsed;
        }

        @Override
        public String toString(ParserContext context, Object value) {
            return this.toString.apply(value);
        }

        @Override
        public boolean accepts(Type type) {
            return type instanceof Class && this.cla$$.isAssignableFrom((Class) type);
        }

        public static Parser getParser(Type type) {
            return Stream.of(values())
                    .filter(parser -> parser.accepts(type))
                    .findFirst().orElse(null);
        }
    }
}<|MERGE_RESOLUTION|>--- conflicted
+++ resolved
@@ -47,16 +47,9 @@
 import java.util.stream.Collectors;
 import java.util.stream.Stream;
 
-<<<<<<< HEAD
-
 public class SettingsUtil {
 
-    private static final Path SETTINGS_PATH = Minecraft.getInstance().gameDir.toPath().resolve("baritone").resolve("settings.txt");
-=======
-public class SettingsUtil {
-
     public static final String SETTINGS_DEFAULT_NAME = "settings.txt";
->>>>>>> 6654476d
     private static final Pattern SETTING_PATTERN = Pattern.compile("^(?<setting>[^ ]+) +(?<value>.+)"); // key and value split by the first space
 
 
@@ -114,7 +107,7 @@
     }
 
     private static Path settingsByName(String name) {
-        return Minecraft.getMinecraft().gameDir.toPath().resolve("baritone").resolve(name);
+        return Minecraft.getInstance().gameDir.toPath().resolve("baritone").resolve(name);
     }
 
     public static List<Settings.Setting> modifiedSettings(Settings settings) {
