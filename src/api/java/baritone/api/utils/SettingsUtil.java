--- conflicted
+++ resolved
@@ -48,11 +48,7 @@
 
 public class SettingsUtil {
 
-<<<<<<< HEAD
-    private static final Path SETTINGS_PATH = Minecraft.getInstance().gameDirectory.toPath().resolve("baritone").resolve("settings.txt");
-=======
     public static final String SETTINGS_DEFAULT_NAME = "settings.txt";
->>>>>>> 8ceb89d0
     private static final Pattern SETTING_PATTERN = Pattern.compile("^(?<setting>[^ ]+) +(?<value>.+)"); // key and value split by the first space
 
 
@@ -110,7 +106,7 @@
     }
 
     private static Path settingsByName(String name) {
-        return Minecraft.getInstance().gameDir.toPath().resolve("baritone").resolve(name);
+        return Minecraft.getInstance().gameDirectory.toPath().resolve("baritone").resolve(name);
     }
 
     public static List<Settings.Setting> modifiedSettings(Settings settings) {
