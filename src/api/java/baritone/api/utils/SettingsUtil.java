/*
 * This file is part of Baritone.
 *
 * Baritone is free software: you can redistribute it and/or modify
 * it under the terms of the GNU Lesser General Public License as published by
 * the Free Software Foundation, either version 3 of the License, or
 * (at your option) any later version.
 *
 * Baritone is distributed in the hope that it will be useful,
 * but WITHOUT ANY WARRANTY; without even the implied warranty of
 * MERCHANTABILITY or FITNESS FOR A PARTICULAR PURPOSE.  See the
 * GNU Lesser General Public License for more details.
 *
 * You should have received a copy of the GNU Lesser General Public License
 * along with Baritone.  If not, see <https://www.gnu.org/licenses/>.
 */

package baritone.api.utils;

import baritone.api.BaritoneAPI;
import baritone.api.Settings;
import net.minecraft.block.Block;
import net.minecraft.client.Minecraft;
import net.minecraft.item.Item;
import net.minecraft.util.Direction;
import net.minecraft.util.ResourceLocation;
import net.minecraft.util.math.Vec3i;
<<<<<<< HEAD
import net.minecraft.util.registry.Registry;
=======
import net.minecraft.util.registry.IRegistry;
>>>>>>> 7e505fc6

import java.awt.*;
import java.io.BufferedReader;
import java.io.BufferedWriter;
import java.io.IOException;
import java.lang.reflect.ParameterizedType;
import java.lang.reflect.Type;
import java.nio.file.Files;
import java.nio.file.NoSuchFileException;
import java.nio.file.Path;
import java.util.ArrayList;
import java.util.List;
import java.util.Objects;
import java.util.function.Consumer;
import java.util.function.Function;
import java.util.regex.Matcher;
import java.util.regex.Pattern;
import java.util.stream.Collectors;
import java.util.stream.Stream;


public class SettingsUtil {

    private static final Path SETTINGS_PATH = Minecraft.getInstance().gameDir.toPath().resolve("baritone").resolve("settings.txt");
    private static final Pattern SETTING_PATTERN = Pattern.compile("^(?<setting>[^ ]+) +(?<value>.+)"); // key and value split by the first space


    private static boolean isComment(String line) {
        return line.startsWith("#") || line.startsWith("//");
    }

    private static void forEachLine(Path file, Consumer<String> consumer) throws IOException {
        try (BufferedReader scan = Files.newBufferedReader(file)) {
            String line;
            while ((line = scan.readLine()) != null) {
                if (line.isEmpty() || isComment(line)) {
                    continue;
                }
                consumer.accept(line);
            }
        }
    }

    public static void readAndApply(Settings settings) {
        try {
            forEachLine(SETTINGS_PATH, line -> {
                Matcher matcher = SETTING_PATTERN.matcher(line);
                if (!matcher.matches()) {
                    System.out.println("Invalid syntax in setting file: " + line);
                    return;
                }

                String settingName = matcher.group("setting").toLowerCase();
                String settingValue = matcher.group("value");
                try {
                    parseAndApply(settings, settingName, settingValue);
                } catch (Exception ex) {
                    System.out.println("Unable to parse line " + line);
                    ex.printStackTrace();
                }
            });
        } catch (NoSuchFileException ignored) {
            System.out.println("Baritone settings file not found, resetting.");
        } catch (Exception ex) {
            System.out.println("Exception while reading Baritone settings, some settings may be reset to default values!");
            ex.printStackTrace();
        }
    }

    public static synchronized void save(Settings settings) {
        try (BufferedWriter out = Files.newBufferedWriter(SETTINGS_PATH)) {
            for (Settings.Setting setting : modifiedSettings(settings)) {
                out.write(settingToString(setting) + "\n");
            }
        } catch (Exception ex) {
            System.out.println("Exception thrown while saving Baritone settings!");
            ex.printStackTrace();
        }
    }

    public static List<Settings.Setting> modifiedSettings(Settings settings) {
        List<Settings.Setting> modified = new ArrayList<>();
        for (Settings.Setting setting : settings.allSettings) {
            if (setting.value == null) {
                System.out.println("NULL SETTING?" + setting.getName());
                continue;
            }
            if (setting.getName().equals("logger")) {
                continue; // NO
            }
            if (setting.value == setting.defaultValue) {
                continue;
            }
            modified.add(setting);
        }
        return modified;
    }

    /**
     * Gets the type of a setting and returns it as a string, with package names stripped.
     * <p>
     * For example, if the setting type is {@code java.util.List<java.lang.String>}, this function returns
     * {@code List<String>}.
     *
     * @param setting The setting
     * @return The type
     */
    public static String settingTypeToString(Settings.Setting setting) {
        return setting.getType().getTypeName()
                .replaceAll("(?:\\w+\\.)+(\\w+)", "$1");
    }

    public static <T> String settingValueToString(Settings.Setting<T> setting, T value) throws IllegalArgumentException {
        Parser io = Parser.getParser(setting.getType());

        if (io == null) {
            throw new IllegalStateException("Missing " + setting.getValueClass() + " " + setting.getName());
        }

        return io.toString(new ParserContext(setting), value);
    }

    public static String settingValueToString(Settings.Setting setting) throws IllegalArgumentException {
        //noinspection unchecked
        return settingValueToString(setting, setting.value);
    }

    public static String settingDefaultToString(Settings.Setting setting) throws IllegalArgumentException {
        //noinspection unchecked
        return settingValueToString(setting, setting.defaultValue);
    }

    public static String maybeCensor(int coord) {
        if (BaritoneAPI.getSettings().censorCoordinates.value) {
            return "<censored>";
        }

        return Integer.toString(coord);
    }

    public static String settingToString(Settings.Setting setting) throws IllegalStateException {
        if (setting.getName().equals("logger")) {
            return "logger";
        }

        return setting.getName() + " " + settingValueToString(setting);
    }

    public static void parseAndApply(Settings settings, String settingName, String settingValue) throws IllegalStateException, NumberFormatException {
        Settings.Setting setting = settings.byLowerName.get(settingName);
        if (setting == null) {
            throw new IllegalStateException("No setting by that name");
        }
        Class intendedType = setting.getValueClass();
        ISettingParser ioMethod = Parser.getParser(setting.getType());
        Object parsed = ioMethod.parse(new ParserContext(setting), settingValue);
        if (!intendedType.isInstance(parsed)) {
            throw new IllegalStateException(ioMethod + " parser returned incorrect type, expected " + intendedType + " got " + parsed + " which is " + parsed.getClass());
        }
        setting.value = parsed;
    }

    private interface ISettingParser<T> {

        T parse(ParserContext context, String raw);

        String toString(ParserContext context, T value);

        boolean accepts(Type type);
    }

    private static class ParserContext {

        private final Settings.Setting<?> setting;

        private ParserContext(Settings.Setting<?> setting) {
            this.setting = setting;
        }

        private Settings.Setting<?> getSetting() {
            return this.setting;
        }
    }

    private enum Parser implements ISettingParser {

        DOUBLE(Double.class, Double::parseDouble),
        BOOLEAN(Boolean.class, Boolean::parseBoolean),
        INTEGER(Integer.class, Integer::parseInt),
        FLOAT(Float.class, Float::parseFloat),
        LONG(Long.class, Long::parseLong),
<<<<<<< HEAD
        ENUMFACING(Direction.class, Direction::byName),
=======
        STRING(String.class, String::new),
        ENUMFACING(EnumFacing.class, EnumFacing::byName),
>>>>>>> 7e505fc6
        COLOR(
                Color.class,
                str -> new Color(Integer.parseInt(str.split(",")[0]), Integer.parseInt(str.split(",")[1]), Integer.parseInt(str.split(",")[2])),
                color -> color.getRed() + "," + color.getGreen() + "," + color.getBlue()
        ),
        VEC3I(
                Vec3i.class,
                str -> new Vec3i(Integer.parseInt(str.split(",")[0]), Integer.parseInt(str.split(",")[1]), Integer.parseInt(str.split(",")[2])),
                vec -> vec.getX() + "," + vec.getY() + "," + vec.getZ()
        ),
        BLOCK(
                Block.class,
                str -> BlockUtils.stringToBlockRequired(str.trim()),
                BlockUtils::blockToString
        ),
        ITEM(
                Item.class,
                str -> Registry.ITEM.getOrDefault(new ResourceLocation(str.trim())), // TODO this now returns AIR on failure instead of null, is that an issue?
                item -> Registry.ITEM.getKey(item).toString()
        ),
        LIST() {
            @Override
            public Object parse(ParserContext context, String raw) {
                Type type = ((ParameterizedType) context.getSetting().getType()).getActualTypeArguments()[0];
                Parser parser = Parser.getParser(type);
                return Stream.of(raw.split(","))
                        .map(s -> parser.parse(context, s))
                        .collect(Collectors.toList());
            }

            @Override
            public String toString(ParserContext context, Object value) {
                Type type = ((ParameterizedType) context.getSetting().getType()).getActualTypeArguments()[0];
                Parser parser = Parser.getParser(type);

                return ((List<?>) value).stream()
                        .map(o -> parser.toString(context, o))
                        .collect(Collectors.joining(","));
            }

            @Override
            public boolean accepts(Type type) {
                return List.class.isAssignableFrom(TypeUtils.resolveBaseClass(type));
            }
        };

        private final Class<?> cla$$;
        private final Function<String, Object> parser;
        private final Function<Object, String> toString;

        Parser() {
            this.cla$$ = null;
            this.parser = null;
            this.toString = null;
        }

        <T> Parser(Class<T> cla$$, Function<String, T> parser) {
            this(cla$$, parser, Object::toString);
        }

        <T> Parser(Class<T> cla$$, Function<String, T> parser, Function<T, String> toString) {
            this.cla$$ = cla$$;
            this.parser = parser::apply;
            this.toString = x -> toString.apply((T) x);
        }

        @Override
        public Object parse(ParserContext context, String raw) {
            Object parsed = this.parser.apply(raw);
            Objects.requireNonNull(parsed);
            return parsed;
        }

        @Override
        public String toString(ParserContext context, Object value) {
            return this.toString.apply(value);
        }

        @Override
        public boolean accepts(Type type) {
            return type instanceof Class && this.cla$$.isAssignableFrom((Class) type);
        }

        public static Parser getParser(Type type) {
            return Stream.of(values())
                    .filter(parser -> parser.accepts(type))
                    .findFirst().orElse(null);
        }
    }
}<|MERGE_RESOLUTION|>--- conflicted
+++ resolved
@@ -25,11 +25,7 @@
 import net.minecraft.util.Direction;
 import net.minecraft.util.ResourceLocation;
 import net.minecraft.util.math.Vec3i;
-<<<<<<< HEAD
 import net.minecraft.util.registry.Registry;
-=======
-import net.minecraft.util.registry.IRegistry;
->>>>>>> 7e505fc6
 
 import java.awt.*;
 import java.io.BufferedReader;
@@ -221,12 +217,8 @@
         INTEGER(Integer.class, Integer::parseInt),
         FLOAT(Float.class, Float::parseFloat),
         LONG(Long.class, Long::parseLong),
-<<<<<<< HEAD
-        ENUMFACING(Direction.class, Direction::byName),
-=======
         STRING(String.class, String::new),
-        ENUMFACING(EnumFacing.class, EnumFacing::byName),
->>>>>>> 7e505fc6
+        DIRECTION(Direction.class, Direction::byName),
         COLOR(
                 Color.class,
                 str -> new Color(Integer.parseInt(str.split(",")[0]), Integer.parseInt(str.split(",")[1]), Integer.parseInt(str.split(",")[2])),
