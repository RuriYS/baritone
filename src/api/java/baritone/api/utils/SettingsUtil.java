/*
 * This file is part of Baritone.
 *
 * Baritone is free software: you can redistribute it and/or modify
 * it under the terms of the GNU Lesser General Public License as published by
 * the Free Software Foundation, either version 3 of the License, or
 * (at your option) any later version.
 *
 * Baritone is distributed in the hope that it will be useful,
 * but WITHOUT ANY WARRANTY; without even the implied warranty of
 * MERCHANTABILITY or FITNESS FOR A PARTICULAR PURPOSE.  See the
 * GNU Lesser General Public License for more details.
 *
 * You should have received a copy of the GNU Lesser General Public License
 * along with Baritone.  If not, see <https://www.gnu.org/licenses/>.
 */

package baritone.api.utils;

import baritone.api.BaritoneAPI;
import baritone.api.Settings;
import net.minecraft.block.Block;
import net.minecraft.client.Minecraft;
import net.minecraft.item.Item;
import net.minecraft.util.EnumFacing;
import net.minecraft.util.ResourceLocation;
import net.minecraft.util.registry.IRegistry;
import net.minecraft.util.math.Vec3i;

import java.awt.*;
import java.io.BufferedReader;
import java.io.BufferedWriter;
import java.io.IOException;
import java.lang.reflect.ParameterizedType;
import java.lang.reflect.Type;
import java.nio.file.Files;
import java.nio.file.NoSuchFileException;
import java.nio.file.Path;
import java.util.ArrayList;
import java.util.List;
import java.util.Objects;
import java.util.function.Consumer;
import java.util.function.Function;
import java.util.regex.Matcher;
import java.util.regex.Pattern;
import java.util.stream.Collectors;
import java.util.stream.Stream;


public class SettingsUtil {
    private static final Path SETTINGS_PATH = Minecraft.getInstance().gameDir.toPath().resolve("baritone").resolve("settings.txt");
    private static final Pattern SETTING_PATTERN = Pattern.compile("^(?<setting>[^ ]+) +(?<value>.+)"); // key and value split by the first space


    private static boolean isComment(String line) {
        return line.startsWith("#") || line.startsWith("//");
    }

    private static void forEachLine(Path file, Consumer<String> consumer) throws IOException {
        try (BufferedReader scan = Files.newBufferedReader(file)) {
            String line;
            while ((line = scan.readLine()) != null) {
                if (line.isEmpty() || isComment(line)) {
                    continue;
                }
                consumer.accept(line);
            }
        }
    }

    public static void readAndApply(Settings settings) {
        try {
            forEachLine(SETTINGS_PATH, line -> {
                Matcher matcher = SETTING_PATTERN.matcher(line);
                if (!matcher.matches()) {
                    System.out.println("Invalid syntax in setting file: " + line);
                    return;
                }

                String settingName = matcher.group("setting").toLowerCase();
                String settingValue = matcher.group("value");
                try {
                    parseAndApply(settings, settingName, settingValue);
                } catch (Exception ex) {
                    System.out.println("Unable to parse line " + line);
                    ex.printStackTrace();
                }
            });
        } catch (NoSuchFileException ignored) {
            System.out.println("Baritone settings file not found, resetting.");
        } catch (Exception ex) {
            System.out.println("Exception while reading Baritone settings, some settings may be reset to default values!");
            ex.printStackTrace();
        }
    }

    public static synchronized void save(Settings settings) {
        try (BufferedWriter out = Files.newBufferedWriter(SETTINGS_PATH)) {
            for (Settings.Setting setting : modifiedSettings(settings)) {
                out.write(settingToString(setting) + "\n");
            }
        } catch (Exception ex) {
            System.out.println("Exception thrown while saving Baritone settings!");
            ex.printStackTrace();
        }
    }

    public static List<Settings.Setting> modifiedSettings(Settings settings) {
        List<Settings.Setting> modified = new ArrayList<>();
        for (Settings.Setting setting : settings.allSettings) {
            if (setting.value == null) {
                System.out.println("NULL SETTING?" + setting.getName());
                continue;
            }
            if (setting.getName().equals("logger")) {
                continue; // NO
            }
            if (setting.value == setting.defaultValue) {
                continue;
            }
            modified.add(setting);
        }
        return modified;
    }

    /**
     * Gets the type of a setting and returns it as a string, with package names stripped.
     * <p>
     * For example, if the setting type is {@code java.util.List<java.lang.String>}, this function returns
     * {@code List<String>}.
     *
     * @param setting The setting
     * @return The type
     */
    public static String settingTypeToString(Settings.Setting setting) {
        return setting.getType().getTypeName()
                .replaceAll("(?:\\w+\\.)+(\\w+)", "$1");
    }

    public static <T> String settingValueToString(Settings.Setting<T> setting, T value) throws IllegalArgumentException {
        Parser io = Parser.getParser(setting.getType());

        if (io == null) {
            throw new IllegalStateException("Missing " + setting.getValueClass() + " " + setting.getName());
        }

        return io.toString(new ParserContext(setting), value);
    }

    public static String settingValueToString(Settings.Setting setting) throws IllegalArgumentException {
        //noinspection unchecked
        return settingValueToString(setting, setting.value);
    }

    public static String settingDefaultToString(Settings.Setting setting) throws IllegalArgumentException {
        //noinspection unchecked
        return settingValueToString(setting, setting.defaultValue);
    }

    public static String maybeCensor(int coord) {
        if (BaritoneAPI.getSettings().censorCoordinates.value) {
            return "<censored>";
        }

        return Integer.toString(coord);
    }

    public static String settingToString(Settings.Setting setting) throws IllegalStateException {
        if (setting.getName().equals("logger")) {
            return "logger";
        }

        return setting.getName() + " " + settingValueToString(setting);
    }

    public static void parseAndApply(Settings settings, String settingName, String settingValue) throws IllegalStateException, NumberFormatException {
        Settings.Setting setting = settings.byLowerName.get(settingName);
        if (setting == null) {
            throw new IllegalStateException("No setting by that name");
        }
        Class intendedType = setting.getValueClass();
        ISettingParser ioMethod = Parser.getParser(setting.getType());
        Object parsed = ioMethod.parse(new ParserContext(setting), settingValue);
        if (!intendedType.isInstance(parsed)) {
            throw new IllegalStateException(ioMethod + " parser returned incorrect type, expected " + intendedType + " got " + parsed + " which is " + parsed.getClass());
        }
        setting.value = parsed;
    }

    private interface ISettingParser<T> {

        T parse(ParserContext context, String raw);

        String toString(ParserContext context, T value);

        boolean accepts(Type type);
    }

    private static class ParserContext {

        private final Settings.Setting<?> setting;

        private ParserContext(Settings.Setting<?> setting) {
            this.setting = setting;
        }

        private Settings.Setting<?> getSetting() {
            return this.setting;
        }
    }

    private enum Parser implements ISettingParser {

        DOUBLE(Double.class, Double::parseDouble),
        BOOLEAN(Boolean.class, Boolean::parseBoolean),
        INTEGER(Integer.class, Integer::parseInt),
        FLOAT(Float.class, Float::parseFloat),
        LONG(Long.class, Long::parseLong),
        STRING(String.class, String::new),
        ENUMFACING(EnumFacing.class, EnumFacing::byName),
        COLOR(
                Color.class,
                str -> new Color(Integer.parseInt(str.split(",")[0]), Integer.parseInt(str.split(",")[1]), Integer.parseInt(str.split(",")[2])),
                color -> color.getRed() + "," + color.getGreen() + "," + color.getBlue()
        ),
        VEC3I(
                Vec3i.class,
                str -> new Vec3i(Integer.parseInt(str.split(",")[0]), Integer.parseInt(str.split(",")[1]), Integer.parseInt(str.split(",")[2])),
                vec -> vec.getX() + "," + vec.getY() + "," + vec.getZ()
        ),
        BLOCK(
                Block.class,
                str -> BlockUtils.stringToBlockRequired(str.trim()),
                BlockUtils::blockToString
        ),
        ITEM(
                Item.class,
                str -> IRegistry.ITEM.get(new ResourceLocation(str.trim())),
                item -> IRegistry.ITEM.getKey(item).toString()
        ),
        LIST() {
            @Override
            public Object parse(ParserContext context, String raw) {
                Type type = ((ParameterizedType) context.getSetting().getType()).getActualTypeArguments()[0];
                Parser parser = Parser.getParser(type);
<<<<<<< HEAD
                return Arrays.stream(raw.split(","))
=======

                return Stream.of(raw.split(","))
>>>>>>> 47e6a039
                        .map(s -> parser.parse(context, s))
                        .collect(Collectors.toList());
            }

            @Override
            public String toString(ParserContext context, Object value) {
                Type type = ((ParameterizedType) context.getSetting().getType()).getActualTypeArguments()[0];
                Parser parser = Parser.getParser(type);

                return ((List<?>) value).stream()
                        .map(o -> parser.toString(context, o))
                        .collect(Collectors.joining(","));
            }

            @Override
            public boolean accepts(Type type) {
                return List.class.isAssignableFrom(TypeUtils.resolveBaseClass(type));
            }
        };

        private final Class<?> cla$$;
        private final Function<String, Object> parser;
        private final Function<Object, String> toString;

        Parser() {
            this.cla$$ = null;
            this.parser = null;
            this.toString = null;
        }

        <T> Parser(Class<T> cla$$, Function<String, T> parser) {
            this(cla$$, parser, Object::toString);
        }

        <T> Parser(Class<T> cla$$, Function<String, T> parser, Function<T, String> toString) {
            this.cla$$ = cla$$;
            this.parser = parser::apply;
            this.toString = x -> toString.apply((T) x);
        }

        @Override
        public Object parse(ParserContext context, String raw) {
            Object parsed = this.parser.apply(raw);
            Objects.requireNonNull(parsed);
            return parsed;
        }

        @Override
        public String toString(ParserContext context, Object value) {
            return this.toString.apply(value);
        }

        @Override
        public boolean accepts(Type type) {
            return type instanceof Class && this.cla$$.isAssignableFrom((Class) type);
        }

        public static Parser getParser(Type type) {
            return Stream.of(values())
                    .filter(parser -> parser.accepts(type))
                    .findFirst().orElse(null);
        }
    }
}<|MERGE_RESOLUTION|>--- conflicted
+++ resolved
@@ -24,8 +24,8 @@
 import net.minecraft.item.Item;
 import net.minecraft.util.EnumFacing;
 import net.minecraft.util.ResourceLocation;
+import net.minecraft.util.math.Vec3i;
 import net.minecraft.util.registry.IRegistry;
-import net.minecraft.util.math.Vec3i;
 
 import java.awt.*;
 import java.io.BufferedReader;
@@ -48,6 +48,7 @@
 
 
 public class SettingsUtil {
+
     private static final Path SETTINGS_PATH = Minecraft.getInstance().gameDir.toPath().resolve("baritone").resolve("settings.txt");
     private static final Pattern SETTING_PATTERN = Pattern.compile("^(?<setting>[^ ]+) +(?<value>.+)"); // key and value split by the first space
 
@@ -243,12 +244,7 @@
             public Object parse(ParserContext context, String raw) {
                 Type type = ((ParameterizedType) context.getSetting().getType()).getActualTypeArguments()[0];
                 Parser parser = Parser.getParser(type);
-<<<<<<< HEAD
-                return Arrays.stream(raw.split(","))
-=======
-
                 return Stream.of(raw.split(","))
->>>>>>> 47e6a039
                         .map(s -> parser.parse(context, s))
                         .collect(Collectors.toList());
             }
