/*
 * This file is part of Baritone.
 *
 * Baritone is free software: you can redistribute it and/or modify
 * it under the terms of the GNU Lesser General Public License as published by
 * the Free Software Foundation, either version 3 of the License, or
 * (at your option) any later version.
 *
 * Baritone is distributed in the hope that it will be useful,
 * but WITHOUT ANY WARRANTY; without even the implied warranty of
 * MERCHANTABILITY or FITNESS FOR A PARTICULAR PURPOSE.  See the
 * GNU Lesser General Public License for more details.
 *
 * You should have received a copy of the GNU Lesser General Public License
 * along with Baritone.  If not, see <https://www.gnu.org/licenses/>.
 */

package baritone.api.utils;

import baritone.api.utils.accessor.IItemStack;
import com.google.common.collect.ImmutableMap;
import com.google.common.collect.ImmutableSet;
import io.netty.util.concurrent.ThreadPerTaskExecutor;
import net.minecraft.client.Minecraft;
import net.minecraft.core.BlockPos;
import net.minecraft.resources.ResourceKey;
import net.minecraft.resources.ResourceLocation;
import net.minecraft.server.MinecraftServer;
import net.minecraft.server.level.ServerLevel;
import net.minecraft.server.level.progress.ChunkProgressListener;
import net.minecraft.server.packs.*;
import net.minecraft.server.packs.repository.ServerPacksSource;
import net.minecraft.server.packs.resources.MultiPackResourceManager;
import net.minecraft.server.packs.resources.ReloadableResourceManager;
import net.minecraft.util.RandomSource;
import net.minecraft.util.Unit;
import net.minecraft.world.RandomSequences;
import net.minecraft.world.flag.FeatureFlagSet;
import net.minecraft.world.item.Item;
import net.minecraft.world.item.ItemStack;
import net.minecraft.world.level.CustomSpawner;
import net.minecraft.world.level.Level;
import net.minecraft.world.level.block.Block;
import net.minecraft.world.level.block.state.BlockState;
import net.minecraft.world.level.block.state.properties.Property;
import net.minecraft.world.level.dimension.LevelStem;
import net.minecraft.world.level.storage.LevelStorageSource;
import net.minecraft.world.level.storage.ServerLevelData;
import net.minecraft.world.level.storage.loot.BuiltInLootTables;
import net.minecraft.world.level.storage.loot.LootContext;
import net.minecraft.world.level.storage.loot.LootDataManager;
import net.minecraft.world.level.storage.loot.LootParams;
import net.minecraft.world.level.storage.loot.parameters.LootContextParamSets;
import net.minecraft.world.level.storage.loot.parameters.LootContextParams;
import net.minecraft.world.phys.Vec3;
import sun.misc.Unsafe;

import javax.annotation.Nonnull;
import javax.annotation.Nullable;
import java.lang.reflect.Field;
import java.lang.reflect.Method;
import java.util.ArrayList;
import java.util.Arrays;
import java.util.Collections;
import java.util.HashMap;
import java.util.List;
import java.util.Map;
import java.util.Random;
import java.util.Set;
import java.util.concurrent.CompletableFuture;
import java.util.concurrent.Executor;
import java.util.regex.Matcher;
import java.util.regex.Pattern;
import java.util.stream.Collectors;

public final class BlockOptionalMeta {
    // id or id[] or id[properties] where id and properties are any text with at least one character
    private static final Pattern PATTERN = Pattern.compile("^(?<id>.+?)(?:\\[(?<properties>.+?)?\\])?$");

    private final Block block;
    private final String propertiesDescription; // exists so toString() can return something more useful than a list of all blockstates
    private final Set<BlockState> blockstates;
<<<<<<< HEAD
    private final ImmutableSet<Integer> stateHashes;
    private final ImmutableSet<Integer> stackHashes;
    private static final Pattern pattern = Pattern.compile("^(.+?)(?::(\\d+))?$");
    private static LootDataManager lootTables;
=======
    private final Set<Integer> stateHashes;
    private final Set<Integer> stackHashes;
    private static LootTables lootTables;
    private static PredicateManager predicate = new PredicateManager();
>>>>>>> bafd4183
    private static Map<Block, List<Item>> drops = new HashMap<>();

    public BlockOptionalMeta(@Nonnull Block block) {
        this.block = block;
        this.propertiesDescription = "{}";
        this.blockstates = getStates(block, Collections.emptyMap());
        this.stateHashes = getStateHashes(blockstates);
        this.stackHashes = getStackHashes(blockstates);
    }

    public BlockOptionalMeta(@Nonnull String selector) {
        Matcher matcher = PATTERN.matcher(selector);

        if (!matcher.find()) {
            throw new IllegalArgumentException("invalid block selector");
        }

        block = BlockUtils.stringToBlockRequired(matcher.group("id"));

        String props = matcher.group("properties");
        Map<Property<?>, ?> properties = props == null || props.equals("") ? Collections.emptyMap() : parseProperties(block, props);

        propertiesDescription = props == null ? "{}" : "{" + props.replace("=", ":") + "}";
        blockstates = getStates(block, properties);
        stateHashes = getStateHashes(blockstates);
        stackHashes = getStackHashes(blockstates);
    }

    private static <C extends Comparable<C>, P extends Property<C>> P castToIProperty(Object value) {
        //noinspection unchecked
        return (P) value;
    }

    private static Map<Property<?>, ?> parseProperties(Block block, String raw) {
        ImmutableMap.Builder<Property<?>, Object> builder = ImmutableMap.builder();
        for (String pair : raw.split(",")) {
            String[] parts = pair.split("=");
            if (parts.length != 2) {
                throw new IllegalArgumentException(String.format("\"%s\" is not a valid property-value pair", pair));
            }
            String rawKey = parts[0];
            String rawValue = parts[1];
            Property<?> key = block.getStateDefinition().getProperty(rawKey);
            Comparable<?> value = castToIProperty(key).getValue(rawValue)
                    .orElseThrow(() -> new IllegalArgumentException(String.format(
                            "\"%s\" is not a valid value for %s on %s",
                            rawValue, key, block
                    )));
            builder.put(key, value);
        }
        return builder.build();
    }

    private static Set<BlockState> getStates(@Nonnull Block block, @Nonnull Map<Property<?>, ?> properties) {
        return block.getStateDefinition().getPossibleStates().stream()
                .filter(blockstate -> properties.entrySet().stream().allMatch(entry ->
                        blockstate.getValue(entry.getKey()) == entry.getValue()
                ))
                .collect(Collectors.toSet());
    }

    private static ImmutableSet<Integer> getStateHashes(Set<BlockState> blockstates) {
        return ImmutableSet.copyOf(
                blockstates.stream()
                        .map(BlockState::hashCode)
                        .toArray(Integer[]::new)
        );
    }

    private static ImmutableSet<Integer> getStackHashes(Set<BlockState> blockstates) {
        //noinspection ConstantConditions
        return ImmutableSet.copyOf(
                blockstates.stream()
                        .flatMap(state -> drops(state.getBlock())
                                .stream()
                                .map(item -> new ItemStack(item, 1))
                        )
                        .map(stack -> ((IItemStack) (Object) stack).getBaritoneHash())
                        .toArray(Integer[]::new)
        );
    }

    public Block getBlock() {
        return block;
    }

    public boolean matches(@Nonnull Block block) {
        return block == this.block;
    }

    public boolean matches(@Nonnull BlockState blockstate) {
        Block block = blockstate.getBlock();
        return block == this.block && stateHashes.contains(blockstate.hashCode());
    }

    public boolean matches(ItemStack stack) {
        //noinspection ConstantConditions
        int hash = ((IItemStack) (Object) stack).getBaritoneHash();

        hash -= stack.getDamageValue();

        return stackHashes.contains(hash);
    }

    @Override
    public String toString() {
        return String.format("BlockOptionalMeta{block=%s,properties=%s}", block, propertiesDescription);
    }

    public BlockState getAnyBlockState() {
        if (blockstates.size() > 0) {
            return blockstates.iterator().next();
        }

        return null;
    }

    public Set<BlockState> getAllBlockStates() {
        return blockstates;
    }

    public Set<Integer> stackHashes() {
        return stackHashes;
    }

    private static Method getVanillaServerPack;

    private static VanillaPackResources getVanillaServerPack() {
        if (getVanillaServerPack == null) {
            getVanillaServerPack = Arrays.stream(ServerPacksSource.class.getDeclaredMethods()).filter(field -> field.getReturnType() == VanillaPackResources.class).findFirst().orElseThrow();
            getVanillaServerPack.setAccessible(true);
        }

        try {
            return (VanillaPackResources) getVanillaServerPack.invoke(null);
        } catch (Exception e) {
            e.printStackTrace();
        }

        return null;
    }

    public static LootDataManager getManager() {
        if (lootTables == null) {
            MultiPackResourceManager resources = new MultiPackResourceManager(PackType.SERVER_DATA, List.of(getVanillaServerPack()));
            ReloadableResourceManager resourceManager = new ReloadableResourceManager(PackType.SERVER_DATA);
            lootTables = new LootDataManager();
            resourceManager.registerReloadListener(lootTables);
            try {
                resourceManager.createReload(new ThreadPerTaskExecutor(Thread::new), new ThreadPerTaskExecutor(Thread::new), CompletableFuture.completedFuture(Unit.INSTANCE), resources.listPacks().toList()).done().get();
            } catch (Exception exception) {
                throw new RuntimeException(exception);
            }

        }
        return lootTables;
    }

    private static synchronized List<Item> drops(Block b) {
        return drops.computeIfAbsent(b, block -> {
            ResourceLocation lootTableLocation = block.getLootTable();
            if (lootTableLocation == BuiltInLootTables.EMPTY) {
                return Collections.emptyList();
            } else {
                List<Item> items = new ArrayList<>();
                try {

                    getManager().getLootTable(lootTableLocation).getRandomItemsRaw(
                        new LootContext.Builder(
                                new LootParams.Builder(ServerLevelStub.fastCreate())
                                    .withParameter(LootContextParams.ORIGIN, Vec3.atLowerCornerOf(BlockPos.ZERO))
                                    .withParameter(LootContextParams.TOOL, ItemStack.EMPTY)
                                    .withOptionalParameter(LootContextParams.BLOCK_ENTITY, null)
                                    .withParameter(LootContextParams.BLOCK_STATE, block.defaultBlockState())
                                    .create(LootContextParamSets.BLOCK)
                            ).withOptionalRandomSeed(1L)
                            .create(null),
                        stack -> items.add(stack.getItem())
                    );
                } catch (Exception e) {
                    e.printStackTrace();
                }
                return items;
            }
        });
    }

    private static class ServerLevelStub extends ServerLevel {
        private static Minecraft client = Minecraft.getInstance();
        private static Unsafe unsafe = getUnsafe();

        public ServerLevelStub(MinecraftServer $$0, Executor $$1, LevelStorageSource.LevelStorageAccess $$2, ServerLevelData $$3, ResourceKey<Level> $$4, LevelStem $$5, ChunkProgressListener $$6, boolean $$7, long $$8, List<CustomSpawner> $$9, boolean $$10, @Nullable RandomSequences $$11) {
            super($$0, $$1, $$2, $$3, $$4, $$5, $$6, $$7, $$8, $$9, $$10, $$11);
        }

        @Override
        public FeatureFlagSet enabledFeatures() {
            assert client.level != null;
            return client.level.enabledFeatures();
        }

        public static ServerLevelStub fastCreate() {
            try {
                return (ServerLevelStub) unsafe.allocateInstance(ServerLevelStub.class);
            } catch (InstantiationException e) {
                throw new RuntimeException(e);
            }
        }

        public static Unsafe getUnsafe() {
            try {
                Field theUnsafe = Unsafe.class.getDeclaredField("theUnsafe");
                theUnsafe.setAccessible(true);
                return (Unsafe) theUnsafe.get(null);
            } catch (Exception e) {
                throw new RuntimeException(e);
            }
        }

    }
}<|MERGE_RESOLUTION|>--- conflicted
+++ resolved
@@ -80,17 +80,9 @@
     private final Block block;
     private final String propertiesDescription; // exists so toString() can return something more useful than a list of all blockstates
     private final Set<BlockState> blockstates;
-<<<<<<< HEAD
-    private final ImmutableSet<Integer> stateHashes;
-    private final ImmutableSet<Integer> stackHashes;
-    private static final Pattern pattern = Pattern.compile("^(.+?)(?::(\\d+))?$");
-    private static LootDataManager lootTables;
-=======
     private final Set<Integer> stateHashes;
     private final Set<Integer> stackHashes;
-    private static LootTables lootTables;
-    private static PredicateManager predicate = new PredicateManager();
->>>>>>> bafd4183
+    private static LootDataManager lootTables;
     private static Map<Block, List<Item>> drops = new HashMap<>();
 
     public BlockOptionalMeta(@Nonnull Block block) {
