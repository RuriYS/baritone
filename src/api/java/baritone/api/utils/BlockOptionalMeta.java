--- conflicted
+++ resolved
@@ -33,6 +33,7 @@
 import net.minecraft.world.storage.loot.*;
 
 import javax.annotation.Nonnull;
+import java.util.ArrayList;
 import java.util.Collections;
 import java.util.HashMap;
 import java.util.List;
@@ -42,6 +43,7 @@
 import java.util.concurrent.CompletableFuture;
 import java.util.regex.Matcher;
 import java.util.regex.Pattern;
+import java.util.stream.Collectors;
 
 public final class BlockOptionalMeta {
     // id or id[] or id[properties] where id and properties are any text with at least one character
@@ -71,25 +73,13 @@
             throw new IllegalArgumentException("invalid block selector");
         }
 
-<<<<<<< HEAD
-        MatchResult matchResult = matcher.toMatchResult();
-
-        block = BlockUtils.stringToBlockRequired(matchResult.group(1));
-        blockstates = getStates(block);
-=======
-        ResourceLocation id = new ResourceLocation(matcher.group("id"));
-
-        if (!Registry.BLOCK.containsKey(id)) {
-            throw new IllegalArgumentException("Invalid block ID");
-        }
-        block = Registry.BLOCK.getValue(id).orElse(null);
+        block = BlockUtils.stringToBlockRequired(matcher.group("id"));
 
         String props = matcher.group("properties");
         Map<IProperty<?>, ?> properties = props == null || props.equals("") ? Collections.emptyMap() : parseProperties(block, props);
 
         propertiesDescription = props == null ? "{}" : "{" + props.replace("=", ":") + "}";
         blockstates = getStates(block, properties);
->>>>>>> 1d983d5f
         stateHashes = getStateHashes(blockstates);
         stackHashes = getStackHashes(blockstates);
     }
