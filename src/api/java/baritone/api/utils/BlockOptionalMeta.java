--- conflicted
+++ resolved
@@ -23,20 +23,15 @@
 import io.netty.util.concurrent.ThreadPerTaskExecutor;
 import net.minecraft.core.BlockPos;
 import net.minecraft.resources.*;
-<<<<<<< HEAD
 import net.minecraft.server.level.ServerLevel;
 import net.minecraft.server.packs.PackResources;
 import net.minecraft.server.packs.PackType;
-import net.minecraft.server.packs.repository.Pack;
 import net.minecraft.server.packs.repository.PackRepository;
 import net.minecraft.server.packs.repository.ServerPacksSource;
 import net.minecraft.server.packs.resources.ReloadableResourceManager;
 import net.minecraft.server.packs.resources.SimpleReloadableResourceManager;
-=======
-import net.minecraft.state.Property;
-import net.minecraft.util.ResourceLocation;
->>>>>>> 8ceb89d0
 import net.minecraft.util.Unit;
+import net.minecraft.world.level.block.state.properties.Property;
 import net.minecraft.world.item.Item;
 import net.minecraft.world.item.ItemStack;
 import net.minecraft.world.level.block.Block;
@@ -68,18 +63,10 @@
     private final Block block;
     private final String propertiesDescription; // exists so toString() can return something more useful than a list of all blockstates
     private final Set<BlockState> blockstates;
-<<<<<<< HEAD
-    private final ImmutableSet<Integer> stateHashes;
-    private final ImmutableSet<Integer> stackHashes;
-    private static final Pattern pattern = Pattern.compile("^(.+?)(?::(\\d+))?$");
+    private final Set<Integer> stateHashes;
+    private final Set<Integer> stackHashes;
     private static LootTables manager;
     private static PredicateManager predicate = new PredicateManager();
-=======
-    private final Set<Integer> stateHashes;
-    private final Set<Integer> stackHashes;
-    private static LootTableManager manager;
-    private static LootPredicateManager predicate = new LootPredicateManager();
->>>>>>> 8ceb89d0
     private static Map<Block, List<Item>> drops = new HashMap<>();
 
     public BlockOptionalMeta(@Nonnull Block block) {
@@ -108,10 +95,6 @@
         stackHashes = getStackHashes(blockstates);
     }
 
-<<<<<<< HEAD
-    private static Set<BlockState> getStates(@Nonnull Block block) {
-        return new HashSet<>(block.getStateDefinition().getPossibleStates());
-=======
     private static <C extends Comparable<C>, P extends Property<C>> P castToIProperty(Object value) {
         //noinspection unchecked
         return (P) value;
@@ -126,8 +109,8 @@
             }
             String rawKey = parts[0];
             String rawValue = parts[1];
-            Property<?> key = block.getStateContainer().getProperty(rawKey);
-            Comparable<?> value = castToIProperty(key).parseValue(rawValue)
+            Property<?> key = block.getStateDefinition().getProperty(rawKey);
+            Comparable<?> value = castToIProperty(key).getValue(rawValue)
                     .orElseThrow(() -> new IllegalArgumentException(String.format(
                             "\"%s\" is not a valid value for %s on %s",
                             rawValue, key, block
@@ -138,12 +121,11 @@
     }
 
     private static Set<BlockState> getStates(@Nonnull Block block, @Nonnull Map<Property<?>, ?> properties) {
-        return block.getStateContainer().getValidStates().stream()
+        return block.getStateDefinition().getPossibleStates().stream()
                 .filter(blockstate -> properties.entrySet().stream().allMatch(entry ->
-                        blockstate.get(entry.getKey()) == entry.getValue()
+                        blockstate.getValue(entry.getKey()) == entry.getValue()
                 ))
                 .collect(Collectors.toSet());
->>>>>>> 8ceb89d0
     }
 
     private static ImmutableSet<Integer> getStateHashes(Set<BlockState> blockstates) {
@@ -202,9 +184,6 @@
         return null;
     }
 
-<<<<<<< HEAD
-    public static LootTables getManager() {
-=======
     public Set<BlockState> getAllBlockStates() {
         return blockstates;
     }
@@ -213,8 +192,7 @@
         return stackHashes;
     }
 
-    public static LootTableManager getManager() {
->>>>>>> 8ceb89d0
+    public static LootTables getManager() {
         if (manager == null) {
             PackRepository rpl = new PackRepository(PackType.SERVER_DATA, new ServerPacksSource());
             rpl.reload();
