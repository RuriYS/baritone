/*
 * This file is part of Baritone.
 *
 * Baritone is free software: you can redistribute it and/or modify
 * it under the terms of the GNU Lesser General Public License as published by
 * the Free Software Foundation, either version 3 of the License, or
 * (at your option) any later version.
 *
 * Baritone is distributed in the hope that it will be useful,
 * but WITHOUT ANY WARRANTY; without even the implied warranty of
 * MERCHANTABILITY or FITNESS FOR A PARTICULAR PURPOSE.  See the
 * GNU Lesser General Public License for more details.
 *
 * You should have received a copy of the GNU Lesser General Public License
 * along with Baritone.  If not, see <https://www.gnu.org/licenses/>.
 */

package baritone.api.utils;

import baritone.api.BaritoneAPI;
import baritone.api.IBaritone;
import baritone.api.Settings;
import baritone.api.behavior.IPathingBehavior;
import baritone.api.cache.IRememberedInventory;
import baritone.api.cache.IWaypoint;
import baritone.api.cache.Waypoint;
import baritone.api.event.events.ChatEvent;
import baritone.api.event.listener.AbstractGameEventListener;
import baritone.api.pathing.goals.*;
import baritone.api.process.IBaritoneProcess;
import baritone.api.process.ICustomGoalProcess;
import baritone.api.process.IGetToBlockProcess;
import net.minecraft.block.Block;
import net.minecraft.client.Minecraft;
import net.minecraft.client.multiplayer.ChunkProviderClient;
import net.minecraft.crash.CrashReport;
import net.minecraft.entity.Entity;
import net.minecraft.entity.item.EntityItem;
import net.minecraft.entity.player.EntityPlayer;
import net.minecraft.item.ItemStack;
import net.minecraft.util.math.BlockPos;
import net.minecraft.util.text.ITextComponent;
import net.minecraft.util.text.TextComponentString;
import net.minecraft.util.text.TextFormatting;
import net.minecraft.util.text.event.ClickEvent;
import net.minecraft.world.DimensionType;
import net.minecraft.world.chunk.Chunk;

import java.nio.file.Path;
import java.util.*;

import static org.apache.commons.lang3.StringUtils.isNumeric;

public class ExampleBaritoneControl implements Helper, AbstractGameEventListener {
    private static final String COMMAND_PREFIX = "#";

    public final IBaritone baritone;
    public final IPlayerContext ctx;

    public ExampleBaritoneControl(IBaritone baritone) {
        this.baritone = baritone;
        this.ctx = baritone.getPlayerContext();
        baritone.getGameEventHandler().registerEventListener(this);
    }

    @Override
    public void onSendChatMessage(ChatEvent event) {
        String msg = event.getMessage();
        if (BaritoneAPI.getSettings().prefixControl.value && msg.startsWith(COMMAND_PREFIX)) {
            if (!runCommand(msg.substring(COMMAND_PREFIX.length()))) {
                logDirect("Invalid command");
            }
            event.cancel(); // always cancel if using prefixControl
            return;
        }
        if (!BaritoneAPI.getSettings().chatControl.value && !BaritoneAPI.getSettings().removePrefix.value) {
            return;
        }
        if (runCommand(msg)) {
            event.cancel();
        }
    }

    public boolean runCommand(String msg0) { // you may think this can be private, but impcat calls it from .b =)
        String msg = msg0.toLowerCase(Locale.US).trim(); // don't reassign the argument LOL
        IPathingBehavior pathingBehavior = baritone.getPathingBehavior();
        ICustomGoalProcess customGoalProcess = baritone.getCustomGoalProcess();
        List<Settings.Setting<Boolean>> toggleable = BaritoneAPI.getSettings().getAllValuesByType(Boolean.class);
        for (Settings.Setting<Boolean> setting : toggleable) {
            if (msg.equalsIgnoreCase(setting.getName())) {
                setting.value ^= true;
                logDirect("Toggled " + setting.getName() + " to " + setting.value);
                SettingsUtil.save(BaritoneAPI.getSettings());
                return true;
            }
        }
        if (msg.equals("baritone") || msg.equals("modifiedsettings") || msg.startsWith("settings m") || msg.equals("modified")) {
            logDirect("All settings that have been modified from their default values:");
            for (Settings.Setting<?> setting : SettingsUtil.modifiedSettings(BaritoneAPI.getSettings())) {
                logDirect(setting.toString());
            }
            return true;
        }
        if (msg.startsWith("settings")) {
            String rest = msg.substring("settings".length());
            try {
                int page = Integer.parseInt(rest.trim());
                int min = page * 10;
                int max = Math.min(BaritoneAPI.getSettings().allSettings.size(), (page + 1) * 10);
                logDirect("Settings " + min + " to " + (max - 1) + ":");
                for (int i = min; i < max; i++) {
                    logDirect(BaritoneAPI.getSettings().allSettings.get(i).toString());
                }
            } catch (Exception ex) { // NumberFormatException | ArrayIndexOutOfBoundsException and probably some others I'm forgetting lol
                ex.printStackTrace();
                logDirect("All settings:");
                for (Settings.Setting<?> setting : BaritoneAPI.getSettings().allSettings) {
                    logDirect(setting.toString());
                }
                logDirect("To get one page of ten settings at a time, do settings <num>");
            }
            return true;
        }
        if (msg.equals("") || msg.equals("help") || msg.equals("?")) {
            ITextComponent component = MESSAGE_PREFIX.shallowCopy();
            component.getStyle().setColor(TextFormatting.GRAY);
            TextComponentString helpLink = new TextComponentString(" Click here for instructions on how to use Baritone (https://github.com/cabaletta/baritone/blob/master/USAGE.md)");
            helpLink.getStyle().setClickEvent(new ClickEvent(ClickEvent.Action.OPEN_URL, "https://github.com/cabaletta/baritone/blob/master/USAGE.md"));
            component.appendSibling(helpLink);
            BaritoneAPI.getSettings().logger.value.accept(component);
            return true;
        }
        if (msg.contains(" ")) {
            String settingName = msg.substring(0, msg.indexOf(' '));
            String settingValue = msg.substring(msg.indexOf(' ') + 1);
            Settings.Setting setting = BaritoneAPI.getSettings().byLowerName.get(settingName);
            if (setting != null) {
                if (settingValue.equals("reset")) {
                    logDirect("Resetting setting " + settingName + " to default value.");
                    setting.reset();
                } else {
                    try {
                        SettingsUtil.parseAndApply(BaritoneAPI.getSettings(), settingName, settingValue);
                    } catch (Exception ex) {
                        logDirect("Unable to parse setting");
                        return true;
                    }
                }
                SettingsUtil.save(BaritoneAPI.getSettings());
                logDirect(setting.toString());
                return true;
            }
        }
        if (BaritoneAPI.getSettings().byLowerName.containsKey(msg)) {
            Settings.Setting<?> setting = BaritoneAPI.getSettings().byLowerName.get(msg);
            logDirect(setting.toString());
            return true;
        }

        if (msg.startsWith("goal")) {
            String rest = msg.substring(4).trim();
            Goal goal;
            if (rest.equals("clear") || rest.equals("none")) {
                goal = null;
            } else {
                String[] params = rest.split(" ");
                if (params[0].equals("")) {
                    params = new String[]{};
                }
                goal = parseGoal(params);
                if (goal == null) {
                    return true;
                }
            }
            customGoalProcess.setGoal(goal);
            logDirect("Goal: " + goal);
            return true;
        }
        if (msg.equals("crash")) {
            StringBuilder meme = new StringBuilder();
            CrashReport rep = new CrashReport("Manually triggered debug crash", new Throwable());
            mc.addGraphicsAndWorldToCrashReport(rep);
            rep.getSectionsInStringBuilder(meme);
            System.out.println(meme);
            logDirect(meme.toString());
            logDirect("ok");
            return true;
        }
        if (msg.equals("path")) {
            if (pathingBehavior.getGoal() == null) {
                logDirect("No goal.");
            } else if (pathingBehavior.getGoal().isInGoal(ctx.playerFeet())) {
                logDirect("Already in goal");
            } else if (pathingBehavior.isPathing()) {
                logDirect("Currently executing a path. Please cancel it first.");
            } else {
                customGoalProcess.setGoalAndPath(pathingBehavior.getGoal());
            }
            return true;
        }
        /*if (msg.equals("fullpath")) {
            if (pathingBehavior.getGoal() == null) {
                logDirect("No goal.");
            } else {
                logDirect("Started segmented calculator");
                SegmentedCalculator.calculateSegmentsThreaded(pathingBehavior.pathStart(), pathingBehavior.getGoal(), new CalculationContext(baritone, true), ipath -> {
                    logDirect("Found a path");
                    logDirect("Ends at " + ipath.getDest());
                    logDirect("Length " + ipath.length());
                    logDirect("Estimated time " + ipath.ticksRemainingFrom(0));
                    pathingBehavior.secretCursedFunctionDoNotCall(ipath); // it's okay when *I* do it
                }, () -> {
                    logDirect("Path calculation failed, no path");
                });
            }
            return true;
        }*/
        if (msg.equals("proc")) {
            Optional<IBaritoneProcess> proc = baritone.getPathingControlManager().mostRecentInControl();
            if (!proc.isPresent()) {
                logDirect("No process is in control");
                return true;
            }
            IBaritoneProcess p = proc.get();
            logDirect("Class: " + p.getClass());
            logDirect("Priority: " + p.priority());
            logDirect("Temporary: " + p.isTemporary());
            logDirect("Display name: " + p.displayName());
            logDirect("Command: " + baritone.getPathingControlManager().mostRecentCommand());
            return true;
        }
        if (msg.equals("version")) {
            String version = ExampleBaritoneControl.class.getPackage().getImplementationVersion();
            if (version == null) {
                logDirect("No version detected. Either dev environment or broken install.");
            } else {
                logDirect("You are using Baritone v" + version);
            }
            return true;
        }
        if (msg.equals("repack") || msg.equals("rescan")) {
            ChunkProviderClient cli = (ChunkProviderClient) ctx.world().getChunkProvider();
            int playerChunkX = ctx.playerFeet().getX() >> 4;
            int playerChunkZ = ctx.playerFeet().getZ() >> 4;
            int count = 0;
            for (int x = playerChunkX - 40; x <= playerChunkX + 40; x++) {
                for (int z = playerChunkZ - 40; z <= playerChunkZ + 40; z++) {
                    Chunk chunk = cli.getChunk(x, z, false, false);
                    if (chunk != null) {
                        count++;
                        baritone.getWorldProvider().getCurrentWorld().getCachedWorld().queueForPacking(chunk);
                    }
                }
            }
            logDirect("Queued " + count + " chunks for repacking");
            return true;
        }
        if (msg.startsWith("build")) {
            String file;
            BlockPos origin;
            try {
                String[] coords = msg.substring("build".length()).trim().split(" ");
                file = coords[0] + ".schematic";
                origin = new BlockPos(parseOrDefault(coords[1], ctx.playerFeet().x, 1), parseOrDefault(coords[2], ctx.playerFeet().y, 1), parseOrDefault(coords[3], ctx.playerFeet().z, 1));
            } catch (Exception ex) {
                file = msg.substring(5).trim() + ".schematic";
                origin = ctx.playerFeet();
            }
            logDirect("Loading '" + file + "' to build from origin " + origin);
            boolean success = baritone.getBuilderProcess().build(file, origin);
            logDirect(success ? "Loaded" : "Unable to load");
            return true;
        }
        if (msg.startsWith("schematica")) {
            baritone.getBuilderProcess().buildOpenSchematic();
            return true;
        }
        if (msg.equals("come")) {
            customGoalProcess.setGoalAndPath(new GoalBlock(new BlockPos(Helper.mc.getRenderViewEntity())));
            logDirect("Coming");
            return true;
        }
        if (msg.equals("axis") || msg.equals("highway")) {
            customGoalProcess.setGoalAndPath(new GoalAxis());
            return true;
        }
        if (msg.equals("cancel") || msg.equals("stop")) {
            pathingBehavior.cancelEverything();
            logDirect("ok canceled");
            return true;
        }
        if (msg.equals("forcecancel")) {
            pathingBehavior.cancelEverything();
            pathingBehavior.forceCancel();
            logDirect("ok force canceled");
            return true;
        }
        if (msg.equals("gc")) {
            System.gc();
            logDirect("Called System.gc();");
            return true;
        }
        if (msg.equals("invert")) {
            Goal goal = pathingBehavior.getGoal();
            BlockPos runAwayFrom;
            if (goal instanceof GoalXZ) {
                runAwayFrom = new BlockPos(((GoalXZ) goal).getX(), 0, ((GoalXZ) goal).getZ());
            } else if (goal instanceof GoalBlock) {
                runAwayFrom = ((GoalBlock) goal).getGoalPos();
            } else {
                logDirect("Goal must be GoalXZ or GoalBlock to invert");
                logDirect("Inverting goal of player feet");
                runAwayFrom = ctx.playerFeet();
            }
            customGoalProcess.setGoalAndPath(new GoalRunAway(1, runAwayFrom) {
                @Override
                public boolean isInGoal(int x, int y, int z) {
                    return false;
                }
            });
            return true;
        }
        if (msg.startsWith("cleararea")) {
            String suffix = msg.substring("cleararea".length());
            BlockPos corner1;
            BlockPos corner2;
            if (suffix.isEmpty()) {
                // clear the area from the current goal to here
                Goal goal = baritone.getPathingBehavior().getGoal();
                if (!(goal instanceof GoalBlock)) {
                    logDirect("Need to specify goal of opposite corner");
                    return true;
                }
                corner1 = ((GoalBlock) goal).getGoalPos();
                corner2 = ctx.playerFeet();
            } else {
                try {
                    String[] spl = suffix.split(" ");
                    corner1 = ctx.playerFeet();
                    corner2 = new BlockPos(Integer.parseInt(spl[0]), Integer.parseInt(spl[1]), Integer.parseInt(spl[2]));
                } catch (NumberFormatException | ArrayIndexOutOfBoundsException | NullPointerException ex) {
                    logDirect("unable to parse");
                    return true;
                }
            }
            baritone.getBuilderProcess().clearArea(corner1, corner2);
            return true;
        }
        if (msg.equals("resume")) {
            baritone.getBuilderProcess().resume();
            logDirect("resumed");
            return true;
        }
        if (msg.equals("pause")) {
            baritone.getBuilderProcess().pause();
            logDirect("paused");
            return true;
        }
        if (msg.equals("reset")) {
            for (Settings.Setting setting : BaritoneAPI.getSettings().allSettings) {
                setting.reset();
            }
            SettingsUtil.save(BaritoneAPI.getSettings());
            logDirect("Baritone settings reset");
            return true;
        }
        if (msg.equals("tunnel")) {
            customGoalProcess.setGoalAndPath(new GoalStrictDirection(ctx.playerFeet(), ctx.player().getHorizontalFacing()));
            logDirect("tunneling");
            return true;
        }
        if (msg.equals("render")) {
            BetterBlockPos pf = ctx.playerFeet();
<<<<<<< HEAD
            Minecraft.getInstance().worldRenderer.markBlockRangeForRenderUpdate(pf.x - 500, pf.y - 500, pf.z - 500, pf.x + 500, pf.y + 500, pf.z + 500);
=======
            int dist = (Minecraft.getMinecraft().gameSettings.renderDistanceChunks + 1) * 16;
            Minecraft.getMinecraft().renderGlobal.markBlockRangeForRenderUpdate(pf.x - dist, pf.y - 256, pf.z - dist, pf.x + dist, pf.y + 256, pf.z + dist);
>>>>>>> 9046eb50
            logDirect("okay");
            return true;
        }
        if (msg.equals("farm")) {
            baritone.getFarmProcess().farm();
            logDirect("farming");
            return true;
        }
        if (msg.equals("chests")) {
            for (Map.Entry<BlockPos, IRememberedInventory> entry : baritone.getWorldProvider().getCurrentWorld().getContainerMemory().getRememberedInventories().entrySet()) {
                logDirect(entry.getKey() + "");
                log(entry.getValue().getContents());
            }
            return true;
        }
        if (msg.startsWith("followentities")) {
            baritone.getFollowProcess().follow(Entity.class::isInstance);
            logDirect("Following any entities");
            return true;
        }
        if (msg.startsWith("followplayers")) {
            baritone.getFollowProcess().follow(EntityPlayer.class::isInstance); // O P P A
            logDirect("Following any players");
            return true;
        }
        if (msg.startsWith("followentity")) {
            String name = msg.substring(12).trim();
            Optional<Entity> toFollow = Optional.empty();
            for (Entity entity : ctx.world().loadedEntityList) {
                String entityName = entity.getName().getFormattedText().trim().toLowerCase();
                if ((entityName.contains(name) || name.contains(entityName)) && !(entity instanceof EntityItem || entity instanceof EntityPlayer)) { // We dont want it following players while `#follow` exists.
                    toFollow = Optional.of(entity);
                }
            }
            if (!toFollow.isPresent()) {
                logDirect("Entity not found");
                return true;
            }
            Entity effectivelyFinal = toFollow.get();
            baritone.getFollowProcess().follow(effectivelyFinal::equals);
            logDirect("Following entity " + toFollow.get());
            return true;
        }
        if (msg.startsWith("follow")) {
            String name = msg.substring(6).trim();
            Optional<Entity> toFollow = Optional.empty();
            if (name.length() == 0) {
                toFollow = ctx.getSelectedEntity();
            } else {
                for (EntityPlayer pl : ctx.world().playerEntities) {
                    String theirName = pl.getName().getString().trim().toLowerCase();
                    if (!theirName.equals(ctx.player().getName().getString().trim().toLowerCase()) && (theirName.contains(name) || name.contains(theirName))) { // don't follow ourselves lol
                        toFollow = Optional.of(pl);
                    }
                }
            }
            if (!toFollow.isPresent()) {
                logDirect("Not found");
                return true;
            }
            Entity effectivelyFinal = toFollow.get();
            baritone.getFollowProcess().follow(effectivelyFinal::equals);
            logDirect("Following " + toFollow.get());
            return true;
        }
        if (msg.startsWith("explorefilter")) {
            // explorefilter blah.json
            // means that entries in blah.json are already explored
            // explorefilter blah.json invert
            // means that entries in blah.json are NOT already explored
            String path = msg.substring("explorefilter".length()).trim();
            String[] parts = path.split(" ");
            Path path1 = Minecraft.getInstance().gameDir.toPath().resolve(parts[0]);
            boolean invert = parts.length > 1;
            try {
                baritone.getExploreProcess().applyJsonFilter(path1, invert);
                logDirect("Loaded filter. Inverted: " + invert);
                if (invert) {
                    logDirect("Chunks on this list will be treated as possibly unexplored, all others will be treated as certainly explored");
                } else {
                    logDirect("Chunks on this list will be treated as certainly explored, all others will be treated as possibly unexplored");
                }
            } catch (Exception e) {
                e.printStackTrace();
                logDirect("Unable to load " + path1);
            }
            return true;
        }
        if (msg.equals("reloadall")) {
            baritone.getWorldProvider().getCurrentWorld().getCachedWorld().reloadAllFromDisk();
            logDirect("ok");
            return true;
        }
        if (msg.equals("saveall")) {
            baritone.getWorldProvider().getCurrentWorld().getCachedWorld().save();
            logDirect("ok");
            return true;
        }
        if (msg.startsWith("explore")) {
            String rest = msg.substring("explore".length()).trim();
            int centerX;
            int centerZ;
            try {
                centerX = Integer.parseInt(rest.split(" ")[0]);
                centerZ = Integer.parseInt(rest.split(" ")[1]);
            } catch (Exception ex) {
                centerX = ctx.playerFeet().x;
                centerZ = ctx.playerFeet().z;
            }
            baritone.getExploreProcess().explore(centerX, centerZ);
            logDirect("Exploring from " + centerX + "," + centerZ);
            return true;
        }
        if (msg.equals("blacklist")) {
            IGetToBlockProcess proc = baritone.getGetToBlockProcess();
            if (!proc.isActive()) {
                logDirect("GetToBlockProcess is not currently active");
                return true;
            }
            if (proc.blacklistClosest()) {
                logDirect("Blacklisted closest instances");
            } else {
                logDirect("No known locations, unable to blacklist");
            }
            return true;
        }
        if (msg.startsWith("find")) {
            String blockType = msg.substring(4).trim();
            ArrayList<BlockPos> locs = baritone.getWorldProvider().getCurrentWorld().getCachedWorld().getLocationsOf(blockType, 1, ctx.playerFeet().getX(), ctx.playerFeet().getZ(), 4);
            logDirect("Have " + locs.size() + " locations");
            for (BlockPos pos : locs) {
                Block actually = ctx.world().getBlockState(pos).getBlock();
                if (!BlockUtils.blockToString(actually).equalsIgnoreCase(blockType)) {
                    logDebug("Was looking for " + blockType + " but actually found " + actually + " " + BlockUtils.blockToString(actually));
                }
            }
            return true;
        }
        if (msg.startsWith("mine")) {
            String[] blockTypes = msg.substring(4).trim().split(" ");
            try {
                int quantity = Integer.parseInt(blockTypes[1]);
                Block block = BlockUtils.stringToBlockRequired(blockTypes[0]);
                baritone.getMineProcess().mine(quantity, block);
                logDirect("Will mine " + quantity + " " + blockTypes[0]);
                return true;
            } catch (NumberFormatException | ArrayIndexOutOfBoundsException | NullPointerException ex) {}
            for (String s : blockTypes) {
                if (BlockUtils.stringToBlockNullable(s) == null) {
                    logDirect(s + " isn't a valid block name");
                    return true;
                }

            }
            baritone.getMineProcess().mineByName(0, blockTypes);
            logDirect("Started mining blocks of type " + Arrays.toString(blockTypes));
            return true;
        }
        if (msg.equals("click")) {
            baritone.openClick();
            logDirect("aight dude");
            return true;
        }
        if (msg.startsWith("thisway") || msg.startsWith("forward")) {
            try {
                Goal goal = GoalXZ.fromDirection(ctx.playerFeetAsVec(), ctx.player().rotationYaw, Double.parseDouble(msg.substring(7).trim()));
                customGoalProcess.setGoal(goal);
                logDirect("Goal: " + goal);
            } catch (NumberFormatException ex) {
                logDirect("Error unable to parse '" + msg.substring(7).trim() + "' to a double.");
            }
            return true;
        }
        if (msg.startsWith("list") || msg.startsWith("get ") || msg.startsWith("show")) {
            String waypointType = msg.substring(4).trim();
            if (waypointType.endsWith("s")) {
                // for example, "show deaths"
                waypointType = waypointType.substring(0, waypointType.length() - 1);
            }
            IWaypoint.Tag tag = IWaypoint.Tag.fromString(waypointType);
            if (tag == null) {
                logDirect("Not a valid tag. Tags are: " + Arrays.asList(IWaypoint.Tag.values()).toString().toLowerCase());
                return true;
            }
            Set<IWaypoint> waypoints = baritone.getWorldProvider().getCurrentWorld().getWaypoints().getByTag(tag);
            // might as well show them from oldest to newest
            List<IWaypoint> sorted = new ArrayList<>(waypoints);
            sorted.sort(Comparator.comparingLong(IWaypoint::getCreationTimestamp));
            logDirect("Waypoints under tag " + tag + ":");
            for (IWaypoint waypoint : sorted) {
                logDirect(waypoint.toString());
            }
            return true;
        }
        if (msg.startsWith("save")) {
            String name = msg.substring(4).trim();
            BlockPos pos = ctx.playerFeet();
            if (name.contains(" ")) {
                logDirect("Name contains a space, assuming it's in the format 'save waypointName X Y Z'");
                String[] parts = name.split(" ");
                if (parts.length != 4) {
                    logDirect("Unable to parse, expected four things");
                    return true;
                }
                try {
                    pos = new BlockPos(Integer.parseInt(parts[1]), Integer.parseInt(parts[2]), Integer.parseInt(parts[3]));
                } catch (NumberFormatException ex) {
                    logDirect("Unable to parse coordinate integers");
                    return true;
                }
                name = parts[0];
            }
            baritone.getWorldProvider().getCurrentWorld().getWaypoints().addWaypoint(new Waypoint(name, IWaypoint.Tag.USER, pos));
            logDirect("Saved user defined position " + pos + " under name '" + name + "'. Say 'goto " + name + "' to set goal, say 'list user' to list custom waypoints.");
            return true;
        }
        if (msg.startsWith("delete")) {
            String name = msg.substring(6).trim();
            IWaypoint waypoint = baritone.getWorldProvider().getCurrentWorld().getWaypoints().getAllWaypoints().stream().filter(w -> w.getTag() == IWaypoint.Tag.USER && w.getName().equalsIgnoreCase(name)).findFirst().orElse(null);
            if (waypoint == null) {
                logDirect("No user defined position under the name '" + name + "' found.");
                return true;
            }
            baritone.getWorldProvider().getCurrentWorld().getWaypoints().removeWaypoint(waypoint);
            logDirect("Deleted user defined position under name '" + name + "'.");
            return true;
        }
        if (msg.startsWith("goto")) {
            String waypointType = msg.substring(4).trim();
            if (waypointType.endsWith("s") && IWaypoint.Tag.fromString(waypointType.substring(0, waypointType.length() - 1)) != null) {
                // for example, "show deaths"
                waypointType = waypointType.substring(0, waypointType.length() - 1);
            }
            IWaypoint.Tag tag = IWaypoint.Tag.fromString(waypointType);
            IWaypoint waypoint;
            if (tag == null) {
                String mining = waypointType;
                Block block = BlockUtils.stringToBlockNullable(mining);
                //logDirect("Not a valid tag. Tags are: " + Arrays.asList(Waypoint.Tag.values()).toString().toLowerCase());
                if (block == null) {
                    waypoint = baritone.getWorldProvider().getCurrentWorld().getWaypoints().getAllWaypoints().stream().filter(w -> w.getName().equalsIgnoreCase(mining)).max(Comparator.comparingLong(IWaypoint::getCreationTimestamp)).orElse(null);
                    if (waypoint == null) {
                        Goal goal = parseGoal(waypointType.split(" "));
                        if (goal != null) {
                            logDirect("Going to " + goal);
                            customGoalProcess.setGoalAndPath(goal);
                        }
                        return true;
                    }
                } else {
                    baritone.getGetToBlockProcess().getToBlock(block);
                    return true;
                }
            } else {
                waypoint = baritone.getWorldProvider().getCurrentWorld().getWaypoints().getMostRecentByTag(tag);
                if (waypoint == null) {
                    logDirect("None saved for tag " + tag);
                    return true;
                }
            }
            Goal goal = waypoint.getTag() == IWaypoint.Tag.BED ? new GoalGetToBlock(waypoint.getLocation()) : new GoalBlock(waypoint.getLocation());
            customGoalProcess.setGoalAndPath(goal);
            return true;
        }
        if (msg.equals("spawn") || msg.equals("bed")) {
            IWaypoint waypoint = baritone.getWorldProvider().getCurrentWorld().getWaypoints().getMostRecentByTag(IWaypoint.Tag.BED);
            if (waypoint == null) {
                BlockPos spawnPoint = ctx.player().getBedLocation();
                // for some reason the default spawnpoint is underground sometimes
                Goal goal = new GoalXZ(spawnPoint.getX(), spawnPoint.getZ());
                logDirect("spawn not saved, defaulting to world spawn. set goal to " + goal);
                customGoalProcess.setGoalAndPath(goal);
            } else {
                Goal goal = new GoalGetToBlock(waypoint.getLocation());
                customGoalProcess.setGoalAndPath(goal);
                logDirect("Set goal to most recent bed " + goal);
            }
            return true;
        }
        if (msg.equals("sethome")) {
            baritone.getWorldProvider().getCurrentWorld().getWaypoints().addWaypoint(new Waypoint("", IWaypoint.Tag.HOME, ctx.playerFeet()));
            logDirect("Saved. Say home to set goal.");
            return true;
        }
        if (msg.equals("home")) {
            IWaypoint waypoint = baritone.getWorldProvider().getCurrentWorld().getWaypoints().getMostRecentByTag(IWaypoint.Tag.HOME);
            if (waypoint == null) {
                logDirect("home not saved");
            } else {
                Goal goal = new GoalBlock(waypoint.getLocation());
                customGoalProcess.setGoalAndPath(goal);
                logDirect("Going to saved home " + goal);
            }
            return true;
        }
        if (msg.equals("damn")) {
            logDirect("daniel");
        }
        return false;
    }

    private int parseOrDefault(String str, int i, double dimensionFactor) {
        return str.equals("~") ? i : str.startsWith("~") ? (int) (Integer.parseInt(str.substring(1)) * dimensionFactor) + i : (int) (Integer.parseInt(str) * dimensionFactor);
    }

    private void log(List<ItemStack> stacks) {
        for (ItemStack stack : stacks) {
            if (!stack.isEmpty()) {
                logDirect(stack.getCount() + "x " + stack.getDisplayName() + "@" + stack.getDamage());
            }
        }
    }

    private Goal parseGoal(String[] params) {
        Goal goal;
        try {
            BetterBlockPos playerFeet = ctx.playerFeet();

            int length = params.length - 1; // length has to be smaller when a dimension parameter is added
            if (params.length < 1 || (isNumeric(params[params.length - 1]) || params[params.length - 1].startsWith("~"))) {
                length = params.length;
            }
            switch (length) {
                case 0:
                    goal = new GoalBlock(playerFeet);
                    break;
                case 1:
                    goal = new GoalYLevel(parseOrDefault(params[0], playerFeet.y, 1));
                    break;
                case 2:
                    goal = new GoalXZ(parseOrDefault(params[0], playerFeet.x, calculateDimensionFactor(params[params.length - 1])), parseOrDefault(params[1], playerFeet.z, calculateDimensionFactor(params[params.length - 1])));
                    break;
                case 3:
                    goal = new GoalBlock(new BlockPos(parseOrDefault(params[0], playerFeet.x, calculateDimensionFactor(params[params.length - 1])), parseOrDefault(params[1], playerFeet.y, 1), parseOrDefault(params[2], playerFeet.z, calculateDimensionFactor(params[params.length - 1]))));
                    break;
                default:
                    logDirect("unable to understand lol");
                    return null;
            }
        } catch (NumberFormatException ex) {
            logDirect("unable to parse integer " + ex);
            return null;
        }
        return goal;
    }



    private double calculateDimensionFactor(String to) {
        return Math.pow(8, ctx.world().provider.getDimensionType().getId() - getDimensionByName(to.toLowerCase()).getId());
    }

    private DimensionType getDimensionByName(String name) {
        if ("the_end".contains(name)) {
            return DimensionType.THE_END;
        }
        if ("the_overworld".contains(name) || "surface".contains(name)) {
            return DimensionType.OVERWORLD;
        }
        if ("the_nether".contains(name) || "hell".contains(name)) {
            return DimensionType.NETHER;
        }
        return ctx.world().provider.getDimensionType();
    }

}<|MERGE_RESOLUTION|>--- conflicted
+++ resolved
@@ -43,8 +43,8 @@
 import net.minecraft.util.text.TextComponentString;
 import net.minecraft.util.text.TextFormatting;
 import net.minecraft.util.text.event.ClickEvent;
-import net.minecraft.world.DimensionType;
 import net.minecraft.world.chunk.Chunk;
+import net.minecraft.world.dimension.DimensionType;
 
 import java.nio.file.Path;
 import java.util.*;
@@ -371,12 +371,8 @@
         }
         if (msg.equals("render")) {
             BetterBlockPos pf = ctx.playerFeet();
-<<<<<<< HEAD
-            Minecraft.getInstance().worldRenderer.markBlockRangeForRenderUpdate(pf.x - 500, pf.y - 500, pf.z - 500, pf.x + 500, pf.y + 500, pf.z + 500);
-=======
-            int dist = (Minecraft.getMinecraft().gameSettings.renderDistanceChunks + 1) * 16;
-            Minecraft.getMinecraft().renderGlobal.markBlockRangeForRenderUpdate(pf.x - dist, pf.y - 256, pf.z - dist, pf.x + dist, pf.y + 256, pf.z + dist);
->>>>>>> 9046eb50
+            int dist = (Minecraft.getInstance().gameSettings.renderDistanceChunks + 1) * 16;
+            Minecraft.getInstance().worldRenderer.markBlockRangeForRenderUpdate(pf.x - dist, pf.y - 256, pf.z - dist, pf.x + dist, pf.y + 256, pf.z + dist);
             logDirect("okay");
             return true;
         }
@@ -724,9 +720,8 @@
     }
 
 
-
     private double calculateDimensionFactor(String to) {
-        return Math.pow(8, ctx.world().provider.getDimensionType().getId() - getDimensionByName(to.toLowerCase()).getId());
+        return Math.pow(8, ctx.world().dimension.getType().getId() - getDimensionByName(to.toLowerCase()).getId());
     }
 
     private DimensionType getDimensionByName(String name) {
@@ -739,7 +734,7 @@
         if ("the_nether".contains(name) || "hell".contains(name)) {
             return DimensionType.NETHER;
         }
-        return ctx.world().provider.getDimensionType();
+        return ctx.world().dimension.getType();
     }
 
 }