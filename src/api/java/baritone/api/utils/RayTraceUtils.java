/*
 * This file is part of Baritone.
 *
 * Baritone is free software: you can redistribute it and/or modify
 * it under the terms of the GNU Lesser General Public License as published by
 * the Free Software Foundation, either version 3 of the License, or
 * (at your option) any later version.
 *
 * Baritone is distributed in the hope that it will be useful,
 * but WITHOUT ANY WARRANTY; without even the implied warranty of
 * MERCHANTABILITY or FITNESS FOR A PARTICULAR PURPOSE.  See the
 * GNU Lesser General Public License for more details.
 *
 * You should have received a copy of the GNU Lesser General Public License
 * along with Baritone.  If not, see <https://www.gnu.org/licenses/>.
 */

package baritone.api.utils;

import net.minecraft.entity.Entity;
import net.minecraft.util.math.RayTraceFluidMode;
import net.minecraft.util.math.RayTraceResult;
import net.minecraft.util.math.Vec3d;

/**
 * @author Brady
 * @since 8/25/2018
 */
public final class RayTraceUtils {

    private RayTraceUtils() {}

    /**
     * Performs a block raytrace with the specified rotations. This should only be used when
     * any entity collisions can be ignored, because this method will not recognize if an
     * entity is in the way or not. The local player's block reach distance will be used.
     *
     * @param entity             The entity representing the raytrace source
     * @param rotation           The rotation to raytrace towards
     * @param blockReachDistance The block reach distance of the entity
     * @return The calculated raytrace result
     */
    public static RayTraceResult rayTraceTowards(Entity entity, Rotation rotation, double blockReachDistance) {
<<<<<<< HEAD
        Vec3d start = entity.getEyePosition(1.0F);
=======
        return rayTraceTowards(entity, rotation, blockReachDistance, false);
    }

    public static RayTraceResult rayTraceTowards(Entity entity, Rotation rotation, double blockReachDistance, boolean wouldSneak) {
        Vec3d start;
        if (wouldSneak) {
            start = inferSneakingEyePosition(entity);
        } else {
            start = entity.getPositionEyes(1.0F); // do whatever is correct
        }
>>>>>>> e854bf59
        Vec3d direction = RotationUtils.calcVec3dFromRotation(rotation);
        Vec3d end = start.add(
                direction.x * blockReachDistance,
                direction.y * blockReachDistance,
                direction.z * blockReachDistance
        );
        return entity.world.rayTraceBlocks(start, end, RayTraceFluidMode.NEVER, false, true);
    }

    public static Vec3d inferSneakingEyePosition(Entity entity) {
        return new Vec3d(entity.posX, entity.posY + IPlayerContext.eyeHeight(true), entity.posZ);
    }
}<|MERGE_RESOLUTION|>--- conflicted
+++ resolved
@@ -41,9 +41,6 @@
      * @return The calculated raytrace result
      */
     public static RayTraceResult rayTraceTowards(Entity entity, Rotation rotation, double blockReachDistance) {
-<<<<<<< HEAD
-        Vec3d start = entity.getEyePosition(1.0F);
-=======
         return rayTraceTowards(entity, rotation, blockReachDistance, false);
     }
 
@@ -52,9 +49,8 @@
         if (wouldSneak) {
             start = inferSneakingEyePosition(entity);
         } else {
-            start = entity.getPositionEyes(1.0F); // do whatever is correct
+            start = entity.getEyePosition(1.0F); // do whatever is correct
         }
->>>>>>> e854bf59
         Vec3d direction = RotationUtils.calcVec3dFromRotation(rotation);
         Vec3d end = start.add(
                 direction.x * blockReachDistance,
