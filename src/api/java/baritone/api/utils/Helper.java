--- conflicted
+++ resolved
@@ -70,11 +70,7 @@
      * @param message The message to display in the popup
      */
     default void logToast(ITextComponent title, ITextComponent message) {
-<<<<<<< HEAD
-        mc.execute(() -> BaritoneToast.addOrUpdate(mc.getToastGui(), title, message, BaritoneAPI.getSettings().toastTimer.value));
-=======
-        mc.addScheduledTask(() -> BaritoneAPI.getSettings().toaster.value.accept(title, message));
->>>>>>> 7eecf691
+        mc.execute(() -> BaritoneAPI.getSettings().toaster.value.accept(title, message));
     }
 
     /**
@@ -135,7 +131,7 @@
      * @param error   Whether to log as an error
      */
     default void logNotificationDirect(String message, boolean error) {
-        mc.addScheduledTask(() -> BaritoneAPI.getSettings().notifier.value.accept(message, error));
+        mc.execute(() -> BaritoneAPI.getSettings().notifier.value.accept(message, error));
     }
 
     /**
