/*
 * This file is part of Baritone.
 *
 * Baritone is free software: you can redistribute it and/or modify
 * it under the terms of the GNU Lesser General Public License as published by
 * the Free Software Foundation, either version 3 of the License, or
 * (at your option) any later version.
 *
 * Baritone is distributed in the hope that it will be useful,
 * but WITHOUT ANY WARRANTY; without even the implied warranty of
 * MERCHANTABILITY or FITNESS FOR A PARTICULAR PURPOSE.  See the
 * GNU Lesser General Public License for more details.
 *
 * You should have received a copy of the GNU Lesser General Public License
 * along with Baritone.  If not, see <https://www.gnu.org/licenses/>.
 */

package baritone.api.utils;

import baritone.api.BaritoneAPI;
<<<<<<< HEAD
import baritone.api.utils.gui.BaritoneToast;
import net.minecraft.ChatFormatting;
=======
>>>>>>> 0908e509
import net.minecraft.client.Minecraft;
import net.minecraft.network.chat.BaseComponent;
import net.minecraft.network.chat.Component;
import net.minecraft.network.chat.TextComponent;
import java.util.Arrays;
import java.util.Calendar;
import java.util.stream.Stream;

/**
 * An ease-of-access interface to provide the {@link Minecraft} game instance,
 * chat and console logging mechanisms, and the Baritone chat prefix.
 *
 * @author Brady
 * @since 8/1/2018
 */
public interface Helper {

    /**
     * Instance of {@link Helper}. Used for static-context reference.
     */
    Helper HELPER = new Helper() {};

    /**
     * Instance of the game
     */
    Minecraft mc = Minecraft.getInstance();

    static Component getPrefix() {
        // Inner text component
        final Calendar now = Calendar.getInstance();
        final boolean xd = now.get(Calendar.MONTH) == Calendar.APRIL && now.get(Calendar.DAY_OF_MONTH) <= 3;
        BaseComponent baritone = new TextComponent(xd ? "Baritoe" : BaritoneAPI.getSettings().shortBaritonePrefix.value ? "B" : "Baritone");
        baritone.setStyle(baritone.getStyle().withColor(ChatFormatting.LIGHT_PURPLE));

        // Outer brackets
        BaseComponent prefix = new TextComponent("");
        prefix.setStyle(baritone.getStyle().withColor(ChatFormatting.DARK_PURPLE));
        prefix.append("[");
        prefix.append(baritone);
        prefix.append("]");

        return prefix;
    }

    /**
     * Send a message to display as a toast popup
     *
     * @param title   The title to display in the popup
     * @param message The message to display in the popup
     */
<<<<<<< HEAD
    default void logToast(Component title, Component message) {
        mc.execute(() -> BaritoneToast.addOrUpdate(mc.getToasts(), title, message, BaritoneAPI.getSettings().toastTimer.value));
=======
    default void logToast(ITextComponent title, ITextComponent message) {
        mc.addScheduledTask(() -> BaritoneAPI.getSettings().toaster.value.accept(title, message));
>>>>>>> 0908e509
    }

    /**
     * Send a message to display as a toast popup
     *
     * @param title   The title to display in the popup
     * @param message The message to display in the popup
     */
    default void logToast(String title, String message) {
        logToast(new TextComponent(title), new TextComponent(message));
    }

    /**
     * Send a message to display as a toast popup
     *
     * @param message The message to display in the popup
     */
    default void logToast(String message) {
        logToast(Helper.getPrefix(), new TextComponent(message));
    }

    /**
     * Send a message as a desktop notification
     *
     * @param message The message to display in the notification
     */
    default void logNotification(String message) {
        logNotification(message, false);
    }

    /**
     * Send a message as a desktop notification
     *
     * @param message The message to display in the notification
     * @param error   Whether to log as an error
     */
    default void logNotification(String message, boolean error) {
        if (BaritoneAPI.getSettings().desktopNotifications.value) {
            logNotificationDirect(message, error);
        }
    }

    /**
     * Send a message as a desktop notification regardless of desktopNotifications
     * (should only be used for critically important messages)
     *
     * @param message The message to display in the notification
     */
    default void logNotificationDirect(String message) {
        logNotificationDirect(message, false);
    }

    /**
     * Send a message as a desktop notification regardless of desktopNotifications
     * (should only be used for critically important messages)
     *
     * @param message The message to display in the notification
     * @param error   Whether to log as an error
     */
    default void logNotificationDirect(String message, boolean error) {
        mc.addScheduledTask(() -> BaritoneAPI.getSettings().notifier.value.accept(message, error));
    }

    /**
     * Send a message to chat only if chatDebug is on
     *
     * @param message The message to display in chat
     */
    default void logDebug(String message) {
        if (!BaritoneAPI.getSettings().chatDebug.value) {
            //System.out.println("Suppressed debug message:");
            //System.out.println(message);
            return;
        }
        // We won't log debug chat into toasts
        // Because only a madman would want that extreme spam -_-
        logDirect(message, false);
    }

    /**
     * Send components to chat with the [Baritone] prefix
     *
     * @param logAsToast Whether to log as a toast notification
     * @param components The components to send
     */
    default void logDirect(boolean logAsToast, Component... components) {
        BaseComponent component = new TextComponent("");
        component.append(getPrefix());
        component.append(new TextComponent(" "));
        Arrays.asList(components).forEach(component::append);
        if (logAsToast) {
            logToast(getPrefix(), component);
        } else {
            mc.execute(() -> BaritoneAPI.getSettings().logger.value.accept(component));
        }
    }

    /**
     * Send components to chat with the [Baritone] prefix
     *
     * @param components The components to send
     */
    default void logDirect(Component... components) {
        logDirect(BaritoneAPI.getSettings().logAsToast.value, components);
    }

    /**
     * Send a message to chat regardless of chatDebug (should only be used for critically important messages, or as a
     * direct response to a chat command)
     *
     * @param message    The message to display in chat
     * @param color      The color to print that message in
     * @param logAsToast Whether to log as a toast notification
     */
    default void logDirect(String message, ChatFormatting color, boolean logAsToast) {
        Stream.of(message.split("\n")).forEach(line -> {
            BaseComponent component = new TextComponent(line.replace("\t", "    "));
            component.setStyle(component.getStyle().withColor(color));
            logDirect(logAsToast, component);
        });
    }

    /**
     * Send a message to chat regardless of chatDebug (should only be used for critically important messages, or as a
     * direct response to a chat command)
     *
     * @param message The message to display in chat
     * @param color   The color to print that message in
     */
    default void logDirect(String message, ChatFormatting color) {
        logDirect(message, color, BaritoneAPI.getSettings().logAsToast.value);
    }

    /**
     * Send a message to chat regardless of chatDebug (should only be used for critically important messages, or as a
     * direct response to a chat command)
     *
     * @param message    The message to display in chat
     * @param logAsToast Whether to log as a toast notification
     */
    default void logDirect(String message, boolean logAsToast) {
        logDirect(message, ChatFormatting.GRAY, logAsToast);
    }

    /**
     * Send a message to chat regardless of chatDebug (should only be used for critically important messages, or as a
     * direct response to a chat command)
     *
     * @param message The message to display in chat
     */
    default void logDirect(String message) {
        logDirect(message, BaritoneAPI.getSettings().logAsToast.value);
    }
}<|MERGE_RESOLUTION|>--- conflicted
+++ resolved
@@ -18,11 +18,8 @@
 package baritone.api.utils;
 
 import baritone.api.BaritoneAPI;
-<<<<<<< HEAD
 import baritone.api.utils.gui.BaritoneToast;
 import net.minecraft.ChatFormatting;
-=======
->>>>>>> 0908e509
 import net.minecraft.client.Minecraft;
 import net.minecraft.network.chat.BaseComponent;
 import net.minecraft.network.chat.Component;
@@ -73,13 +70,8 @@
      * @param title   The title to display in the popup
      * @param message The message to display in the popup
      */
-<<<<<<< HEAD
     default void logToast(Component title, Component message) {
-        mc.execute(() -> BaritoneToast.addOrUpdate(mc.getToasts(), title, message, BaritoneAPI.getSettings().toastTimer.value));
-=======
-    default void logToast(ITextComponent title, ITextComponent message) {
-        mc.addScheduledTask(() -> BaritoneAPI.getSettings().toaster.value.accept(title, message));
->>>>>>> 0908e509
+        mc.execute(() -> BaritoneAPI.getSettings().toaster.value.accept(title, message));
     }
 
     /**
@@ -140,7 +132,7 @@
      * @param error   Whether to log as an error
      */
     default void logNotificationDirect(String message, boolean error) {
-        mc.addScheduledTask(() -> BaritoneAPI.getSettings().notifier.value.accept(message, error));
+        mc.execute(() -> BaritoneAPI.getSettings().notifier.value.accept(message, error));
     }
 
     /**
