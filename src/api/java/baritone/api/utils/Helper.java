--- conflicted
+++ resolved
@@ -72,11 +72,7 @@
      * @param message The message to display in the popup
      */
     default void logToast(ITextComponent title, ITextComponent message) {
-<<<<<<< HEAD
-        mc.execute(() -> BaritoneAPI.getSettings().toaster.value.accept(title, message));
-=======
-        Minecraft.getInstance().addScheduledTask(() -> BaritoneAPI.getSettings().toaster.value.accept(title, message));
->>>>>>> be54b8ee
+        Minecraft.getInstance().execute(() -> BaritoneAPI.getSettings().toaster.value.accept(title, message));
     }
 
     /**
@@ -137,11 +133,7 @@
      * @param error   Whether to log as an error
      */
     default void logNotificationDirect(String message, boolean error) {
-<<<<<<< HEAD
-        mc.execute(() -> BaritoneAPI.getSettings().notifier.value.accept(message, error));
-=======
-        Minecraft.getInstance().addScheduledTask(() -> BaritoneAPI.getSettings().notifier.value.accept(message, error));
->>>>>>> be54b8ee
+        Minecraft.getInstance().execute(() -> BaritoneAPI.getSettings().notifier.value.accept(message, error));
     }
 
     /**
@@ -174,11 +166,7 @@
         if (logAsToast) {
             logToast(getPrefix(), component);
         } else {
-<<<<<<< HEAD
-            mc.execute(() -> BaritoneAPI.getSettings().logger.value.accept(component));
-=======
-            Minecraft.getInstance().addScheduledTask(() -> BaritoneAPI.getSettings().logger.value.accept(component));
->>>>>>> be54b8ee
+            Minecraft.getInstance().execute(() -> BaritoneAPI.getSettings().logger.value.accept(component));
         }
     }
 
