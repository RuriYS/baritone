/*
 * This file is part of Baritone.
 *
 * Baritone is free software: you can redistribute it and/or modify
 * it under the terms of the GNU Lesser General Public License as published by
 * the Free Software Foundation, either version 3 of the License, or
 * (at your option) any later version.
 *
 * Baritone is distributed in the hope that it will be useful,
 * but WITHOUT ANY WARRANTY; without even the implied warranty of
 * MERCHANTABILITY or FITNESS FOR A PARTICULAR PURPOSE.  See the
 * GNU Lesser General Public License for more details.
 *
 * You should have received a copy of the GNU Lesser General Public License
 * along with Baritone.  If not, see <https://www.gnu.org/licenses/>.
 */

package baritone.api.utils;

import baritone.api.BaritoneAPI;
import net.minecraft.client.Minecraft;
import net.minecraft.util.text.ITextComponent;
import net.minecraft.util.text.StringTextComponent;
import net.minecraft.util.text.TextFormatting;

import java.util.Arrays;
import java.util.stream.Stream;

/**
 * @author Brady
 * @since 8/1/2018
 */
public interface Helper {

    /**
     * Instance of {@link Helper}. Used for static-context reference.
     */
    Helper HELPER = new Helper() {};

<<<<<<< HEAD
    ITextComponent MESSAGE_PREFIX = new StringTextComponent(String.format(
            "%s[%sBaritone%s]%s",
            TextFormatting.DARK_PURPLE,
            TextFormatting.LIGHT_PURPLE,
            TextFormatting.DARK_PURPLE,
            TextFormatting.GRAY
    ));

=======
    /**
     * Instance of the game
     */
>>>>>>> 7e505fc6
    Minecraft mc = Minecraft.getInstance();

    static ITextComponent getPrefix() {
        // Inner text component
        ITextComponent baritone = new TextComponentString(BaritoneAPI.getSettings().shortBaritonePrefix.value ? "B" : "Baritone");
        baritone.getStyle().setColor(TextFormatting.LIGHT_PURPLE);

        // Outer brackets
        ITextComponent prefix = new TextComponentString("");
        prefix.getStyle().setColor(TextFormatting.DARK_PURPLE);
        prefix.appendText("[");
        prefix.appendSibling(baritone);
        prefix.appendText("]");

        return prefix;
    }

    /**
     * Send a message to chat only if chatDebug is on
     *
     * @param message The message to display in chat
     */
    default void logDebug(String message) {
        if (!BaritoneAPI.getSettings().chatDebug.value) {
            //System.out.println("Suppressed debug message:");
            //System.out.println(message);
            return;
        }
        logDirect(message);
    }

    /**
     * Send components to chat with the [Baritone] prefix
     *
     * @param components The components to send
     */
    default void logDirect(ITextComponent... components) {
        ITextComponent component = new TextComponentString("");
        component.appendSibling(getPrefix());
        component.appendSibling(new TextComponentString(" "));
        Arrays.asList(components).forEach(component::appendSibling);
        mc.addScheduledTask(() -> BaritoneAPI.getSettings().logger.value.accept(component));
    }

    /**
     * Send a message to chat regardless of chatDebug (should only be used for critically important messages, or as a
     * direct response to a chat command)
     *
     * @param message The message to display in chat
     * @param color   The color to print that message in
     */
    default void logDirect(String message, TextFormatting color) {
        Stream.of(message.split("\n")).forEach(line -> {
            ITextComponent component = new TextComponentString(line.replace("\t", "    "));
            component.getStyle().setColor(color);
            logDirect(component);
        });
    }

    /**
     * Send a message to chat regardless of chatDebug (should only be used for critically important messages, or as a
     * direct response to a chat command)
     *
     * @param message The message to display in chat
     */
    default void logDirect(String message) {
<<<<<<< HEAD
        ITextComponent component = MESSAGE_PREFIX.shallowCopy();
        component.getStyle().setColor(TextFormatting.GRAY);
        component.appendSibling(new StringTextComponent(" " + message));
        Minecraft.getInstance().execute(() -> BaritoneAPI.getSettings().logger.value.accept(component));
=======
        logDirect(message, TextFormatting.GRAY);
>>>>>>> 7e505fc6
    }
}<|MERGE_RESOLUTION|>--- conflicted
+++ resolved
@@ -37,29 +37,18 @@
      */
     Helper HELPER = new Helper() {};
 
-<<<<<<< HEAD
-    ITextComponent MESSAGE_PREFIX = new StringTextComponent(String.format(
-            "%s[%sBaritone%s]%s",
-            TextFormatting.DARK_PURPLE,
-            TextFormatting.LIGHT_PURPLE,
-            TextFormatting.DARK_PURPLE,
-            TextFormatting.GRAY
-    ));
-
-=======
     /**
      * Instance of the game
      */
->>>>>>> 7e505fc6
     Minecraft mc = Minecraft.getInstance();
 
     static ITextComponent getPrefix() {
         // Inner text component
-        ITextComponent baritone = new TextComponentString(BaritoneAPI.getSettings().shortBaritonePrefix.value ? "B" : "Baritone");
+        ITextComponent baritone = new StringTextComponent(BaritoneAPI.getSettings().shortBaritonePrefix.value ? "B" : "Baritone");
         baritone.getStyle().setColor(TextFormatting.LIGHT_PURPLE);
 
         // Outer brackets
-        ITextComponent prefix = new TextComponentString("");
+        ITextComponent prefix = new StringTextComponent("");
         prefix.getStyle().setColor(TextFormatting.DARK_PURPLE);
         prefix.appendText("[");
         prefix.appendSibling(baritone);
@@ -88,11 +77,11 @@
      * @param components The components to send
      */
     default void logDirect(ITextComponent... components) {
-        ITextComponent component = new TextComponentString("");
+        ITextComponent component = new StringTextComponent("");
         component.appendSibling(getPrefix());
-        component.appendSibling(new TextComponentString(" "));
+        component.appendSibling(new StringTextComponent(" "));
         Arrays.asList(components).forEach(component::appendSibling);
-        mc.addScheduledTask(() -> BaritoneAPI.getSettings().logger.value.accept(component));
+        mc.execute(() -> BaritoneAPI.getSettings().logger.value.accept(component));
     }
 
     /**
@@ -104,7 +93,7 @@
      */
     default void logDirect(String message, TextFormatting color) {
         Stream.of(message.split("\n")).forEach(line -> {
-            ITextComponent component = new TextComponentString(line.replace("\t", "    "));
+            ITextComponent component = new StringTextComponent(line.replace("\t", "    "));
             component.getStyle().setColor(color);
             logDirect(component);
         });
@@ -117,13 +106,6 @@
      * @param message The message to display in chat
      */
     default void logDirect(String message) {
-<<<<<<< HEAD
-        ITextComponent component = MESSAGE_PREFIX.shallowCopy();
-        component.getStyle().setColor(TextFormatting.GRAY);
-        component.appendSibling(new StringTextComponent(" " + message));
-        Minecraft.getInstance().execute(() -> BaritoneAPI.getSettings().logger.value.accept(component));
-=======
         logDirect(message, TextFormatting.GRAY);
->>>>>>> 7e505fc6
     }
 }