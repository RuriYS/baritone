/*
 * This file is part of Baritone.
 *
 * Baritone is free software: you can redistribute it and/or modify
 * it under the terms of the GNU Lesser General Public License as published by
 * the Free Software Foundation, either version 3 of the License, or
 * (at your option) any later version.
 *
 * Baritone is distributed in the hope that it will be useful,
 * but WITHOUT ANY WARRANTY; without even the implied warranty of
 * MERCHANTABILITY or FITNESS FOR A PARTICULAR PURPOSE.  See the
 * GNU Lesser General Public License for more details.
 *
 * You should have received a copy of the GNU Lesser General Public License
 * along with Baritone.  If not, see <https://www.gnu.org/licenses/>.
 */

package baritone.api.utils;

import baritone.api.BaritoneAPI;
import baritone.api.utils.gui.BaritoneToast;
import net.minecraft.client.Minecraft;
import net.minecraft.util.text.ITextComponent;
import net.minecraft.util.text.StringTextComponent;
<<<<<<< HEAD
import net.minecraft.util.text.TextComponent;
=======
>>>>>>> c98c54c9
import net.minecraft.util.text.TextFormatting;

import java.util.Arrays;
import java.util.Calendar;
import java.util.stream.Stream;

/**
 * An ease-of-access interface to provide the {@link Minecraft} game instance,
 * chat and console logging mechanisms, and the Baritone chat prefix.
 *
 * @author Brady
 * @since 8/1/2018
 */
public interface Helper {

    /**
     * Instance of {@link Helper}. Used for static-context reference.
     */
    Helper HELPER = new Helper() {};

    /**
     * Instance of the game
     */
    Minecraft mc = Minecraft.getInstance();

    static ITextComponent getPrefix() {
        // Inner text component
        final Calendar now = Calendar.getInstance();
        final boolean xd = now.get(Calendar.MONTH) == Calendar.APRIL && now.get(Calendar.DAY_OF_MONTH) <= 3;
<<<<<<< HEAD
        TextComponent baritone = new StringTextComponent(xd ? "Baritoe" : BaritoneAPI.getSettings().shortBaritonePrefix.value ? "B" : "Baritone");
        baritone.setStyle(baritone.getStyle().setFormatting(TextFormatting.LIGHT_PURPLE));

        // Outer brackets
        TextComponent prefix = new StringTextComponent("");
        prefix.setStyle(baritone.getStyle().setFormatting(TextFormatting.DARK_PURPLE));
        prefix.appendString("[");
        prefix.append(baritone);
        prefix.appendString("]");
=======
        ITextComponent baritone = new StringTextComponent(xd ? "Baritoe" : BaritoneAPI.getSettings().shortBaritonePrefix.value ? "B" : "Baritone");
        baritone.getStyle().setColor(TextFormatting.LIGHT_PURPLE);

        // Outer brackets
        ITextComponent prefix = new StringTextComponent("");
        prefix.getStyle().setColor(TextFormatting.DARK_PURPLE);
        prefix.appendText("[");
        prefix.appendSibling(baritone);
        prefix.appendText("]");
>>>>>>> c98c54c9

        return prefix;
    }

    /**
     * Send a message to display as a toast popup
     *
     * @param title   The title to display in the popup
     * @param message The message to display in the popup
     */
    default void logToast(ITextComponent title, ITextComponent message) {
        mc.execute(() -> BaritoneToast.addOrUpdate(mc.getToastGui(), title, message, BaritoneAPI.getSettings().toastTimer.value));
    }

    /**
     * Send a message to display as a toast popup
     *
     * @param title   The title to display in the popup
     * @param message The message to display in the popup
     */
    default void logToast(String title, String message) {
        logToast(new StringTextComponent(title), new StringTextComponent(message));
    }

    /**
     * Send a message to display as a toast popup
     *
     * @param message The message to display in the popup
     */
    default void logToast(String message) {
        logToast(Helper.getPrefix(), new StringTextComponent(message));
    }

    /**
     * Send a message to chat only if chatDebug is on
     *
     * @param message The message to display in chat
     */
    default void logDebug(String message) {
        if (!BaritoneAPI.getSettings().chatDebug.value) {
            //System.out.println("Suppressed debug message:");
            //System.out.println(message);
            return;
        }
        // We won't log debug chat into toasts
        // Because only a madman would want that extreme spam -_-
        logDirect(message, false);
    }

    /**
     * Send components to chat with the [Baritone] prefix
     *
     * @param logAsToast Whether to log as a toast notification
     * @param components The components to send
     */
<<<<<<< HEAD
    default void logDirect(ITextComponent... components) {
        TextComponent component = new StringTextComponent("");
        component.append(getPrefix());
        component.append(new StringTextComponent(" "));
        Arrays.asList(components).forEach(component::append);
        mc.execute(() -> BaritoneAPI.getSettings().logger.value.accept(component));
=======
    default void logDirect(boolean logAsToast, ITextComponent... components) {
        ITextComponent component = new StringTextComponent("");
        component.appendSibling(getPrefix());
        component.appendSibling(new StringTextComponent(" "));
        Arrays.asList(components).forEach(component::appendSibling);
        if (logAsToast) {
            logToast(getPrefix(), component);
        } else {
            mc.execute(() -> BaritoneAPI.getSettings().logger.value.accept(component));
        }
    }

    /**
     * Send components to chat with the [Baritone] prefix
     *
     * @param components The components to send
     */
    default void logDirect(ITextComponent... components) {
        logDirect(BaritoneAPI.getSettings().logAsToast.value, components);
>>>>>>> c98c54c9
    }

    /**
     * Send a message to chat regardless of chatDebug (should only be used for critically important messages, or as a
     * direct response to a chat command)
     *
     * @param message    The message to display in chat
     * @param color      The color to print that message in
     * @param logAsToast Whether to log as a toast notification
     */
    default void logDirect(String message, TextFormatting color, boolean logAsToast) {
        Stream.of(message.split("\n")).forEach(line -> {
<<<<<<< HEAD
            TextComponent component = new StringTextComponent(line.replace("\t", "    "));
            component.setStyle(component.getStyle().setFormatting(color));
            logDirect(component);
=======
            ITextComponent component = new StringTextComponent(line.replace("\t", "    "));
            component.getStyle().setColor(color);
            logDirect(logAsToast, component);
>>>>>>> c98c54c9
        });
    }

    /**
     * Send a message to chat regardless of chatDebug (should only be used for critically important messages, or as a
     * direct response to a chat command)
     *
     * @param message The message to display in chat
     * @param color   The color to print that message in
     */
    default void logDirect(String message, TextFormatting color) {
        logDirect(message, color, BaritoneAPI.getSettings().logAsToast.value);
    }

    /**
     * Send a message to chat regardless of chatDebug (should only be used for critically important messages, or as a
     * direct response to a chat command)
     *
     * @param message    The message to display in chat
     * @param logAsToast Whether to log as a toast notification
     */
    default void logDirect(String message, boolean logAsToast) {
        logDirect(message, TextFormatting.GRAY, logAsToast);
    }

    /**
     * Send a message to chat regardless of chatDebug (should only be used for critically important messages, or as a
     * direct response to a chat command)
     *
     * @param message The message to display in chat
     */
    default void logDirect(String message) {
        logDirect(message, BaritoneAPI.getSettings().logAsToast.value);
    }
}<|MERGE_RESOLUTION|>--- conflicted
+++ resolved
@@ -22,10 +22,7 @@
 import net.minecraft.client.Minecraft;
 import net.minecraft.util.text.ITextComponent;
 import net.minecraft.util.text.StringTextComponent;
-<<<<<<< HEAD
 import net.minecraft.util.text.TextComponent;
-=======
->>>>>>> c98c54c9
 import net.minecraft.util.text.TextFormatting;
 
 import java.util.Arrays;
@@ -55,7 +52,6 @@
         // Inner text component
         final Calendar now = Calendar.getInstance();
         final boolean xd = now.get(Calendar.MONTH) == Calendar.APRIL && now.get(Calendar.DAY_OF_MONTH) <= 3;
-<<<<<<< HEAD
         TextComponent baritone = new StringTextComponent(xd ? "Baritoe" : BaritoneAPI.getSettings().shortBaritonePrefix.value ? "B" : "Baritone");
         baritone.setStyle(baritone.getStyle().setFormatting(TextFormatting.LIGHT_PURPLE));
 
@@ -65,17 +61,6 @@
         prefix.appendString("[");
         prefix.append(baritone);
         prefix.appendString("]");
-=======
-        ITextComponent baritone = new StringTextComponent(xd ? "Baritoe" : BaritoneAPI.getSettings().shortBaritonePrefix.value ? "B" : "Baritone");
-        baritone.getStyle().setColor(TextFormatting.LIGHT_PURPLE);
-
-        // Outer brackets
-        ITextComponent prefix = new StringTextComponent("");
-        prefix.getStyle().setColor(TextFormatting.DARK_PURPLE);
-        prefix.appendText("[");
-        prefix.appendSibling(baritone);
-        prefix.appendText("]");
->>>>>>> c98c54c9
 
         return prefix;
     }
@@ -131,19 +116,11 @@
      * @param logAsToast Whether to log as a toast notification
      * @param components The components to send
      */
-<<<<<<< HEAD
-    default void logDirect(ITextComponent... components) {
+    default void logDirect(boolean logAsToast, ITextComponent... components) {
         TextComponent component = new StringTextComponent("");
         component.append(getPrefix());
         component.append(new StringTextComponent(" "));
         Arrays.asList(components).forEach(component::append);
-        mc.execute(() -> BaritoneAPI.getSettings().logger.value.accept(component));
-=======
-    default void logDirect(boolean logAsToast, ITextComponent... components) {
-        ITextComponent component = new StringTextComponent("");
-        component.appendSibling(getPrefix());
-        component.appendSibling(new StringTextComponent(" "));
-        Arrays.asList(components).forEach(component::appendSibling);
         if (logAsToast) {
             logToast(getPrefix(), component);
         } else {
@@ -158,7 +135,6 @@
      */
     default void logDirect(ITextComponent... components) {
         logDirect(BaritoneAPI.getSettings().logAsToast.value, components);
->>>>>>> c98c54c9
     }
 
     /**
@@ -171,15 +147,9 @@
      */
     default void logDirect(String message, TextFormatting color, boolean logAsToast) {
         Stream.of(message.split("\n")).forEach(line -> {
-<<<<<<< HEAD
             TextComponent component = new StringTextComponent(line.replace("\t", "    "));
             component.setStyle(component.getStyle().setFormatting(color));
-            logDirect(component);
-=======
-            ITextComponent component = new StringTextComponent(line.replace("\t", "    "));
-            component.getStyle().setColor(color);
             logDirect(logAsToast, component);
->>>>>>> c98c54c9
         });
     }
 
