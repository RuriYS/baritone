/*
 * This file is part of Baritone.
 *
 * Baritone is free software: you can redistribute it and/or modify
 * it under the terms of the GNU Lesser General Public License as published by
 * the Free Software Foundation, either version 3 of the License, or
 * (at your option) any later version.
 *
 * Baritone is distributed in the hope that it will be useful,
 * but WITHOUT ANY WARRANTY; without even the implied warranty of
 * MERCHANTABILITY or FITNESS FOR A PARTICULAR PURPOSE.  See the
 * GNU Lesser General Public License for more details.
 *
 * You should have received a copy of the GNU Lesser General Public License
 * along with Baritone.  If not, see <https://www.gnu.org/licenses/>.
 */

package baritone.api.utils;

import baritone.api.BaritoneAPI;
import net.minecraft.client.Minecraft;
import net.minecraft.util.text.ITextComponent;
import net.minecraft.util.text.TextComponentString;
import net.minecraft.util.text.TextFormatting;

import java.util.Arrays;
import java.util.stream.Stream;

/**
 * @author Brady
 * @since 8/1/2018
 */
public interface Helper {

    /**
     * Instance of {@link Helper}. Used for static-context reference.
     */
    Helper HELPER = new Helper() {};

<<<<<<< HEAD
    ITextComponent MESSAGE_PREFIX = new TextComponentString(String.format(
            "%s[%sBaritone%s]%s",
            TextFormatting.DARK_PURPLE,
            TextFormatting.LIGHT_PURPLE,
            TextFormatting.DARK_PURPLE,
            TextFormatting.GRAY
    ));

    Minecraft mc = Minecraft.getInstance();
=======
    /**
     * Instance of the game
     */
    Minecraft mc = Minecraft.getMinecraft();
>>>>>>> 47e6a039

    static ITextComponent getPrefix() {
        // Inner text component
        ITextComponent baritone = new TextComponentString(BaritoneAPI.getSettings().shortBaritonePrefix.value ? "B" : "Baritone");
        baritone.getStyle().setColor(TextFormatting.LIGHT_PURPLE);

        // Outer brackets
        ITextComponent prefix = new TextComponentString("");
        prefix.getStyle().setColor(TextFormatting.DARK_PURPLE);
        prefix.appendText("[");
        prefix.appendSibling(baritone);
        prefix.appendText("]");

        return prefix;
    }

    /**
     * Send a message to chat only if chatDebug is on
     *
     * @param message The message to display in chat
     */
    default void logDebug(String message) {
        if (!BaritoneAPI.getSettings().chatDebug.value) {
            //System.out.println("Suppressed debug message:");
            //System.out.println(message);
            return;
        }
        logDirect(message);
    }

    /**
     * Send components to chat with the [Baritone] prefix
     *
     * @param components The components to send
     */
    default void logDirect(ITextComponent... components) {
        ITextComponent component = new TextComponentString("");
        component.appendSibling(getPrefix());
        component.appendSibling(new TextComponentString(" "));
        Arrays.asList(components).forEach(component::appendSibling);
        Minecraft.getMinecraft().addScheduledTask(() -> BaritoneAPI.getSettings().logger.value.accept(component));
    }

    /**
     * Send a message to chat regardless of chatDebug (should only be used for critically important messages, or as a
     * direct response to a chat command)
     *
     * @param message The message to display in chat
     * @param color   The color to print that message in
     */
    default void logDirect(String message, TextFormatting color) {
        Stream.of(message.split("\n")).forEach(line -> {
            ITextComponent component = new TextComponentString(line.replace("\t", "    "));
            component.getStyle().setColor(color);
            logDirect(component);
        });
    }

    /**
     * Send a message to chat regardless of chatDebug (should only be used for critically important messages, or as a
     * direct response to a chat command)
     *
     * @param message The message to display in chat
     */
    default void logDirect(String message) {
<<<<<<< HEAD
        ITextComponent component = MESSAGE_PREFIX.shallowCopy();
        component.getStyle().setColor(TextFormatting.GRAY);
        component.appendSibling(new TextComponentString(" " + message));
        Minecraft.getInstance().addScheduledTask(() -> BaritoneAPI.getSettings().logger.value.accept(component));
=======
        logDirect(message, TextFormatting.GRAY);
>>>>>>> 47e6a039
    }
}<|MERGE_RESOLUTION|>--- conflicted
+++ resolved
@@ -37,22 +37,10 @@
      */
     Helper HELPER = new Helper() {};
 
-<<<<<<< HEAD
-    ITextComponent MESSAGE_PREFIX = new TextComponentString(String.format(
-            "%s[%sBaritone%s]%s",
-            TextFormatting.DARK_PURPLE,
-            TextFormatting.LIGHT_PURPLE,
-            TextFormatting.DARK_PURPLE,
-            TextFormatting.GRAY
-    ));
-
-    Minecraft mc = Minecraft.getInstance();
-=======
     /**
      * Instance of the game
      */
-    Minecraft mc = Minecraft.getMinecraft();
->>>>>>> 47e6a039
+    Minecraft mc = Minecraft.getInstance();
 
     static ITextComponent getPrefix() {
         // Inner text component
@@ -93,7 +81,7 @@
         component.appendSibling(getPrefix());
         component.appendSibling(new TextComponentString(" "));
         Arrays.asList(components).forEach(component::appendSibling);
-        Minecraft.getMinecraft().addScheduledTask(() -> BaritoneAPI.getSettings().logger.value.accept(component));
+        mc.addScheduledTask(() -> BaritoneAPI.getSettings().logger.value.accept(component));
     }
 
     /**
@@ -118,13 +106,6 @@
      * @param message The message to display in chat
      */
     default void logDirect(String message) {
-<<<<<<< HEAD
-        ITextComponent component = MESSAGE_PREFIX.shallowCopy();
-        component.getStyle().setColor(TextFormatting.GRAY);
-        component.appendSibling(new TextComponentString(" " + message));
-        Minecraft.getInstance().addScheduledTask(() -> BaritoneAPI.getSettings().logger.value.accept(component));
-=======
         logDirect(message, TextFormatting.GRAY);
->>>>>>> 47e6a039
     }
 }