--- conflicted
+++ resolved
@@ -124,9 +124,6 @@
             component.appendSibling(new TextComponentString(" "));
         }
         Arrays.asList(components).forEach(component::appendSibling);
-<<<<<<< HEAD
-        mc.addScheduledTask(() -> BaritoneAPI.getSettings().logger.value.accept(component));
-=======
         if (logAsToast) {
             logToast(getPrefix(), component);
         } else {
@@ -141,7 +138,6 @@
      */
     default void logDirect(ITextComponent... components) {
         logDirect(BaritoneAPI.getSettings().logAsToast.value, components);
->>>>>>> 72cf9392
     }
 
     /**
