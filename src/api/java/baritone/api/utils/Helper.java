/*
 * This file is part of Baritone.
 *
 * Baritone is free software: you can redistribute it and/or modify
 * it under the terms of the GNU Lesser General Public License as published by
 * the Free Software Foundation, either version 3 of the License, or
 * (at your option) any later version.
 *
 * Baritone is distributed in the hope that it will be useful,
 * but WITHOUT ANY WARRANTY; without even the implied warranty of
 * MERCHANTABILITY or FITNESS FOR A PARTICULAR PURPOSE.  See the
 * GNU Lesser General Public License for more details.
 *
 * You should have received a copy of the GNU Lesser General Public License
 * along with Baritone.  If not, see <https://www.gnu.org/licenses/>.
 */

package baritone.api.utils;

import baritone.api.BaritoneAPI;
import baritone.api.utils.gui.BaritoneToast;
import net.minecraft.ChatFormatting;
import net.minecraft.client.Minecraft;
import net.minecraft.network.chat.BaseComponent;
import net.minecraft.network.chat.Component;
import net.minecraft.network.chat.TextComponent;
import java.util.Arrays;
import java.util.Calendar;
import java.util.stream.Stream;

/**
 * An ease-of-access interface to provide the {@link Minecraft} game instance,
 * chat and console logging mechanisms, and the Baritone chat prefix.
 *
 * @author Brady
 * @since 8/1/2018
 */
public interface Helper {

    /**
     * Instance of {@link Helper}. Used for static-context reference.
     */
    Helper HELPER = new Helper() {};

    /**
     * The main game instance returned by {@link Minecraft#getInstance()}.
     * Deprecated since {@link IPlayerContext#minecraft()} should be used instead (In the majority of cases).
     */
    @Deprecated
    Minecraft mc = Minecraft.getInstance();

    static Component getPrefix() {
        // Inner text component
        final Calendar now = Calendar.getInstance();
        final boolean xd = now.get(Calendar.MONTH) == Calendar.APRIL && now.get(Calendar.DAY_OF_MONTH) <= 3;
        BaseComponent baritone = new TextComponent(xd ? "Baritoe" : BaritoneAPI.getSettings().shortBaritonePrefix.value ? "B" : "Baritone");
        baritone.setStyle(baritone.getStyle().withColor(ChatFormatting.LIGHT_PURPLE));

        // Outer brackets
        BaseComponent prefix = new TextComponent("");
        prefix.setStyle(baritone.getStyle().withColor(ChatFormatting.DARK_PURPLE));
        prefix.append("[");
        prefix.append(baritone);
        prefix.append("]");

        return prefix;
    }

    /**
     * Send a message to display as a toast popup
     *
     * @param title   The title to display in the popup
     * @param message The message to display in the popup
     */
<<<<<<< HEAD
    default void logToast(Component title, Component message) {
        mc.execute(() -> BaritoneAPI.getSettings().toaster.value.accept(title, message));
=======
    default void logToast(ITextComponent title, ITextComponent message) {
        Minecraft.getInstance().execute(() -> BaritoneAPI.getSettings().toaster.value.accept(title, message));
>>>>>>> 8ceb89d0
    }

    /**
     * Send a message to display as a toast popup
     *
     * @param title   The title to display in the popup
     * @param message The message to display in the popup
     */
    default void logToast(String title, String message) {
        logToast(new TextComponent(title), new TextComponent(message));
    }

    /**
     * Send a message to display as a toast popup
     *
     * @param message The message to display in the popup
     */
    default void logToast(String message) {
        logToast(Helper.getPrefix(), new TextComponent(message));
    }

    /**
     * Send a message as a desktop notification
     *
     * @param message The message to display in the notification
     */
    default void logNotification(String message) {
        logNotification(message, false);
    }

    /**
     * Send a message as a desktop notification
     *
     * @param message The message to display in the notification
     * @param error   Whether to log as an error
     */
    default void logNotification(String message, boolean error) {
        if (BaritoneAPI.getSettings().desktopNotifications.value) {
            logNotificationDirect(message, error);
        }
    }

    /**
     * Send a message as a desktop notification regardless of desktopNotifications
     * (should only be used for critically important messages)
     *
     * @param message The message to display in the notification
     */
    default void logNotificationDirect(String message) {
        logNotificationDirect(message, false);
    }

    /**
     * Send a message as a desktop notification regardless of desktopNotifications
     * (should only be used for critically important messages)
     *
     * @param message The message to display in the notification
     * @param error   Whether to log as an error
     */
    default void logNotificationDirect(String message, boolean error) {
        Minecraft.getInstance().execute(() -> BaritoneAPI.getSettings().notifier.value.accept(message, error));
    }

    /**
     * Send a message to chat only if chatDebug is on
     *
     * @param message The message to display in chat
     */
    default void logDebug(String message) {
        if (!BaritoneAPI.getSettings().chatDebug.value) {
            //System.out.println("Suppressed debug message:");
            //System.out.println(message);
            return;
        }
        // We won't log debug chat into toasts
        // Because only a madman would want that extreme spam -_-
        logDirect(message, false);
    }

    /**
     * Send components to chat with the [Baritone] prefix
     *
     * @param logAsToast Whether to log as a toast notification
     * @param components The components to send
     */
    default void logDirect(boolean logAsToast, Component... components) {
        BaseComponent component = new TextComponent("");
        component.append(getPrefix());
        component.append(new TextComponent(" "));
        Arrays.asList(components).forEach(component::append);
        if (logAsToast) {
            logToast(getPrefix(), component);
        } else {
            Minecraft.getInstance().execute(() -> BaritoneAPI.getSettings().logger.value.accept(component));
        }
    }

    /**
     * Send components to chat with the [Baritone] prefix
     *
     * @param components The components to send
     */
    default void logDirect(Component... components) {
        logDirect(BaritoneAPI.getSettings().logAsToast.value, components);
    }

    /**
     * Send a message to chat regardless of chatDebug (should only be used for critically important messages, or as a
     * direct response to a chat command)
     *
     * @param message    The message to display in chat
     * @param color      The color to print that message in
     * @param logAsToast Whether to log as a toast notification
     */
    default void logDirect(String message, ChatFormatting color, boolean logAsToast) {
        Stream.of(message.split("\n")).forEach(line -> {
            BaseComponent component = new TextComponent(line.replace("\t", "    "));
            component.setStyle(component.getStyle().withColor(color));
            logDirect(logAsToast, component);
        });
    }

    /**
     * Send a message to chat regardless of chatDebug (should only be used for critically important messages, or as a
     * direct response to a chat command)
     *
     * @param message The message to display in chat
     * @param color   The color to print that message in
     */
    default void logDirect(String message, ChatFormatting color) {
        logDirect(message, color, BaritoneAPI.getSettings().logAsToast.value);
    }

    /**
     * Send a message to chat regardless of chatDebug (should only be used for critically important messages, or as a
     * direct response to a chat command)
     *
     * @param message    The message to display in chat
     * @param logAsToast Whether to log as a toast notification
     */
    default void logDirect(String message, boolean logAsToast) {
        logDirect(message, ChatFormatting.GRAY, logAsToast);
    }

    /**
     * Send a message to chat regardless of chatDebug (should only be used for critically important messages, or as a
     * direct response to a chat command)
     *
     * @param message The message to display in chat
     */
    default void logDirect(String message) {
        logDirect(message, BaritoneAPI.getSettings().logAsToast.value);
    }
}<|MERGE_RESOLUTION|>--- conflicted
+++ resolved
@@ -72,13 +72,8 @@
      * @param title   The title to display in the popup
      * @param message The message to display in the popup
      */
-<<<<<<< HEAD
     default void logToast(Component title, Component message) {
-        mc.execute(() -> BaritoneAPI.getSettings().toaster.value.accept(title, message));
-=======
-    default void logToast(ITextComponent title, ITextComponent message) {
         Minecraft.getInstance().execute(() -> BaritoneAPI.getSettings().toaster.value.accept(title, message));
->>>>>>> 8ceb89d0
     }
 
     /**
