--- conflicted
+++ resolved
@@ -205,11 +205,7 @@
             double xDiff = shape.getStart(Direction.Axis.X) * sideOffset.x + shape.getEnd(Direction.Axis.X) * (1 - sideOffset.x);
             double yDiff = shape.getStart(Direction.Axis.Y) * sideOffset.y + shape.getEnd(Direction.Axis.Y) * (1 - sideOffset.y);
             double zDiff = shape.getStart(Direction.Axis.Z) * sideOffset.z + shape.getEnd(Direction.Axis.Z) * (1 - sideOffset.z);
-<<<<<<< HEAD
-            possibleRotation = reachableOffset(entity, pos, new Vector3d(pos.getX(), pos.getY(), pos.getZ()).add(xDiff, yDiff, zDiff), blockReachDistance, wouldSneak);
-=======
-            possibleRotation = reachableOffset(ctx, pos, new Vec3d(pos).add(xDiff, yDiff, zDiff), blockReachDistance, wouldSneak);
->>>>>>> 45abbb7f
+            possibleRotation = reachableOffset(ctx, pos, new Vector3d(pos.getX(), pos.getY(), pos.getZ()).add(xDiff, yDiff, zDiff), blockReachDistance, wouldSneak);
             if (possibleRotation.isPresent()) {
                 return possibleRotation;
             }
@@ -228,28 +224,17 @@
      * @param blockReachDistance The block reach distance of the entity
      * @return The optional rotation
      */
-<<<<<<< HEAD
-    public static Optional<Rotation> reachableOffset(Entity entity, BlockPos pos, Vector3d offsetPos, double blockReachDistance, boolean wouldSneak) {
-        Vector3d eyes = wouldSneak ? RayTraceUtils.inferSneakingEyePosition(entity) : entity.getEyePosition(1.0F);
-        Rotation rotation = calcRotationFromVec3d(eyes, offsetPos, new Rotation(entity.rotationYaw, entity.rotationPitch));
-        RayTraceResult result = RayTraceUtils.rayTraceTowards(entity, rotation, blockReachDistance, wouldSneak);
-=======
-    public static Optional<Rotation> reachableOffset(IPlayerContext ctx, BlockPos pos, Vec3d offsetPos, double blockReachDistance, boolean wouldSneak) {
-        Vec3d eyes = wouldSneak ? RayTraceUtils.inferSneakingEyePosition(ctx.player()) : ctx.player().getEyePosition(1.0F);
+    public static Optional<Rotation> reachableOffset(IPlayerContext ctx, BlockPos pos, Vector3d offsetPos, double blockReachDistance, boolean wouldSneak) {
+        Vector3d eyes = wouldSneak ? RayTraceUtils.inferSneakingEyePosition(ctx.player()) : ctx.player().getEyePosition(1.0F);
         Rotation rotation = calcRotationFromVec3d(eyes, offsetPos, ctx.playerRotations());
         Rotation actualRotation = BaritoneAPI.getProvider().getBaritoneForPlayer(ctx.player()).getLookBehavior().getAimProcessor().peekRotation(rotation);
         RayTraceResult result = RayTraceUtils.rayTraceTowards(ctx.player(), actualRotation, blockReachDistance, wouldSneak);
->>>>>>> 45abbb7f
         //System.out.println(result);
         if (result != null && result.getType() == RayTraceResult.Type.BLOCK) {
             if (((BlockRayTraceResult) result).getPos().equals(pos)) {
                 return Optional.of(rotation);
             }
-<<<<<<< HEAD
-            if (entity.world.getBlockState(pos).getBlock() instanceof AbstractFireBlock && ((BlockRayTraceResult) result).getPos().equals(pos.down())) {
-=======
-            if (ctx.world().getBlockState(pos).getBlock() instanceof FireBlock && ((BlockRayTraceResult) result).getPos().equals(pos.down())) {
->>>>>>> 45abbb7f
+            if (ctx.world().getBlockState(pos).getBlock() instanceof AbstractFireBlock && ((BlockRayTraceResult) result).getPos().equals(pos.down())) {
                 return Optional.of(rotation);
             }
         }
@@ -282,8 +267,8 @@
     }
 
     @Deprecated
-    public static Optional<Rotation> reachableOffset(Entity entity, BlockPos pos, Vec3d offsetPos, double blockReachDistance, boolean wouldSneak) {
-        Vec3d eyes = wouldSneak ? RayTraceUtils.inferSneakingEyePosition(entity) : entity.getEyePosition(1.0F);
+    public static Optional<Rotation> reachableOffset(Entity entity, BlockPos pos, Vector3d offsetPos, double blockReachDistance, boolean wouldSneak) {
+        Vector3d eyes = wouldSneak ? RayTraceUtils.inferSneakingEyePosition(entity) : entity.getEyePosition(1.0F);
         Rotation rotation = calcRotationFromVec3d(eyes, offsetPos, new Rotation(entity.rotationYaw, entity.rotationPitch));
         RayTraceResult result = RayTraceUtils.rayTraceTowards(entity, rotation, blockReachDistance, wouldSneak);
         //System.out.println(result);
@@ -291,7 +276,7 @@
             if (((BlockRayTraceResult) result).getPos().equals(pos)) {
                 return Optional.of(rotation);
             }
-            if (entity.world.getBlockState(pos).getBlock() instanceof FireBlock && ((BlockRayTraceResult) result).getPos().equals(pos.down())) {
+            if (entity.world.getBlockState(pos).getBlock() instanceof AbstractFireBlock && ((BlockRayTraceResult) result).getPos().equals(pos.down())) {
                 return Optional.of(rotation);
             }
         }
