--- conflicted
+++ resolved
@@ -195,13 +195,8 @@
             return possibleRotation;
         }
 
-<<<<<<< HEAD
-        BlockState state = entity.level().getBlockState(pos);
-        VoxelShape shape = state.getShape(entity.level(), pos);
-=======
         BlockState state = ctx.world().getBlockState(pos);
         VoxelShape shape = state.getShape(ctx.world(), pos);
->>>>>>> bafd4183
         if (shape.isEmpty()) {
             shape = Shapes.block();
         }
@@ -238,11 +233,7 @@
             if (((BlockHitResult) result).getBlockPos().equals(pos)) {
                 return Optional.of(rotation);
             }
-<<<<<<< HEAD
-            if (entity.level().getBlockState(pos).getBlock() instanceof BaseFireBlock && ((BlockHitResult) result).getBlockPos().equals(pos.below())) {
-=======
             if (ctx.world().getBlockState(pos).getBlock() instanceof BaseFireBlock && ((BlockHitResult) result).getBlockPos().equals(pos.below())) {
->>>>>>> bafd4183
                 return Optional.of(rotation);
             }
         }
@@ -284,7 +275,7 @@
             if (((BlockHitResult) result).getBlockPos().equals(pos)) {
                 return Optional.of(rotation);
             }
-            if (entity.level.getBlockState(pos).getBlock() instanceof BaseFireBlock && ((BlockHitResult) result).getBlockPos().equals(pos.below())) {
+            if (entity.level().getBlockState(pos).getBlock() instanceof BaseFireBlock && ((BlockHitResult) result).getBlockPos().equals(pos.below())) {
                 return Optional.of(rotation);
             }
         }
