--- conflicted
+++ resolved
@@ -19,7 +19,6 @@
 
 import baritone.api.BaritoneAPI;
 import baritone.api.IBaritone;
-import java.util.Optional;
 import net.minecraft.client.player.LocalPlayer;
 import net.minecraft.core.BlockPos;
 import net.minecraft.core.Direction;
@@ -33,6 +32,8 @@
 import net.minecraft.world.phys.shapes.Shapes;
 import net.minecraft.world.phys.shapes.VoxelShape;
 
+import java.util.Optional;
+
 /**
  * @author Brady
  * @since 9/25/2018
@@ -130,26 +131,17 @@
      * @param rotation The input rotation
      * @return Look vector for the rotation
      */
-<<<<<<< HEAD
-    public static Vec3 calcVector3dFromRotation(Rotation rotation) {
-        float f = Mth.cos(-rotation.getYaw() * (float) DEG_TO_RAD - (float) Math.PI);
-        float f1 = Mth.sin(-rotation.getYaw() * (float) DEG_TO_RAD - (float) Math.PI);
-        float f2 = -Mth.cos(-rotation.getPitch() * (float) DEG_TO_RAD);
-        float f3 = Mth.sin(-rotation.getPitch() * (float) DEG_TO_RAD);
-        return new Vec3((double) (f1 * f2), (double) f3, (double) (f * f2));
-=======
-    public static Vec3d calcLookDirectionFromRotation(Rotation rotation) {
-        float flatZ = MathHelper.cos((-rotation.getYaw() * DEG_TO_RAD_F) - (float) Math.PI);
-        float flatX = MathHelper.sin((-rotation.getYaw() * DEG_TO_RAD_F) - (float) Math.PI);
-        float pitchBase = -MathHelper.cos(-rotation.getPitch() * DEG_TO_RAD_F);
-        float pitchHeight = MathHelper.sin(-rotation.getPitch() * DEG_TO_RAD_F);
-        return new Vec3d(flatX * pitchBase, pitchHeight, flatZ * pitchBase);
-    }
-
-    @Deprecated
-    public static Vec3d calcVec3dFromRotation(Rotation rotation) {
+    public static Vec3 calcLookDirectionFromRotation(Rotation rotation) {
+        float flatZ = Mth.cos((-rotation.getYaw() * DEG_TO_RAD_F) - (float) Math.PI);
+        float flatX = Mth.sin((-rotation.getYaw() * DEG_TO_RAD_F) - (float) Math.PI);
+        float pitchBase = -Mth.cos(-rotation.getPitch() * DEG_TO_RAD_F);
+        float pitchHeight = Mth.sin(-rotation.getPitch() * DEG_TO_RAD_F);
+        return new Vec3(flatX * pitchBase, pitchHeight, flatZ * pitchBase);
+    }
+
+    @Deprecated
+    public static Vec3 calcVec3dFromRotation(Rotation rotation) {
         return calcLookDirectionFromRotation(rotation);
->>>>>>> ca4385da
     }
 
     /**
