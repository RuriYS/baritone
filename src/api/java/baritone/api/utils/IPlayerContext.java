/*
 * This file is part of Baritone.
 *
 * Baritone is free software: you can redistribute it and/or modify
 * it under the terms of the GNU Lesser General Public License as published by
 * the Free Software Foundation, either version 3 of the License, or
 * (at your option) any later version.
 *
 * Baritone is distributed in the hope that it will be useful,
 * but WITHOUT ANY WARRANTY; without even the implied warranty of
 * MERCHANTABILITY or FITNESS FOR A PARTICULAR PURPOSE.  See the
 * GNU Lesser General Public License for more details.
 *
 * You should have received a copy of the GNU Lesser General Public License
 * along with Baritone.  If not, see <https://www.gnu.org/licenses/>.
 */

package baritone.api.utils;

import baritone.api.cache.IWorldData;
import net.minecraft.block.SlabBlock;
import net.minecraft.client.entity.player.ClientPlayerEntity;
import net.minecraft.client.world.ClientWorld;
import net.minecraft.entity.Entity;
<<<<<<< HEAD
import net.minecraft.util.math.*;
import net.minecraft.util.math.vector.Vector3d;
=======
import net.minecraft.util.math.BlockPos;
import net.minecraft.util.math.BlockRayTraceResult;
import net.minecraft.util.math.RayTraceResult;
import net.minecraft.util.math.Vec3d;
>>>>>>> c98c54c9
import net.minecraft.world.World;

import java.util.Optional;
import java.util.stream.Stream;
import java.util.stream.StreamSupport;

/**
 * @author Brady
 * @since 11/12/2018
 */
public interface IPlayerContext {

    ClientPlayerEntity player();

    IPlayerController playerController();

    World world();

    default Iterable<Entity> entities() {
        return ((ClientWorld) world()).getAllEntities();
    }

    default Stream<Entity> entitiesStream() {
        return StreamSupport.stream(entities().spliterator(), false);
    }


    IWorldData worldData();

    RayTraceResult objectMouseOver();

    default BetterBlockPos playerFeet() {
        // TODO find a better way to deal with soul sand!!!!!
        BetterBlockPos feet = new BetterBlockPos(player().getPositionVec().x, player().getPositionVec().y + 0.1251, player().getPositionVec().z);

        // sometimes when calling this from another thread or while world is null, it'll throw a NullPointerException
        // that causes the game to immediately crash
        //
        // so of course crashing on 2b is horribly bad due to queue times and logout spot
        // catch the NPE and ignore it if it does happen
        //
        // this does not impact performance at all since we're not null checking constantly
        // if there is an exception, the only overhead is Java generating the exception object... so we can ignore it
        try {
            if (world().getBlockState(feet).getBlock() instanceof SlabBlock) {
                return feet.up();
            }
        } catch (NullPointerException ignored) {}

        return feet;
    }

<<<<<<< HEAD
    default Vector3d playerFeetAsVec() {
        return new Vector3d(player().getPositionVec().x, player().getPositionVec().y, player().getPositionVec().z);
    }

    default Vector3d playerHead() {
        return new Vector3d(player().getPositionVec().x, player().getPositionVec().y + player().getEyeHeight(), player().getPositionVec().z);
=======
    default Vec3d playerFeetAsVec() {
        return new Vec3d(player().getPositionVec().x, player().getPositionVec().y, player().getPositionVec().z);
    }

    default Vec3d playerHead() {
        return new Vec3d(player().getPositionVec().x, player().getPositionVec().y + player().getEyeHeight(), player().getPositionVec().z);
>>>>>>> c98c54c9
    }

    default Rotation playerRotations() {
        return new Rotation(player().rotationYaw, player().rotationPitch);
    }

    static double eyeHeight(boolean ifSneaking) {
        return ifSneaking ? 1.27 : 1.62;
    }

    /**
     * Returns the block that the crosshair is currently placed over. Updated once per tick.
     *
     * @return The position of the highlighted block
     */
    default Optional<BlockPos> getSelectedBlock() {
        RayTraceResult result = objectMouseOver();
        if (result != null && result.getType() == RayTraceResult.Type.BLOCK) {
            return Optional.of(((BlockRayTraceResult) result).getPos());
        }
        return Optional.empty();
    }

    default boolean isLookingAt(BlockPos pos) {
        return getSelectedBlock().equals(Optional.of(pos));
    }
<<<<<<< HEAD

    /**
     * Returns the entity that the crosshair is currently placed over. Updated once per tick.
     *
     * @return The entity
     */
    default Optional<Entity> getSelectedEntity() {
        RayTraceResult result = objectMouseOver();
        if (result != null && result.getType() == RayTraceResult.Type.ENTITY) {
            return Optional.of(((EntityRayTraceResult) result).getEntity());
        }
        return Optional.empty();
    }
=======
>>>>>>> c98c54c9
}<|MERGE_RESOLUTION|>--- conflicted
+++ resolved
@@ -22,15 +22,10 @@
 import net.minecraft.client.entity.player.ClientPlayerEntity;
 import net.minecraft.client.world.ClientWorld;
 import net.minecraft.entity.Entity;
-<<<<<<< HEAD
-import net.minecraft.util.math.*;
-import net.minecraft.util.math.vector.Vector3d;
-=======
 import net.minecraft.util.math.BlockPos;
 import net.minecraft.util.math.BlockRayTraceResult;
 import net.minecraft.util.math.RayTraceResult;
-import net.minecraft.util.math.Vec3d;
->>>>>>> c98c54c9
+import net.minecraft.util.math.vector.Vector3d;
 import net.minecraft.world.World;
 
 import java.util.Optional;
@@ -83,21 +78,12 @@
         return feet;
     }
 
-<<<<<<< HEAD
     default Vector3d playerFeetAsVec() {
         return new Vector3d(player().getPositionVec().x, player().getPositionVec().y, player().getPositionVec().z);
     }
 
     default Vector3d playerHead() {
         return new Vector3d(player().getPositionVec().x, player().getPositionVec().y + player().getEyeHeight(), player().getPositionVec().z);
-=======
-    default Vec3d playerFeetAsVec() {
-        return new Vec3d(player().getPositionVec().x, player().getPositionVec().y, player().getPositionVec().z);
-    }
-
-    default Vec3d playerHead() {
-        return new Vec3d(player().getPositionVec().x, player().getPositionVec().y + player().getEyeHeight(), player().getPositionVec().z);
->>>>>>> c98c54c9
     }
 
     default Rotation playerRotations() {
@@ -124,20 +110,4 @@
     default boolean isLookingAt(BlockPos pos) {
         return getSelectedBlock().equals(Optional.of(pos));
     }
-<<<<<<< HEAD
-
-    /**
-     * Returns the entity that the crosshair is currently placed over. Updated once per tick.
-     *
-     * @return The entity
-     */
-    default Optional<Entity> getSelectedEntity() {
-        RayTraceResult result = objectMouseOver();
-        if (result != null && result.getType() == RayTraceResult.Type.ENTITY) {
-            return Optional.of(((EntityRayTraceResult) result).getEntity());
-        }
-        return Optional.empty();
-    }
-=======
->>>>>>> c98c54c9
 }