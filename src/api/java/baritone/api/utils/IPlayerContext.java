--- conflicted
+++ resolved
@@ -57,11 +57,6 @@
     default BetterBlockPos playerFeet() {
         // TODO find a better way to deal with soul sand!!!!!
         BetterBlockPos feet = new BetterBlockPos(player().posX, player().posY + 0.1251, player().posZ);
-<<<<<<< HEAD
-        if (world().getBlockState(feet).getBlock() instanceof SlabBlock) {
-            return feet.up();
-        }
-=======
 
         // sometimes when calling this from another thread or while world is null, it'll throw a NullPointerException
         // that causes the game to immediately crash
@@ -72,12 +67,11 @@
         // this does not impact performance at all since we're not null checking constantly
         // if there is an exception, the only overhead is Java generating the exception object... so we can ignore it
         try {
-            if (world().getBlockState(feet).getBlock() instanceof BlockSlab) {
+            if (world().getBlockState(feet).getBlock() instanceof SlabBlock) {
                 return feet.up();
             }
         } catch (NullPointerException ignored) {}
 
->>>>>>> 7e505fc6
         return feet;
     }
 
