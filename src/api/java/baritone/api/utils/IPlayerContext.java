--- conflicted
+++ resolved
@@ -97,20 +97,4 @@
     default boolean isLookingAt(BlockPos pos) {
         return getSelectedBlock().equals(Optional.of(pos));
     }
-<<<<<<< HEAD
-
-    /**
-     * Returns the entity that the crosshair is currently placed over. Updated once per tick.
-     *
-     * @return The entity
-     */
-    default Optional<Entity> getSelectedEntity() {
-        RayTraceResult result = objectMouseOver();
-        if (result != null && result.type == RayTraceResult.Type.ENTITY) {
-            return Optional.of(result.entity);
-        }
-        return Optional.empty();
-    }
-=======
->>>>>>> 72cf9392
 }