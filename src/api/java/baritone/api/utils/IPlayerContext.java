--- conflicted
+++ resolved
@@ -71,14 +71,9 @@
      * @return The position of the highlighted block
      */
     default Optional<BlockPos> getSelectedBlock() {
-<<<<<<< HEAD
-        if (objectMouseOver() != null && objectMouseOver().type == RayTraceResult.Type.BLOCK) {
-            return Optional.of(objectMouseOver().getBlockPos());
-=======
         RayTraceResult result = objectMouseOver();
-        if (result != null && result.typeOfHit == RayTraceResult.Type.BLOCK) {
+        if (result != null && result.type == RayTraceResult.Type.BLOCK) {
             return Optional.of(result.getBlockPos());
->>>>>>> 54da0d24
         }
         return Optional.empty();
     }
@@ -93,14 +88,9 @@
      * @return The entity
      */
     default Optional<Entity> getSelectedEntity() {
-<<<<<<< HEAD
-        if (objectMouseOver() != null && objectMouseOver().type == RayTraceResult.Type.ENTITY) {
-            return Optional.of(objectMouseOver().entity);
-=======
         RayTraceResult result = objectMouseOver();
-        if (result != null && result.typeOfHit == RayTraceResult.Type.ENTITY) {
-            return Optional.of(result.entityHit);
->>>>>>> 54da0d24
+        if (result != null && result.type == RayTraceResult.Type.ENTITY) {
+            return Optional.of(result.entity);
         }
         return Optional.empty();
     }
