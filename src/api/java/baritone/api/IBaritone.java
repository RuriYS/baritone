--- conflicted
+++ resolved
@@ -66,19 +66,14 @@
     IMineProcess getMineProcess();
 
     /**
-<<<<<<< HEAD
      * @return The {@link IBuilderProcess} instance
      * @see IBuilderProcess
      */
     IBuilderProcess getBuilderProcess();
 
     /**
-     * @return The {@link IPathingBehavior} instance
-     * @see IPathingBehavior
-=======
      * @return The {@link ICustomGoalProcess} instance
      * @see ICustomGoalProcess
->>>>>>> 4c6f321c
      */
     ICustomGoalProcess getCustomGoalProcess();
 
