/*
 * This file is part of Baritone.
 *
 * Baritone is free software: you can redistribute it and/or modify
 * it under the terms of the GNU Lesser General Public License as published by
 * the Free Software Foundation, either version 3 of the License, or
 * (at your option) any later version.
 *
 * Baritone is distributed in the hope that it will be useful,
 * but WITHOUT ANY WARRANTY; without even the implied warranty of
 * MERCHANTABILITY or FITNESS FOR A PARTICULAR PURPOSE.  See the
 * GNU Lesser General Public License for more details.
 *
 * You should have received a copy of the GNU Lesser General Public License
 * along with Baritone.  If not, see <https://www.gnu.org/licenses/>.
 */

package baritone.api.schematic;

<<<<<<< HEAD
import net.minecraft.block.BlockState;
=======
import baritone.api.schematic.mask.Mask;
import net.minecraft.block.state.IBlockState;
>>>>>>> be54b8ee

import java.util.List;

public abstract class MaskSchematic extends AbstractSchematic {

    private final ISchematic schematic;

    public MaskSchematic(ISchematic schematic) {
        super(schematic.widthX(), schematic.heightY(), schematic.lengthZ());
        this.schematic = schematic;
    }

    protected abstract boolean partOfMask(int x, int y, int z, BlockState currentState);

    @Override
    public boolean inSchematic(int x, int y, int z, BlockState currentState) {
        return schematic.inSchematic(x, y, z, currentState) && partOfMask(x, y, z, currentState);
    }

    @Override
    public BlockState desiredState(int x, int y, int z, BlockState current, List<BlockState> approxPlaceable) {
        return schematic.desiredState(x, y, z, current, approxPlaceable);
    }

    public static MaskSchematic create(ISchematic schematic, Mask function) {
        return new MaskSchematic(schematic) {

            @Override
            protected boolean partOfMask(int x, int y, int z, IBlockState currentState) {
                return function.partOfMask(x, y, z, currentState);
            }
        };
    }
}<|MERGE_RESOLUTION|>--- conflicted
+++ resolved
@@ -17,12 +17,8 @@
 
 package baritone.api.schematic;
 
-<<<<<<< HEAD
+import baritone.api.schematic.mask.Mask;
 import net.minecraft.block.BlockState;
-=======
-import baritone.api.schematic.mask.Mask;
-import net.minecraft.block.state.IBlockState;
->>>>>>> be54b8ee
 
 import java.util.List;
 
@@ -51,7 +47,7 @@
         return new MaskSchematic(schematic) {
 
             @Override
-            protected boolean partOfMask(int x, int y, int z, IBlockState currentState) {
+            protected boolean partOfMask(int x, int y, int z, BlockState currentState) {
                 return function.partOfMask(x, y, z, currentState);
             }
         };
