--- conflicted
+++ resolved
@@ -32,9 +32,6 @@
     }
 
     @Override
-<<<<<<< HEAD
-    protected boolean partOfMask(int x, int y, int z, BlockState currentState) {
-=======
     public void reset() {
         // it's final, can't use this.cache = new Boolean[widthX()][heightY()][lengthZ()]
         for (int x = 0; x < cache.length; x++) {
@@ -47,8 +44,7 @@
     }
 
     @Override
-    protected boolean partOfMask(int x, int y, int z, IBlockState currentState) {
->>>>>>> 7eecf691
+    protected boolean partOfMask(int x, int y, int z, BlockState currentState) {
         if (cache[x][y][z] == null) {
             cache[x][y][z] = filter.has(currentState);
         }
