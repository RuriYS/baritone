/*
 * This file is part of Baritone.
 *
 * Baritone is free software: you can redistribute it and/or modify
 * it under the terms of the GNU Lesser General Public License as published by
 * the Free Software Foundation, either version 3 of the License, or
 * (at your option) any later version.
 *
 * Baritone is distributed in the hope that it will be useful,
 * but WITHOUT ANY WARRANTY; without even the implied warranty of
 * MERCHANTABILITY or FITNESS FOR A PARTICULAR PURPOSE.  See the
 * GNU Lesser General Public License for more details.
 *
 * You should have received a copy of the GNU Lesser General Public License
 * along with Baritone.  If not, see <https://www.gnu.org/licenses/>.
 */

package baritone.api.schematic;

import baritone.api.utils.BlockOptionalMeta;
<<<<<<< HEAD
=======
import net.minecraft.block.state.IBlockState;

>>>>>>> 0908e509
import java.util.List;
import net.minecraft.world.level.block.Blocks;
import net.minecraft.world.level.block.state.BlockState;

public class FillSchematic extends AbstractSchematic {

    private final BlockOptionalMeta bom;

    public FillSchematic(int x, int y, int z, BlockOptionalMeta bom) {
        super(x, y, z);
        this.bom = bom;
    }

    public FillSchematic(int x, int y, int z, BlockState state) {
        this(x, y, z, new BlockOptionalMeta(state.getBlock()));
    }

    public BlockOptionalMeta getBom() {
        return bom;
    }

    @Override
    public BlockState desiredState(int x, int y, int z, BlockState current, List<BlockState> approxPlaceable) {
        if (bom.matches(current)) {
            return current;
<<<<<<< HEAD
        } else if (current.getBlock() != Blocks.AIR) {
            return Blocks.AIR.defaultBlockState();
=======
>>>>>>> 0908e509
        }
        for (BlockState placeable : approxPlaceable) {
            if (bom.matches(placeable)) {
                return placeable;
            }
        }
        return bom.getAnyBlockState();
    }
}<|MERGE_RESOLUTION|>--- conflicted
+++ resolved
@@ -18,11 +18,6 @@
 package baritone.api.schematic;
 
 import baritone.api.utils.BlockOptionalMeta;
-<<<<<<< HEAD
-=======
-import net.minecraft.block.state.IBlockState;
-
->>>>>>> 0908e509
 import java.util.List;
 import net.minecraft.world.level.block.Blocks;
 import net.minecraft.world.level.block.state.BlockState;
@@ -48,11 +43,6 @@
     public BlockState desiredState(int x, int y, int z, BlockState current, List<BlockState> approxPlaceable) {
         if (bom.matches(current)) {
             return current;
-<<<<<<< HEAD
-        } else if (current.getBlock() != Blocks.AIR) {
-            return Blocks.AIR.defaultBlockState();
-=======
->>>>>>> 0908e509
         }
         for (BlockState placeable : approxPlaceable) {
             if (bom.matches(placeable)) {
