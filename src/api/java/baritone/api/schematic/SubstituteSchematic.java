--- conflicted
+++ resolved
@@ -21,12 +21,8 @@
 import net.minecraft.block.Block;
 import net.minecraft.block.Blocks;
 import net.minecraft.block.BlockState;
-<<<<<<< HEAD
 import net.minecraft.state.Property;
-=======
-import net.minecraft.state.IProperty;
 
->>>>>>> 38fbc127
 import java.util.Collection;
 import java.util.HashMap;
 import java.util.List;
@@ -88,12 +84,8 @@
         blockStateCache.computeIfAbsent(state, s -> new HashMap<Block, BlockState>()).put(block, newState);
         return newState;
     }
-<<<<<<< HEAD
+
     private <T extends Comparable<T>> BlockState copySingleProp(BlockState fromState, BlockState toState, Property<T> prop) {
-=======
-
-    private <T extends Comparable<T>> BlockState copySingleProp(BlockState fromState, BlockState toState, IProperty<T> prop) {
->>>>>>> 38fbc127
         return toState.with(prop, fromState.get(prop));
     }
 }