--- conflicted
+++ resolved
@@ -19,12 +19,8 @@
 
 import baritone.api.command.ICommand;
 import baritone.api.command.argument.ICommandArgument;
-<<<<<<< HEAD
-=======
 
->>>>>>> ca4385da
 import java.util.List;
-import net.minecraft.ChatFormatting;
 
 import static baritone.api.utils.Helper.HELPER;
 
@@ -40,14 +36,6 @@
 
     @Override
     public void handle(ICommand command, List<ICommandArgument> args) {
-<<<<<<< HEAD
-        HELPER.logDirect("An unhandled exception occurred. " +
-                        "The error is in your game's log, please report this at https://github.com/cabaletta/baritone/issues",
-                ChatFormatting.RED);
-
-        this.printStackTrace();
-=======
         HELPER.logUnhandledException(this);
->>>>>>> ca4385da
     }
 }