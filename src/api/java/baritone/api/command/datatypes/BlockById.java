/*
 * This file is part of Baritone.
 *
 * Baritone is free software: you can redistribute it and/or modify
 * it under the terms of the GNU Lesser General Public License as published by
 * the Free Software Foundation, either version 3 of the License, or
 * (at your option) any later version.
 *
 * Baritone is distributed in the hope that it will be useful,
 * but WITHOUT ANY WARRANTY; without even the implied warranty of
 * MERCHANTABILITY or FITNESS FOR A PARTICULAR PURPOSE.  See the
 * GNU Lesser General Public License for more details.
 *
 * You should have received a copy of the GNU Lesser General Public License
 * along with Baritone.  If not, see <https://www.gnu.org/licenses/>.
 */

package baritone.api.command.datatypes;

import baritone.api.command.exception.CommandException;
import baritone.api.command.helpers.TabCompleteHelper;
import net.minecraft.block.Block;
import net.minecraft.util.ResourceLocation;
import net.minecraft.util.registry.Registry;

import java.util.regex.Pattern;
import java.util.stream.Stream;

public enum BlockById implements IDatatypeFor<Block> {
    INSTANCE;

    /**
     * Matches (domain:)?name? where domain and name are [a-z0-9_.-]+ and [a-z0-9/_.-]+ respectively.
     */
    private static Pattern PATTERN = Pattern.compile("(?:[a-z0-9_.-]+:)?[a-z0-9/_.-]*");

    @Override
    public Block get(IDatatypeContext ctx) throws CommandException {
        ResourceLocation id = new ResourceLocation(ctx.getConsumer().getString());
        Block block;
<<<<<<< HEAD
        if ((block = Registry.BLOCK.getValue(id).orElse(null)) == null) {
=======
        if ((block = IRegistry.BLOCK.get(id)) == null) {
>>>>>>> be54b8ee
            throw new IllegalArgumentException("no block found by that id");
        }
        return block;
    }

    @Override
    public Stream<String> tabComplete(IDatatypeContext ctx) throws CommandException {
        String arg = ctx.getConsumer().getString();

        if (!PATTERN.matcher(arg).matches()) {
            return Stream.empty();
        }

        return new TabCompleteHelper()
                .append(
                        Registry.BLOCK.keySet()
                                .stream()
                                .map(Object::toString)
                )
                .filterPrefixNamespaced(arg)
                .sortAlphabetically()
                .stream();
    }
}<|MERGE_RESOLUTION|>--- conflicted
+++ resolved
@@ -38,11 +38,7 @@
     public Block get(IDatatypeContext ctx) throws CommandException {
         ResourceLocation id = new ResourceLocation(ctx.getConsumer().getString());
         Block block;
-<<<<<<< HEAD
         if ((block = Registry.BLOCK.getValue(id).orElse(null)) == null) {
-=======
-        if ((block = IRegistry.BLOCK.get(id)) == null) {
->>>>>>> be54b8ee
             throw new IllegalArgumentException("no block found by that id");
         }
         return block;
