--- conflicted
+++ resolved
@@ -95,15 +95,11 @@
 
     @Deprecated
     public static File gameDir() {
-<<<<<<< HEAD
-        File gameDir = HELPER.mc.gameDirectory.getAbsoluteFile();
-=======
         return gameDir(Helper.mc);
     }
 
     public static File gameDir(Minecraft mc) {
-        File gameDir = mc.gameDir.getAbsoluteFile();
->>>>>>> 8ceb89d0
+        File gameDir = mc.gameDirectory.getAbsoluteFile();
         if (gameDir.getName().equals(".")) {
             return gameDir.getParentFile();
         }
