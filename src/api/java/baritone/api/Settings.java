/*
 * This file is part of Baritone.
 *
 * Baritone is free software: you can redistribute it and/or modify
 * it under the terms of the GNU Lesser General Public License as published by
 * the Free Software Foundation, either version 3 of the License, or
 * (at your option) any later version.
 *
 * Baritone is distributed in the hope that it will be useful,
 * but WITHOUT ANY WARRANTY; without even the implied warranty of
 * MERCHANTABILITY or FITNESS FOR A PARTICULAR PURPOSE.  See the
 * GNU Lesser General Public License for more details.
 *
 * You should have received a copy of the GNU Lesser General Public License
 * along with Baritone.  If not, see <https://www.gnu.org/licenses/>.
 */

package baritone.api;

import baritone.api.utils.NotificationHelper;
import baritone.api.utils.SettingsUtil;
import baritone.api.utils.TypeUtils;
import baritone.api.utils.gui.BaritoneToast;
import net.minecraft.block.Block;
import net.minecraft.client.Minecraft;
import net.minecraft.init.Blocks;
import net.minecraft.item.Item;
import net.minecraft.util.math.Vec3i;
import net.minecraft.util.text.ITextComponent;

import java.awt.*;
import java.lang.annotation.ElementType;
import java.lang.annotation.Retention;
import java.lang.annotation.RetentionPolicy;
import java.lang.annotation.Target;
import java.lang.reflect.Field;
import java.lang.reflect.ParameterizedType;
import java.lang.reflect.Type;
import java.util.List;
import java.util.*;
import java.util.function.BiConsumer;
import java.util.function.Consumer;

/**
 * Baritone's settings. Settings apply to all Baritone instances.
 *
 * @author leijurv
 */
public final class Settings {

    /**
     * Allow Baritone to break blocks
     */
    public final Setting<Boolean> allowBreak = new Setting<>(true);

    /**
     * Blocks that baritone will be allowed to break even with allowBreak set to false
     */
    public final Setting<List<Block>> allowBreakAnyway = new Setting<>(new ArrayList<>());

    /**
     * Allow Baritone to sprint
     */
    public final Setting<Boolean> allowSprint = new Setting<>(true);

    /**
     * Allow Baritone to place blocks
     */
    public final Setting<Boolean> allowPlace = new Setting<>(true);

    /**
     * Allow Baritone to move items in your inventory to your hotbar
     */
    public final Setting<Boolean> allowInventory = new Setting<>(false);

    /**
     * Wait this many ticks between InventoryBehavior moving inventory items
     */
    public final Setting<Integer> ticksBetweenInventoryMoves = new Setting<>(1);

    /**
     * Come to a halt before doing any inventory moves. Intended for anticheat such as 2b2t
     */
    public final Setting<Boolean> inventoryMoveOnlyIfStationary = new Setting<>(false);

    /**
     * Disable baritone's auto-tool at runtime, but still assume that another mod will provide auto tool functionality
     * <p>
     * Specifically, path calculation will still assume that an auto tool will run at execution time, even though
     * Baritone itself will not do that.
     */
    public final Setting<Boolean> assumeExternalAutoTool = new Setting<>(false);

    /**
     * Automatically select the best available tool
     */
    public final Setting<Boolean> autoTool = new Setting<>(true);

    /**
     * It doesn't actually take twenty ticks to place a block, this cost is so high
     * because we want to generally conserve blocks which might be limited.
     * <p>
     * Decrease to make Baritone more often consider paths that would require placing blocks
     */
    public final Setting<Double> blockPlacementPenalty = new Setting<>(20D);

    /**
     * This is just a tiebreaker to make it less likely to break blocks if it can avoid it.
     * For example, fire has a break cost of 0, this makes it nonzero, so all else being equal
     * it will take an otherwise equivalent route that doesn't require it to put out fire.
     */
    public final Setting<Double> blockBreakAdditionalPenalty = new Setting<>(2D);

    /**
     * Additional penalty for hitting the space bar (ascend, pillar, or parkour) because it uses hunger
     */
    public final Setting<Double> jumpPenalty = new Setting<>(2D);

    /**
     * Walking on water uses up hunger really quick, so penalize it
     */
    public final Setting<Double> walkOnWaterOnePenalty = new Setting<>(3D);

    /**
     * Don't allow breaking blocks next to liquids.
     * <p>
     * Enable if you have mods adding custom fluid physics.
     */
    public final Setting<Boolean> strictLiquidCheck = new Setting<>(false);

    /**
     * Allow Baritone to fall arbitrary distances and place a water bucket beneath it.
     * Reliability: questionable.
     */
    public final Setting<Boolean> allowWaterBucketFall = new Setting<>(true);

    /**
     * Allow Baritone to assume it can walk on still water just like any other block.
     * This functionality is assumed to be provided by a separate library that might have imported Baritone.
     * <p>
     * Note: This will prevent some usage of the frostwalker enchantment, like pillaring up from water.
     */
    public final Setting<Boolean> assumeWalkOnWater = new Setting<>(false);

    /**
     * If you have Fire Resistance and Jesus then I guess you could turn this on lol
     */
    public final Setting<Boolean> assumeWalkOnLava = new Setting<>(false);

    /**
     * Assume step functionality; don't jump on an Ascend.
     */
    public final Setting<Boolean> assumeStep = new Setting<>(false);

    /**
     * Assume safe walk functionality; don't sneak on a backplace traverse.
     * <p>
     * Warning: if you do something janky like sneak-backplace from an ender chest, if this is true
     * it won't sneak right click, it'll just right click, which means it'll open the chest instead of placing
     * against it. That's why this defaults to off.
     */
    public final Setting<Boolean> assumeSafeWalk = new Setting<>(false);

    /**
     * If true, parkour is allowed to make jumps when standing on blocks at the maximum height, so player feet is y=256
     * <p>
     * Defaults to false because this fails on constantiam. Please let me know if this is ever disabled. Please.
     */
    public final Setting<Boolean> allowJumpAt256 = new Setting<>(false);

    /**
     * This should be monetized it's so good
     * <p>
     * Defaults to true, but only actually takes effect if allowParkour is also true
     */
    public final Setting<Boolean> allowParkourAscend = new Setting<>(true);

    /**
     * Allow descending diagonally
     * <p>
     * Safer than allowParkour yet still slightly unsafe, can make contact with unchecked adjacent blocks, so it's unsafe in the nether.
     * <p>
     * For a generic "take some risks" mode I'd turn on this one, parkour, and parkour place.
     */
    public final Setting<Boolean> allowDiagonalDescend = new Setting<>(false);

    /**
     * Allow diagonal ascending
     * <p>
     * Actually pretty safe, much safer than diagonal descend tbh
     */
    public final Setting<Boolean> allowDiagonalAscend = new Setting<>(false);

    /**
     * Allow mining the block directly beneath its feet
     * <p>
     * Turn this off to force it to make more staircases and less shafts
     */
    public final Setting<Boolean> allowDownward = new Setting<>(true);

    /**
     * Blocks that Baritone is allowed to place (as throwaway, for sneak bridging, pillaring, etc.)
     */
    public final Setting<List<Item>> acceptableThrowawayItems = new Setting<>(new ArrayList<>(Arrays.asList(
            Blocks.DIRT.asItem(),
            Blocks.COBBLESTONE.asItem(),
            Blocks.NETHERRACK.asItem(),
            Blocks.STONE.asItem()
    )));

    /**
     * Blocks that Baritone will attempt to avoid (Used in avoidance)
     */
    public final Setting<List<Block>> blocksToAvoid = new Setting<>(new ArrayList<>(
            // Leave Empty by Default
    ));

    /**
     * Blocks that Baritone is not allowed to break
     */
    public final Setting<List<Block>> blocksToDisallowBreaking = new Setting<>(new ArrayList<>(
            // Leave Empty by Default
    ));

    /**
     * blocks that baritone shouldn't break, but can if it needs to.
     */
    public final Setting<List<Block>> blocksToAvoidBreaking = new Setting<>(new ArrayList<>(Arrays.asList( // TODO can this be a HashSet or ImmutableSet?
            Blocks.CRAFTING_TABLE,
            Blocks.FURNACE,
            Blocks.CHEST,
            Blocks.TRAPPED_CHEST,
            Blocks.SIGN,
            Blocks.WALL_SIGN
    )));

    /**
     * this multiplies the break speed, if set above 1 it's "encourage breaking" instead
     */
    public final Setting<Double> avoidBreakingMultiplier = new Setting<>(.1);

    /**
     * A list of blocks to be treated as if they're air.
     * <p>
     * If a schematic asks for air at a certain position, and that position currently contains a block on this list, it will be treated as correct.
     */
    public final Setting<List<Block>> buildIgnoreBlocks = new Setting<>(new ArrayList<>(Arrays.asList(

    )));

    /**
     * A list of blocks to be treated as correct.
     * <p>
     * If a schematic asks for any block on this list at a certain position, it will be treated as correct, regardless of what it currently is.
     */
    public final Setting<List<Block>> buildSkipBlocks = new Setting<>(new ArrayList<>(Arrays.asList(

    )));

    /**
     * A mapping of blocks to blocks treated as correct in their position
     * <p>
     * If a schematic asks for a block on this mapping, all blocks on the mapped list will be accepted at that location as well
     * <p>
     * Syntax same as <a href="https://baritone.leijurv.com/baritone/api/Settings.html#buildSubstitutes">buildSubstitutes</a>
     */
    public final Setting<Map<Block, List<Block>>> buildValidSubstitutes = new Setting<>(new HashMap<>());

    /**
     * A mapping of blocks to blocks to be built instead
     * <p>
     * If a schematic asks for a block on this mapping, Baritone will place the first placeable block in the mapped list
     * <p>
     * Usage Syntax:
     * <pre>
     *      sourceblockA->blockToSubstituteA1,blockToSubstituteA2,...blockToSubstituteAN,sourceBlockB->blockToSubstituteB1,blockToSubstituteB2,...blockToSubstituteBN,...sourceBlockX->blockToSubstituteX1,blockToSubstituteX2...blockToSubstituteXN
     * </pre>
     * Example:
     * <pre>
     *     stone->cobblestone,andesite,oak_planks->birch_planks,acacia_planks,glass
     * </pre>
     */
    public final Setting<Map<Block, List<Block>>> buildSubstitutes = new Setting<>(new HashMap<>());

    /**
     * A list of blocks to become air
     * <p>
     * If a schematic asks for a block on this list, only air will be accepted at that location (and nothing on buildIgnoreBlocks)
     */
    public final Setting<List<Block>> okIfAir = new Setting<>(new ArrayList<>(Arrays.asList(

    )));

    /**
     * If this is true, the builder will treat all non-air blocks as correct. It will only place new blocks.
     */
    public final Setting<Boolean> buildIgnoreExisting = new Setting<>(false);

    /**
     * If this is true, the builder will ignore directionality of certain blocks like glazed terracotta.
     */
    public final Setting<Boolean> buildIgnoreDirection = new Setting<>(false);

    /**
     * A list of names of block properties the builder will ignore.
     */
    public final Setting<List<String>> buildIgnoreProperties = new Setting<>(new ArrayList<>(Arrays.asList(
    )));

    /**
     * If this setting is true, Baritone will never break a block that is adjacent to an unsupported falling block.
     * <p>
     * I.E. it will never trigger cascading sand / gravel falls
     */
    public final Setting<Boolean> avoidUpdatingFallingBlocks = new Setting<>(true);

    /**
     * Enables some more advanced vine features. They're honestly just gimmicks and won't ever be needed in real
     * pathing scenarios. And they can cause Baritone to get trapped indefinitely in a strange scenario.
     * <p>
     * Almost never turn this on lol
     */
    public final Setting<Boolean> allowVines = new Setting<>(false);

    /**
     * Slab behavior is complicated, disable this for higher path reliability. Leave enabled if you have bottom slabs
     * everywhere in your base.
     */
    public final Setting<Boolean> allowWalkOnBottomSlab = new Setting<>(true);

    /**
     * You know what it is
     * <p>
     * But it's very unreliable and falls off when cornering like all the time so.
     * <p>
     * It also overshoots the landing pretty much always (making contact with the next block over), so be careful
     */
    public final Setting<Boolean> allowParkour = new Setting<>(false);

    /**
     * Actually pretty reliable.
     * <p>
     * Doesn't make it any more dangerous compared to just normal allowParkour th
     */
    public final Setting<Boolean> allowParkourPlace = new Setting<>(false);

    /**
     * For example, if you have Mining Fatigue or Haste, adjust the costs of breaking blocks accordingly.
     */
    public final Setting<Boolean> considerPotionEffects = new Setting<>(true);

    /**
     * Sprint and jump a block early on ascends wherever possible
     */
    public final Setting<Boolean> sprintAscends = new Setting<>(true);

    /**
     * If we overshoot a traverse and end up one block beyond the destination, mark it as successful anyway.
     * <p>
     * This helps with speed exceeding 20m/s
     */
    public final Setting<Boolean> overshootTraverse = new Setting<>(true);

    /**
     * When breaking blocks for a movement, wait until all falling blocks have settled before continuing
     */
    public final Setting<Boolean> pauseMiningForFallingBlocks = new Setting<>(true);

    /**
     * How many ticks between right clicks are allowed. Default in game is 4
     */
    public final Setting<Integer> rightClickSpeed = new Setting<>(4);

    /**
     * How many degrees to randomize the yaw every tick. Set to 0 to disable
     */
    public final Setting<Double> randomLooking113 = new Setting<>(2d);

    /**
     * Block reach distance
     */
    public final Setting<Float> blockReachDistance = new Setting<>(4.5f);

    /**
     * How many degrees to randomize the pitch and yaw every tick. Set to 0 to disable
     */
    public final Setting<Double> randomLooking = new Setting<>(0.01d);

    /**
     * This is the big A* setting.
     * As long as your cost heuristic is an *underestimate*, it's guaranteed to find you the best path.
     * 3.5 is always an underestimate, even if you are sprinting.
     * If you're walking only (with allowSprint off) 4.6 is safe.
     * Any value below 3.5 is never worth it. It's just more computation to find the same path, guaranteed.
     * (specifically, it needs to be strictly slightly less than ActionCosts.WALK_ONE_BLOCK_COST, which is about 3.56)
     * <p>
     * Setting it at 3.57 or above with sprinting, or to 4.64 or above without sprinting, will result in
     * faster computation, at the cost of a suboptimal path. Any value above the walk / sprint cost will result
     * in it going straight at its goal, and not investigating alternatives, because the combined cost / heuristic
     * metric gets better and better with each block, instead of slightly worse.
     * <p>
     * Finding the optimal path is worth it, so it's the default.
     */
    public final Setting<Double> costHeuristic = new Setting<>(3.563);

    // a bunch of obscure internal A* settings that you probably don't want to change
    /**
     * The maximum number of times it will fetch outside loaded or cached chunks before assuming that
     * pathing has reached the end of the known area, and should therefore stop.
     */
    public final Setting<Integer> pathingMaxChunkBorderFetch = new Setting<>(50);

    /**
     * Set to 1.0 to effectively disable this feature
     *
     * @see <a href="https://github.com/cabaletta/baritone/issues/18">Issue #18</a>
     */
    public final Setting<Double> backtrackCostFavoringCoefficient = new Setting<>(0.5);

    /**
     * Toggle the following 4 settings
     * <p>
     * They have a noticeable performance impact, so they default off
     * <p>
     * Specifically, building up the avoidance map on the main thread before pathing starts actually takes a noticeable
     * amount of time, especially when there are a lot of mobs around, and your game jitters for like 200ms while doing so
     */
    public final Setting<Boolean> avoidance = new Setting<>(false);

    /**
     * Set to 1.0 to effectively disable this feature
     * <p>
     * Set below 1.0 to go out of your way to walk near mob spawners
     */
    public final Setting<Double> mobSpawnerAvoidanceCoefficient = new Setting<>(2.0);

    /**
     * Distance to avoid mob spawners.
     */
    public final Setting<Integer> mobSpawnerAvoidanceRadius = new Setting<>(16);

    /**
     * Set to 1.0 to effectively disable this feature
     * <p>
     * Set below 1.0 to go out of your way to walk near mobs
     */
    public final Setting<Double> mobAvoidanceCoefficient = new Setting<>(1.5);

    /**
     * Distance to avoid mobs.
     */
    public final Setting<Integer> mobAvoidanceRadius = new Setting<>(8);

    /**
     * When running a goto towards a container block (chest, ender chest, furnace, etc),
     * right click and open it once you arrive.
     */
    public final Setting<Boolean> rightClickContainerOnArrival = new Setting<>(true);

    /**
     * When running a goto towards a nether portal block, walk all the way into the portal
     * instead of stopping one block before.
     */
    public final Setting<Boolean> enterPortal = new Setting<>(true);

    /**
     * Don't repropagate cost improvements below 0.01 ticks. They're all just floating point inaccuracies,
     * and there's no point.
     */
    public final Setting<Boolean> minimumImprovementRepropagation = new Setting<>(true);

    /**
     * After calculating a path (potentially through cached chunks), artificially cut it off to just the part that is
     * entirely within currently loaded chunks. Improves path safety because cached chunks are heavily simplified.
     * <p>
     * This is much safer to leave off now, and makes pathing more efficient. More explanation in the issue.
     *
     * @see <a href="https://github.com/cabaletta/baritone/issues/114">Issue #114</a>
     */
    public final Setting<Boolean> cutoffAtLoadBoundary = new Setting<>(false);

    /**
     * If a movement's cost increases by more than this amount between calculation and execution (due to changes
     * in the environment / world), cancel and recalculate
     */
    public final Setting<Double> maxCostIncrease = new Setting<>(10D);

    /**
     * Stop 5 movements before anything that made the path COST_INF.
     * For example, if lava has spread across the path, don't walk right up to it then recalculate, it might
     * still be spreading lol
     */
    public final Setting<Integer> costVerificationLookahead = new Setting<>(5);

    /**
     * Static cutoff factor. 0.9 means cut off the last 10% of all paths, regardless of chunk load state
     */
    public final Setting<Double> pathCutoffFactor = new Setting<>(0.9);

    /**
     * Only apply static cutoff for paths of at least this length (in terms of number of movements)
     */
    public final Setting<Integer> pathCutoffMinimumLength = new Setting<>(30);

    /**
     * Start planning the next path once the remaining movements tick estimates sum up to less than this value
     */
    public final Setting<Integer> planningTickLookahead = new Setting<>(150);

    /**
     * Default size of the Long2ObjectOpenHashMap used in pathing
     */
    public final Setting<Integer> pathingMapDefaultSize = new Setting<>(1024);

    /**
     * Load factor coefficient for the Long2ObjectOpenHashMap used in pathing
     * <p>
     * Decrease for faster map operations, but higher memory usage
     */
    public final Setting<Float> pathingMapLoadFactor = new Setting<>(0.75f);

    /**
     * How far are you allowed to fall onto solid ground (without a water bucket)?
     * 3 won't deal any damage. But if you just want to get down the mountain quickly and you have
     * Feather Falling IV, you might set it a bit higher, like 4 or 5.
     */
    public final Setting<Integer> maxFallHeightNoWater = new Setting<>(3);

    /**
     * How far are you allowed to fall onto solid ground (with a water bucket)?
     * It's not that reliable, so I've set it below what would kill an unarmored player (23)
     */
    public final Setting<Integer> maxFallHeightBucket = new Setting<>(20);

    /**
     * Is it okay to sprint through a descend followed by a diagonal?
     * The player overshoots the landing, but not enough to fall off. And the diagonal ensures that there isn't
     * lava or anything that's !canWalkInto in that space, so it's technically safe, just a little sketchy.
     * <p>
     * Note: this is *not* related to the allowDiagonalDescend setting, that is a completely different thing.
     */
    public final Setting<Boolean> allowOvershootDiagonalDescend = new Setting<>(true);

    /**
     * If your goal is a GoalBlock in an unloaded chunk, assume it's far enough away that the Y coord
     * doesn't matter yet, and replace it with a GoalXZ to the same place before calculating a path.
     * Once a segment ends within chunk load range of the GoalBlock, it will go back to normal behavior
     * of considering the Y coord. The reasoning is that if your X and Z are 10,000 blocks away,
     * your Y coordinate's accuracy doesn't matter at all until you get much much closer.
     */
    public final Setting<Boolean> simplifyUnloadedYCoord = new Setting<>(true);

    /**
     * Whenever a block changes, repack the whole chunk that it's in
     */
    public final Setting<Boolean> repackOnAnyBlockChange = new Setting<>(true);

    /**
     * If a movement takes this many ticks more than its initial cost estimate, cancel it
     */
    public final Setting<Integer> movementTimeoutTicks = new Setting<>(100);

    /**
     * Pathing ends after this amount of time, but only if a path has been found
     * <p>
     * If no valid path (length above the minimum) has been found, pathing continues up until the failure timeout
     */
    public final Setting<Long> primaryTimeoutMS = new Setting<>(500L);

    /**
     * Pathing can never take longer than this, even if that means failing to find any path at all
     */
    public final Setting<Long> failureTimeoutMS = new Setting<>(2000L);

    /**
     * Planning ahead while executing a segment ends after this amount of time, but only if a path has been found
     * <p>
     * If no valid path (length above the minimum) has been found, pathing continues up until the failure timeout
     */
    public final Setting<Long> planAheadPrimaryTimeoutMS = new Setting<>(4000L);

    /**
     * Planning ahead while executing a segment can never take longer than this, even if that means failing to find any path at all
     */
    public final Setting<Long> planAheadFailureTimeoutMS = new Setting<>(5000L);

    /**
     * For debugging, consider nodes much much slower
     */
    public final Setting<Boolean> slowPath = new Setting<>(false);

    /**
     * Milliseconds between each node
     */
    public final Setting<Long> slowPathTimeDelayMS = new Setting<>(100L);

    /**
     * The alternative timeout number when slowPath is on
     */
    public final Setting<Long> slowPathTimeoutMS = new Setting<>(40000L);


    /**
     * allows baritone to save bed waypoints when interacting with beds
     */
    public final Setting<Boolean> doBedWaypoints = new Setting<>(true);

    /**
     * allows baritone to save death waypoints
     */
    public final Setting<Boolean> doDeathWaypoints = new Setting<>(true);

    /**
     * The big one. Download all chunks in simplified 2-bit format and save them for better very-long-distance pathing.
     */
    public final Setting<Boolean> chunkCaching = new Setting<>(true);

    /**
     * On save, delete from RAM any cached regions that are more than 1024 blocks away from the player
     * <p>
     * Temporarily disabled
     * <p>
     * Temporarily reenabled
     *
     * @see <a href="https://github.com/cabaletta/baritone/issues/248">Issue #248</a>
     */
    public final Setting<Boolean> pruneRegionsFromRAM = new Setting<>(true);

    /**
     * The chunk packer queue can never grow to larger than this, if it does, the oldest chunks are discarded
     * <p>
     * The newest chunks are kept, so that if you're moving in a straight line quickly then stop, your immediate render distance is still included
     */
    public final Setting<Integer> chunkPackerQueueMaxSize = new Setting<>(2000);

    /**
     * Fill in blocks behind you
     */
    public final Setting<Boolean> backfill = new Setting<>(false);

    /**
     * Shows popup message in the upper right corner, similarly to when you make an advancement
     */
    public final Setting<Boolean> logAsToast = new Setting<>(false);

    /**
     * The time of how long the message in the pop-up will display
     * <p>
     * If below 1000L (1sec), it's better to disable this
     */
    public final Setting<Long> toastTimer = new Setting<>(5000L);

    /**
     * Print all the debug messages to chat
     */
    public final Setting<Boolean> chatDebug = new Setting<>(false);

    /**
     * Allow chat based control of Baritone. Most likely should be disabled when Baritone is imported for use in
     * something else
     */
    public final Setting<Boolean> chatControl = new Setting<>(true);

    /**
     * Some clients like Impact try to force chatControl to off, so here's a second setting to do it anyway
     */
    public final Setting<Boolean> chatControlAnyway = new Setting<>(false);

    /**
     * Render the path
     */
    public final Setting<Boolean> renderPath = new Setting<>(true);

    /**
     * Render the path as a line instead of a frickin thingy
     */
    public final Setting<Boolean> renderPathAsLine = new Setting<>(false);

    /**
     * Render the goal
     */
    public final Setting<Boolean> renderGoal = new Setting<>(true);

    /**
     * Render the goal as a sick animated thingy instead of just a box
     * (also controls animation of GoalXZ if {@link #renderGoalXZBeacon} is enabled)
     */
    public final Setting<Boolean> renderGoalAnimated = new Setting<>(true);

    /**
     * Render selection boxes
     */
    public final Setting<Boolean> renderSelectionBoxes = new Setting<>(true);

    /**
     * Ignore depth when rendering the goal
     */
    public final Setting<Boolean> renderGoalIgnoreDepth = new Setting<>(true);

    /**
     * Renders X/Z type Goals with the vanilla beacon beam effect. Combining this with
     * {@link #renderGoalIgnoreDepth} will cause strange render clipping.
     */
    public final Setting<Boolean> renderGoalXZBeacon = new Setting<>(false);

    /**
     * Ignore depth when rendering the selection boxes (to break, to place, to walk into)
     */
    public final Setting<Boolean> renderSelectionBoxesIgnoreDepth = new Setting<>(true);

    /**
     * Ignore depth when rendering the path
     */
    public final Setting<Boolean> renderPathIgnoreDepth = new Setting<>(true);

    /**
     * Line width of the path when rendered, in pixels
     */
    public final Setting<Float> pathRenderLineWidthPixels = new Setting<>(5F);

    /**
     * Line width of the goal when rendered, in pixels
     */
    public final Setting<Float> goalRenderLineWidthPixels = new Setting<>(3F);

    /**
     * Start fading out the path at 20 movements ahead, and stop rendering it entirely 30 movements ahead.
     * Improves FPS.
     */
    public final Setting<Boolean> fadePath = new Setting<>(false);

    /**
     * Move without having to force the client-sided rotations
     */
    public final Setting<Boolean> freeLook = new Setting<>(true);

    /**
     * Break and place blocks without having to force the client-sided rotations. Requires {@link #freeLook}.
     */
    public final Setting<Boolean> blockFreeLook = new Setting<>(false);

    /**
     * When true, the player will remain with its existing look direction as often as possible.
     * Although, in some cases this can get it stuck, hence this setting to disable that behavior.
     */
    public final Setting<Boolean> remainWithExistingLookDirection = new Setting<>(true);

    /**
     * Will cause some minor behavioral differences to ensure that Baritone works on anticheats.
     * <p>
     * At the moment this will silently set the player's rotations when using freeLook so you're not sprinting in
     * directions other than forward, which is picken up by more "advanced" anticheats like AAC, but not NCP.
     */
    public final Setting<Boolean> antiCheatCompatibility = new Setting<>(true);

    /**
     * Exclusively use cached chunks for pathing
     * <p>
     * Never turn this on
     */
    public final Setting<Boolean> pathThroughCachedOnly = new Setting<>(false);

    /**
     * Continue sprinting while in water
     */
    public final Setting<Boolean> sprintInWater = new Setting<>(true);

    /**
     * When GetToBlockProcess or MineProcess fails to calculate a path, instead of just giving up, mark the closest instance
     * of that block as "unreachable" and go towards the next closest. GetToBlock expands this search to the whole "vein"; MineProcess does not.
     * This is because MineProcess finds individual impossible blocks (like one block in a vein that has gravel on top then lava, so it can't break)
     * Whereas GetToBlock should blacklist the whole "vein" if it can't get to any of them.
     */
    public final Setting<Boolean> blacklistClosestOnFailure = new Setting<>(true);

    /**
     * 😎 Render cached chunks as semitransparent. Doesn't work with OptiFine 😭 Rarely randomly crashes, see <a href="https://github.com/cabaletta/baritone/issues/327">this issue</a>.
     * <p>
     * Can be very useful on servers with low render distance. After enabling, you may need to reload the world in order for it to have an effect
     * (e.g. disconnect and reconnect, enter then exit the nether, die and respawn, etc). This may literally kill your FPS and CPU because
     * every chunk gets recompiled twice as much as normal, since the cached version comes into range, then the normal one comes from the server for real.
     * <p>
     * Note that flowing water is cached as AVOID, which is rendered as lava. As you get closer, you may therefore see lava falls being replaced with water falls.
     * <p>
     * SOLID is rendered as stone in the overworld, netherrack in the nether, and end stone in the end
     */
    public final Setting<Boolean> renderCachedChunks = new Setting<>(false);

    /**
     * 0.0f = not visible, fully transparent (instead of setting this to 0, turn off renderCachedChunks)
     * 1.0f = fully opaque
     */
    public final Setting<Float> cachedChunksOpacity = new Setting<>(0.5f);

    /**
     * Whether or not to allow you to run Baritone commands with the prefix
     */
    public final Setting<Boolean> prefixControl = new Setting<>(true);

    /**
     * The command prefix for chat control
     */
    public final Setting<String> prefix = new Setting<>("#");

    /**
     * Use a short Baritone prefix [B] instead of [Baritone] when logging to chat
     */
    public final Setting<Boolean> shortBaritonePrefix = new Setting<>(false);

    /**
     * Echo commands to chat when they are run
     */
    public final Setting<Boolean> echoCommands = new Setting<>(true);

    /**
     * Censor coordinates in goals and block positions
     */
    public final Setting<Boolean> censorCoordinates = new Setting<>(false);

    /**
     * Censor arguments to ran commands, to hide, for example, coordinates to #goal
     */
    public final Setting<Boolean> censorRanCommands = new Setting<>(false);

    /**
     * Stop using tools just before they are going to break.
     */
    public final Setting<Boolean> itemSaver = new Setting<>(false);

    /**
     * Durability to leave on the tool when using itemSaver
     */
    public final Setting<Integer> itemSaverThreshold = new Setting<>(10);

    /**
     * Always prefer silk touch tools over regular tools. This will not sacrifice speed, but it will always prefer silk
     * touch tools over other tools of the same speed. This includes always choosing ANY silk touch tool over your hand.
     */
    public final Setting<Boolean> preferSilkTouch = new Setting<>(false);

    /**
     * Don't stop walking forward when you need to break blocks in your way
     */
    public final Setting<Boolean> walkWhileBreaking = new Setting<>(true);

    /**
     * When a new segment is calculated that doesn't overlap with the current one, but simply begins where the current segment ends,
     * splice it on and make a longer combined path. If this setting is off, any planned segment will not be spliced and will instead
     * be the "next path" in PathingBehavior, and will only start after this one ends. Turning this off hurts planning ahead,
     * because the next segment will exist even if it's very short.
     *
     * @see #planningTickLookahead
     */
    public final Setting<Boolean> splicePath = new Setting<>(true);

    /**
     * If we are more than 300 movements into the current path, discard the oldest segments, as they are no longer useful
     */
    public final Setting<Integer> maxPathHistoryLength = new Setting<>(300);

    /**
     * If the current path is too long, cut off this many movements from the beginning.
     */
    public final Setting<Integer> pathHistoryCutoffAmount = new Setting<>(50);

    /**
     * Rescan for the goal once every 5 ticks.
     * Set to 0 to disable.
     */
    public final Setting<Integer> mineGoalUpdateInterval = new Setting<>(5);

    /**
     * After finding this many instances of the target block in the cache, it will stop expanding outward the chunk search.
     */
    public final Setting<Integer> maxCachedWorldScanCount = new Setting<>(10);

    /**
     * Sets the minimum y level whilst mining - set to 0 to turn off.
     */
    public final Setting<Integer> minYLevelWhileMining = new Setting<>(0);

    /**
     * Sets the maximum y level to mine ores at.
     */
    public final Setting<Integer> maxYLevelWhileMining = new Setting<>(255); // 1.17+ defaults to maximum possible world height

    /**
     * This will only allow baritone to mine exposed ores, can be used to stop ore obfuscators on servers that use them.
     */
    public final Setting<Boolean> allowOnlyExposedOres = new Setting<>(false);

    /**
     * When allowOnlyExposedOres is enabled this is the distance around to search.
     * <p>
     * It is recommended to keep this value low, as it dramatically increases calculation times.
     */
    public final Setting<Integer> allowOnlyExposedOresDistance = new Setting<>(1);

    /**
     * When GetToBlock or non-legit Mine doesn't know any locations for the desired block, explore randomly instead of giving up.
     */
    public final Setting<Boolean> exploreForBlocks = new Setting<>(true);

    /**
     * While exploring the world, offset the closest unloaded chunk by this much in both axes.
     * <p>
     * This can result in more efficient loading, if you set this to the render distance.
     */
    public final Setting<Integer> worldExploringChunkOffset = new Setting<>(0);

    /**
     * Take the 10 closest chunks, even if they aren't strictly tied for distance metric from origin.
     */
    public final Setting<Integer> exploreChunkSetMinimumSize = new Setting<>(10);

    /**
     * Attempt to maintain Y coordinate while exploring
     * <p>
     * -1 to disable
     */
    public final Setting<Integer> exploreMaintainY = new Setting<>(64);

    /**
     * Replant normal Crops while farming and leave cactus and sugarcane to regrow
     */
    public final Setting<Boolean> replantCrops = new Setting<>(true);

    /**
     * Replant nether wart while farming. This setting only has an effect when replantCrops is also enabled
     */
    public final Setting<Boolean> replantNetherWart = new Setting<>(false);

    /**
     * When the cache scan gives less blocks than the maximum threshold (but still above zero), scan the main world too.
     * <p>
     * Only if you have a beefy CPU and automatically mine blocks that are in cache
     */
    public final Setting<Boolean> extendCacheOnThreshold = new Setting<>(false);

    /**
     * Don't consider the next layer in builder until the current one is done
     */
    public final Setting<Boolean> buildInLayers = new Setting<>(false);

    /**
     * false = build from bottom to top
     * <p>
     * true = build from top to bottom
     */
    public final Setting<Boolean> layerOrder = new Setting<>(false);

    /**
     * How high should the individual layers be?
     */
    public final Setting<Integer> layerHeight = new Setting<>(1);

    /**
     * Start building the schematic at a specific layer.
     * Can help on larger builds when schematic wants to break things its already built
     */
    public final Setting<Integer> startAtLayer = new Setting<>(0);

    /**
     * If a layer is unable to be constructed, just skip it.
     */
    public final Setting<Boolean> skipFailedLayers = new Setting<>(false);

    /**
     * Only build the selected part of schematics
     */
    public final Setting<Boolean> buildOnlySelection = new Setting<>(false);

    /**
     * How far to move before repeating the build. 0 to disable repeating on a certain axis, 0,0,0 to disable entirely
     */
    public final Setting<Vec3i> buildRepeat = new Setting<>(new Vec3i(0, 0, 0));

    /**
     * How many times to buildrepeat. -1 for infinite.
     */
    public final Setting<Integer> buildRepeatCount = new Setting<>(-1);

    /**
     * Don't notify schematics that they are moved.
     * e.g. replacing will replace the same spots for every repetition
     * Mainly for backward compatibility.
     */
    public final Setting<Boolean> buildRepeatSneaky = new Setting<>(true);

    /**
     * Allow standing above a block while mining it, in BuilderProcess
     * <p>
     * Experimental
     */
    public final Setting<Boolean> breakFromAbove = new Setting<>(false);

    /**
     * As well as breaking from above, set a goal to up and to the side of all blocks to break.
     * <p>
     * Never turn this on without also turning on breakFromAbove.
     */
    public final Setting<Boolean> goalBreakFromAbove = new Setting<>(false);

    /**
     * Build in map art mode, which makes baritone only care about the top block in each column
     */
    public final Setting<Boolean> mapArtMode = new Setting<>(false);

    /**
     * Override builder's behavior to not attempt to correct blocks that are currently water
     */
    public final Setting<Boolean> okIfWater = new Setting<>(false);

    /**
     * The set of incorrect blocks can never grow beyond this size
     */
    public final Setting<Integer> incorrectSize = new Setting<>(100);

    /**
     * Multiply the cost of breaking a block that's correct in the builder's schematic by this coefficient
     */
    public final Setting<Double> breakCorrectBlockPenaltyMultiplier = new Setting<>(10d);

    /**
     * When this setting is true, build a schematic with the highest X coordinate being the origin, instead of the lowest
     */
    public final Setting<Boolean> schematicOrientationX = new Setting<>(false);

    /**
     * When this setting is true, build a schematic with the highest Y coordinate being the origin, instead of the lowest
     */
    public final Setting<Boolean> schematicOrientationY = new Setting<>(false);

    /**
     * When this setting is true, build a schematic with the highest Z coordinate being the origin, instead of the lowest
     */
    public final Setting<Boolean> schematicOrientationZ = new Setting<>(false);

    /**
     * The fallback used by the build command when no extension is specified. This may be useful if schematics of a
     * particular format are used often, and the user does not wish to have to specify the extension with every usage.
     */
    public final Setting<String> schematicFallbackExtension = new Setting<>("schematic");

    /**
     * Distance to scan every tick for updates. Expanding this beyond player reach distance (i.e. setting it to 6 or above)
     * is only necessary in very large schematics where rescanning the whole thing is costly.
     */
    public final Setting<Integer> builderTickScanRadius = new Setting<>(5);

    /**
     * While mining, should it also consider dropped items of the correct type as a pathing destination (as well as ore blocks)?
     */
    public final Setting<Boolean> mineScanDroppedItems = new Setting<>(true);

    /**
     * While mining, wait this number of milliseconds after mining an ore to see if it will drop an item
     * instead of immediately going onto the next one
     * <p>
     * Thanks Louca
     */
    public final Setting<Long> mineDropLoiterDurationMSThanksLouca = new Setting<>(250L);

    /**
     * Trim incorrect positions too far away, helps performance but hurts reliability in very large schematics
     */
    public final Setting<Boolean> distanceTrim = new Setting<>(true);

    /**
     * Cancel the current path if the goal has changed, and the path originally ended in the goal but doesn't anymore.
     * <p>
     * Currently only runs when either MineBehavior or FollowBehavior is active.
     * <p>
     * For example, if Baritone is doing "mine iron_ore", the instant it breaks the ore (and it becomes air), that location
     * is no longer a goal. This means that if this setting is true, it will stop there. If this setting were off, it would
     * continue with its path, and walk into that location. The tradeoff is if this setting is true, it mines ores much faster
     * since it doesn't waste any time getting into locations that no longer contain ores, but on the other hand, it misses
     * some drops, and continues on without ever picking them up.
     * <p>
     * Also on cosmic prisons this should be set to true since you don't actually mine the ore it just gets replaced with stone.
     */
    public final Setting<Boolean> cancelOnGoalInvalidation = new Setting<>(true);

    /**
     * The "axis" command (aka GoalAxis) will go to a axis, or diagonal axis, at this Y level.
     */
    public final Setting<Integer> axisHeight = new Setting<>(120);

    /**
     * Disconnect from the server upon arriving at your goal
     */
    public final Setting<Boolean> disconnectOnArrival = new Setting<>(false);

    /**
     * Disallow MineBehavior from using X-Ray to see where the ores are. Turn this option on to force it to mine "legit"
     * where it will only mine an ore once it can actually see it, so it won't do or know anything that a normal player
     * couldn't. If you don't want it to look like you're X-Raying, turn this on
     * This will always explore, regardless of exploreForBlocks
     */
    public final Setting<Boolean> legitMine = new Setting<>(false);

    /**
     * What Y level to go to for legit strip mining
     */
    public final Setting<Integer> legitMineYLevel = new Setting<>(11);

    /**
     * Magically see ores that are separated diagonally from existing ores. Basically like mining around the ores that it finds
     * in case there's one there touching it diagonally, except it checks it un-legit-ly without having the mine blocks to see it.
     * You can decide whether this looks plausible or not.
     * <p>
     * This is disabled because it results in some weird behavior. For example, it can """see""" the top block of a vein of iron_ore
     * through a lava lake. This isn't an issue normally since it won't consider anything touching lava, so it just ignores it.
     * However, this setting expands that and allows it to see the entire vein so it'll mine under the lava lake to get the iron that
     * it can reach without mining blocks adjacent to lava. This really defeats the purpose of legitMine since a player could never
     * do that lol, so thats one reason why its disabled
     */
    public final Setting<Boolean> legitMineIncludeDiagonals = new Setting<>(false);

    /**
     * When mining block of a certain type, try to mine two at once instead of one.
     * If the block above is also a goal block, set GoalBlock instead of GoalTwoBlocks
     * If the block below is also a goal block, set GoalBlock to the position one down instead of GoalTwoBlocks
     */
    public final Setting<Boolean> forceInternalMining = new Setting<>(true);

    /**
     * Modification to the previous setting, only has effect if forceInternalMining is true
     * If true, only apply the previous setting if the block adjacent to the goal isn't air.
     */
    public final Setting<Boolean> internalMiningAirException = new Setting<>(true);

    /**
     * The actual GoalNear is set this distance away from the entity you're following
     * <p>
     * For example, set followOffsetDistance to 5 and followRadius to 0 to always stay precisely 5 blocks north of your follow target.
     */
    public final Setting<Double> followOffsetDistance = new Setting<>(0D);

    /**
     * The actual GoalNear is set in this direction from the entity you're following. This value is in degrees.
     */
    public final Setting<Float> followOffsetDirection = new Setting<>(0F);

    /**
     * The radius (for the GoalNear) of how close to your target position you actually have to be
     */
    public final Setting<Integer> followRadius = new Setting<>(3);

    /**
     * Turn this on if your exploration filter is enormous, you don't want it to check if it's done,
     * and you are just fine with it just hanging on completion
     */
    public final Setting<Boolean> disableCompletionCheck = new Setting<>(false);

    /**
     * Cached chunks (regardless of if they're in RAM or saved to disk) expire and are deleted after this number of seconds
     * -1 to disable
     * <p>
     * I would highly suggest leaving this setting disabled (-1).
     * <p>
     * The only valid reason I can think of enable this setting is if you are extremely low on disk space and you play on multiplayer,
     * and can't take (average) 300kb saved for every 512x512 area. (note that more complicated terrain is less compressible and will take more space)
     * <p>
     * However, simply discarding old chunks because they are old is inadvisable. Baritone is extremely good at correcting
     * itself and its paths as it learns new information, as new chunks load. There is no scenario in which having an
     * incorrect cache can cause Baritone to get stuck, take damage, or perform any action it wouldn't otherwise, everything
     * is rechecked once the real chunk is in range.
     * <p>
     * Having a robust cache greatly improves long distance pathfinding, as it's able to go around large scale obstacles
     * before they're in render distance. In fact, when the chunkCaching setting is disabled and Baritone starts anew
     * every time, or when you enter a completely new and very complicated area, it backtracks far more often because it
     * has to build up that cache from scratch. But after it's gone through an area just once, the next time will have zero
     * backtracking, since the entire area is now known and cached.
     */
    public final Setting<Long> cachedChunksExpirySeconds = new Setting<>(-1L);

    /**
     * The function that is called when Baritone will log to chat. This function can be added to
     * via {@link Consumer#andThen(Consumer)} or it can completely be overriden via setting
     * {@link Setting#value};
     */
<<<<<<< HEAD
    public final Setting<Consumer<ITextComponent>> logger = new Setting<>(msg -> Minecraft.getInstance().ingameGUI.getChatGUI().printChatMessage(msg));
=======
    @JavaOnly
    public final Setting<Consumer<ITextComponent>> logger = new Setting<>(msg -> Minecraft.getMinecraft().ingameGUI.getChatGUI().printChatMessage(msg));
>>>>>>> 6654476d

    /**
     * The function that is called when Baritone will send a desktop notification. This function can be added to
     * via {@link Consumer#andThen(Consumer)} or it can completely be overriden via setting
     * {@link Setting#value};
     */
    @JavaOnly
    public final Setting<BiConsumer<String, Boolean>> notifier = new Setting<>(NotificationHelper::notify);

    /**
     * The function that is called when Baritone will show a toast. This function can be added to
     * via {@link Consumer#andThen(Consumer)} or it can completely be overriden via setting
     * {@link Setting#value};
     */
    @JavaOnly
    public final Setting<BiConsumer<ITextComponent, ITextComponent>> toaster = new Setting<>(BaritoneToast::addOrUpdate);

    /**
     * The size of the box that is rendered when the current goal is a GoalYLevel
     */
    public final Setting<Double> yLevelBoxSize = new Setting<>(15D);

    /**
     * The color of the current path
     */
    public final Setting<Color> colorCurrentPath = new Setting<>(Color.RED);

    /**
     * The color of the next path
     */
    public final Setting<Color> colorNextPath = new Setting<>(Color.MAGENTA);

    /**
     * The color of the blocks to break
     */
    public final Setting<Color> colorBlocksToBreak = new Setting<>(Color.RED);

    /**
     * The color of the blocks to place
     */
    public final Setting<Color> colorBlocksToPlace = new Setting<>(Color.GREEN);

    /**
     * The color of the blocks to walk into
     */
    public final Setting<Color> colorBlocksToWalkInto = new Setting<>(Color.MAGENTA);

    /**
     * The color of the best path so far
     */
    public final Setting<Color> colorBestPathSoFar = new Setting<>(Color.BLUE);

    /**
     * The color of the path to the most recent considered node
     */
    public final Setting<Color> colorMostRecentConsidered = new Setting<>(Color.CYAN);

    /**
     * The color of the goal box
     */
    public final Setting<Color> colorGoalBox = new Setting<>(Color.GREEN);

    /**
     * The color of the goal box when it's inverted
     */
    public final Setting<Color> colorInvertedGoalBox = new Setting<>(Color.RED);

    /**
     * The color of all selections
     */
    public final Setting<Color> colorSelection = new Setting<>(Color.CYAN);

    /**
     * The color of the selection pos 1
     */
    public final Setting<Color> colorSelectionPos1 = new Setting<>(Color.BLACK);

    /**
     * The color of the selection pos 2
     */
    public final Setting<Color> colorSelectionPos2 = new Setting<>(Color.ORANGE);

    /**
     * The opacity of the selection. 0 is completely transparent, 1 is completely opaque
     */
    public final Setting<Float> selectionOpacity = new Setting<>(.5f);

    /**
     * Line width of the goal when rendered, in pixels
     */
    public final Setting<Float> selectionLineWidth = new Setting<>(2F);

    /**
     * Render selections
     */
    public final Setting<Boolean> renderSelection = new Setting<>(true);

    /**
     * Ignore depth when rendering selections
     */
    public final Setting<Boolean> renderSelectionIgnoreDepth = new Setting<>(true);

    /**
     * Render selection corners
     */
    public final Setting<Boolean> renderSelectionCorners = new Setting<>(true);

    /**
     * Use sword to mine.
     */
    public final Setting<Boolean> useSwordToMine = new Setting<>(true);

    /**
     * Desktop notifications
     */
    public final Setting<Boolean> desktopNotifications = new Setting<>(false);

    /**
     * Desktop notification on path complete
     */
    public final Setting<Boolean> notificationOnPathComplete = new Setting<>(true);

    /**
     * Desktop notification on farm fail
     */
    public final Setting<Boolean> notificationOnFarmFail = new Setting<>(true);

    /**
     * Desktop notification on build finished
     */
    public final Setting<Boolean> notificationOnBuildFinished = new Setting<>(true);

    /**
     * Desktop notification on explore finished
     */
    public final Setting<Boolean> notificationOnExploreFinished = new Setting<>(true);

    /**
     * Desktop notification on mine fail
     */
    public final Setting<Boolean> notificationOnMineFail = new Setting<>(true);

    /**
     * A map of lowercase setting field names to their respective setting
     */
    public final Map<String, Setting<?>> byLowerName;

    /**
     * A list of all settings
     */
    public final List<Setting<?>> allSettings;

    public final Map<Setting<?>, Type> settingTypes;

    public final class Setting<T> {

        public T value;
        public final T defaultValue;
        private String name;
        private boolean javaOnly;

        @SuppressWarnings("unchecked")
        private Setting(T value) {
            if (value == null) {
                throw new IllegalArgumentException("Cannot determine value type class from null");
            }
            this.value = value;
            this.defaultValue = value;
            this.javaOnly = false;
        }

        /**
         * Deprecated! Please use .value directly instead
         *
         * @return the current setting value
         */
        @Deprecated
        public final T get() {
            return value;
        }

        public final String getName() {
            return name;
        }

        public Class<T> getValueClass() {
            // noinspection unchecked
            return (Class<T>) TypeUtils.resolveBaseClass(getType());
        }

        @Override
        public String toString() {
            return SettingsUtil.settingToString(this);
        }

        /**
         * Reset this setting to its default value
         */
        public void reset() {
            value = defaultValue;
        }

        public final Type getType() {
            return settingTypes.get(this);
        }

        /**
         * This should always be the same as whether the setting can be parsed from or serialized to a string; in other
         * words, the only way to modify it is by writing to {@link #value} programatically.
         *
         * @return {@code true} if the setting can not be set or read by the user
         */
        public boolean isJavaOnly() {
            return javaOnly;
        }
    }

    /**
     * Marks a {@link Setting} field as being {@link Setting#isJavaOnly() Java-only}
     */
    @Retention(RetentionPolicy.RUNTIME)
    @Target(ElementType.FIELD)
    private @interface JavaOnly {}

    // here be dragons

    Settings() {
        Field[] temp = getClass().getFields();

        Map<String, Setting<?>> tmpByName = new HashMap<>();
        List<Setting<?>> tmpAll = new ArrayList<>();
        Map<Setting<?>, Type> tmpSettingTypes = new HashMap<>();

        try {
            for (Field field : temp) {
                if (field.getType().equals(Setting.class)) {
                    Setting<?> setting = (Setting<?>) field.get(this);
                    String name = field.getName();
                    setting.name = name;
                    setting.javaOnly = field.isAnnotationPresent(JavaOnly.class);
                    name = name.toLowerCase();
                    if (tmpByName.containsKey(name)) {
                        throw new IllegalStateException("Duplicate setting name");
                    }
                    tmpByName.put(name, setting);
                    tmpAll.add(setting);
                    tmpSettingTypes.put(setting, ((ParameterizedType) field.getGenericType()).getActualTypeArguments()[0]);
                }
            }
        } catch (IllegalAccessException e) {
            throw new IllegalStateException(e);
        }
        byLowerName = Collections.unmodifiableMap(tmpByName);
        allSettings = Collections.unmodifiableList(tmpAll);
        settingTypes = Collections.unmodifiableMap(tmpSettingTypes);
    }

    @SuppressWarnings("unchecked")
    public <T> List<Setting<T>> getAllValuesByType(Class<T> cla$$) {
        List<Setting<T>> result = new ArrayList<>();
        for (Setting<?> setting : allSettings) {
            if (setting.getValueClass().equals(cla$$)) {
                result.add((Setting<T>) setting);
            }
        }
        return result;
    }
}<|MERGE_RESOLUTION|>--- conflicted
+++ resolved
@@ -1180,12 +1180,8 @@
      * via {@link Consumer#andThen(Consumer)} or it can completely be overriden via setting
      * {@link Setting#value};
      */
-<<<<<<< HEAD
+    @JavaOnly
     public final Setting<Consumer<ITextComponent>> logger = new Setting<>(msg -> Minecraft.getInstance().ingameGUI.getChatGUI().printChatMessage(msg));
-=======
-    @JavaOnly
-    public final Setting<Consumer<ITextComponent>> logger = new Setting<>(msg -> Minecraft.getMinecraft().ingameGUI.getChatGUI().printChatMessage(msg));
->>>>>>> 6654476d
 
     /**
      * The function that is called when Baritone will send a desktop notification. This function can be added to
