/*
 * This file is part of Baritone.
 *
 * Baritone is free software: you can redistribute it and/or modify
 * it under the terms of the GNU Lesser General Public License as published by
 * the Free Software Foundation, either version 3 of the License, or
 * (at your option) any later version.
 *
 * Baritone is distributed in the hope that it will be useful,
 * but WITHOUT ANY WARRANTY; without even the implied warranty of
 * MERCHANTABILITY or FITNESS FOR A PARTICULAR PURPOSE.  See the
 * GNU Lesser General Public License for more details.
 *
 * You should have received a copy of the GNU Lesser General Public License
 * along with Baritone.  If not, see <https://www.gnu.org/licenses/>.
 */

package baritone.api;

import baritone.api.utils.Helper;
import baritone.api.utils.NotificationHelper;
import baritone.api.utils.SettingsUtil;
import baritone.api.utils.TypeUtils;
import baritone.api.utils.gui.BaritoneToast;
import net.minecraft.client.GuiMessageTag;
import net.minecraft.client.Minecraft;
import net.minecraft.core.Vec3i;
import net.minecraft.network.chat.Component;
import net.minecraft.world.item.Item;
import net.minecraft.world.level.block.Block;
import net.minecraft.world.level.block.Blocks;
import java.awt.*;
import java.lang.annotation.ElementType;
import java.lang.annotation.Retention;
import java.lang.annotation.RetentionPolicy;
import java.lang.annotation.Target;
import java.lang.reflect.Field;
import java.lang.reflect.ParameterizedType;
import java.lang.reflect.Type;
import java.util.*;
import java.util.List;
import java.util.function.BiConsumer;
import java.util.function.Consumer;

/**
 * Baritone's settings. Settings apply to all Baritone instances.
 *
 * @author leijurv
 */
public final class Settings {

    /**
     * Allow Baritone to break blocks
     */
    public final Setting<Boolean> allowBreak = new Setting<>(true);

    /**
     * Blocks that baritone will be allowed to break even with allowBreak set to false
     */
    public final Setting<List<Block>> allowBreakAnyway = new Setting<>(new ArrayList<>());

    /**
     * Allow Baritone to sprint
     */
    public final Setting<Boolean> allowSprint = new Setting<>(true);

    /**
     * Allow Baritone to place blocks
     */
    public final Setting<Boolean> allowPlace = new Setting<>(true);

    /**
     * Allow Baritone to move items in your inventory to your hotbar
     */
    public final Setting<Boolean> allowInventory = new Setting<>(false);

    /**
     * Wait this many ticks between InventoryBehavior moving inventory items
     */
    public final Setting<Integer> ticksBetweenInventoryMoves = new Setting<>(1);

    /**
     * Come to a halt before doing any inventory moves. Intended for anticheat such as 2b2t
     */
    public final Setting<Boolean> inventoryMoveOnlyIfStationary = new Setting<>(false);

    /**
     * Disable baritone's auto-tool at runtime, but still assume that another mod will provide auto tool functionality
     * <p>
     * Specifically, path calculation will still assume that an auto tool will run at execution time, even though
     * Baritone itself will not do that.
     */
    public final Setting<Boolean> assumeExternalAutoTool = new Setting<>(false);

    /**
     * Automatically select the best available tool
     */
    public final Setting<Boolean> autoTool = new Setting<>(true);

    /**
     * It doesn't actually take twenty ticks to place a block, this cost is so high
     * because we want to generally conserve blocks which might be limited.
     * <p>
     * Decrease to make Baritone more often consider paths that would require placing blocks
     */
    public final Setting<Double> blockPlacementPenalty = new Setting<>(20D);

    /**
     * This is just a tiebreaker to make it less likely to break blocks if it can avoid it.
     * For example, fire has a break cost of 0, this makes it nonzero, so all else being equal
     * it will take an otherwise equivalent route that doesn't require it to put out fire.
     */
    public final Setting<Double> blockBreakAdditionalPenalty = new Setting<>(2D);

    /**
     * Additional penalty for hitting the space bar (ascend, pillar, or parkour) because it uses hunger
     */
    public final Setting<Double> jumpPenalty = new Setting<>(2D);

    /**
     * Walking on water uses up hunger really quick, so penalize it
     */
    public final Setting<Double> walkOnWaterOnePenalty = new Setting<>(3D);

    /**
     * Don't allow breaking blocks next to liquids.
     * <p>
     * Enable if you have mods adding custom fluid physics.
     */
    public final Setting<Boolean> strictLiquidCheck = new Setting<>(false);

    /**
     * Allow Baritone to fall arbitrary distances and place a water bucket beneath it.
     * Reliability: questionable.
     */
    public final Setting<Boolean> allowWaterBucketFall = new Setting<>(true);

    /**
     * Allow Baritone to assume it can walk on still water just like any other block.
     * This functionality is assumed to be provided by a separate library that might have imported Baritone.
     * <p>
     * Note: This will prevent some usage of the frostwalker enchantment, like pillaring up from water.
     */
    public final Setting<Boolean> assumeWalkOnWater = new Setting<>(false);

    /**
     * If you have Fire Resistance and Jesus then I guess you could turn this on lol
     */
    public final Setting<Boolean> assumeWalkOnLava = new Setting<>(false);

    /**
     * Assume step functionality; don't jump on an Ascend.
     */
    public final Setting<Boolean> assumeStep = new Setting<>(false);

    /**
     * Assume safe walk functionality; don't sneak on a backplace traverse.
     * <p>
     * Warning: if you do something janky like sneak-backplace from an ender chest, if this is true
     * it won't sneak right click, it'll just right click, which means it'll open the chest instead of placing
     * against it. That's why this defaults to off.
     */
    public final Setting<Boolean> assumeSafeWalk = new Setting<>(false);

    /**
     * If true, parkour is allowed to make jumps when standing on blocks at the maximum height, so player feet is y=256
     * <p>
     * Defaults to false because this fails on constantiam. Please let me know if this is ever disabled. Please.
     */
    public final Setting<Boolean> allowJumpAt256 = new Setting<>(false);

    /**
     * This should be monetized it's so good
     * <p>
     * Defaults to true, but only actually takes effect if allowParkour is also true
     */
    public final Setting<Boolean> allowParkourAscend = new Setting<>(true);

    /**
     * Allow descending diagonally
     * <p>
     * Safer than allowParkour yet still slightly unsafe, can make contact with unchecked adjacent blocks, so it's unsafe in the nether.
     * <p>
     * For a generic "take some risks" mode I'd turn on this one, parkour, and parkour place.
     */
    public final Setting<Boolean> allowDiagonalDescend = new Setting<>(false);

    /**
     * Allow diagonal ascending
     * <p>
     * Actually pretty safe, much safer than diagonal descend tbh
     */
    public final Setting<Boolean> allowDiagonalAscend = new Setting<>(false);

    /**
     * Allow mining the block directly beneath its feet
     * <p>
     * Turn this off to force it to make more staircases and less shafts
     */
    public final Setting<Boolean> allowDownward = new Setting<>(true);

    /**
     * Blocks that Baritone is allowed to place (as throwaway, for sneak bridging, pillaring, etc.)
     */
    public final Setting<List<Item>> acceptableThrowawayItems = new Setting<>(new ArrayList<>(Arrays.asList(
            Blocks.DIRT.asItem(),
            Blocks.COBBLESTONE.asItem(),
            Blocks.NETHERRACK.asItem(),
            Blocks.STONE.asItem()
    )));

    /**
     * Blocks that Baritone will attempt to avoid (Used in avoidance)
     */
    public final Setting<List<Block>> blocksToAvoid = new Setting<>(new ArrayList<>(
            // Leave Empty by Default
    ));

    /**
     * Blocks that Baritone is not allowed to break
     */
    public final Setting<List<Block>> blocksToDisallowBreaking = new Setting<>(new ArrayList<>(
            // Leave Empty by Default
    ));

    /**
     * blocks that baritone shouldn't break, but can if it needs to.
     */
    public final Setting<List<Block>> blocksToAvoidBreaking = new Setting<>(new ArrayList<>(Arrays.asList( // TODO can this be a HashSet or ImmutableSet?
            Blocks.CRAFTING_TABLE,
            Blocks.FURNACE,
            Blocks.CHEST,
            Blocks.TRAPPED_CHEST
    )));

    /**
     * this multiplies the break speed, if set above 1 it's "encourage breaking" instead
     */
    public final Setting<Double> avoidBreakingMultiplier = new Setting<>(.1);

    /**
     * A list of blocks to be treated as if they're air.
     * <p>
     * If a schematic asks for air at a certain position, and that position currently contains a block on this list, it will be treated as correct.
     */
    public final Setting<List<Block>> buildIgnoreBlocks = new Setting<>(new ArrayList<>(Arrays.asList(

    )));

    /**
     * A list of blocks to be treated as correct.
     * <p>
     * If a schematic asks for any block on this list at a certain position, it will be treated as correct, regardless of what it currently is.
     */
    public final Setting<List<Block>> buildSkipBlocks = new Setting<>(new ArrayList<>(Arrays.asList(

    )));

    /**
     * A mapping of blocks to blocks treated as correct in their position
     * <p>
     * If a schematic asks for a block on this mapping, all blocks on the mapped list will be accepted at that location as well
     * <p>
     * Syntax same as <a href="https://baritone.leijurv.com/baritone/api/Settings.html#buildSubstitutes">buildSubstitutes</a>
     */
    public final Setting<Map<Block, List<Block>>> buildValidSubstitutes = new Setting<>(new HashMap<>());

    /**
     * A mapping of blocks to blocks to be built instead
     * <p>
     * If a schematic asks for a block on this mapping, Baritone will place the first placeable block in the mapped list
     * <p>
     * Usage Syntax:
     * <pre>
     *      sourceblockA->blockToSubstituteA1,blockToSubstituteA2,...blockToSubstituteAN,sourceBlockB->blockToSubstituteB1,blockToSubstituteB2,...blockToSubstituteBN,...sourceBlockX->blockToSubstituteX1,blockToSubstituteX2...blockToSubstituteXN
     * </pre>
     * Example:
     * <pre>
     *     stone->cobblestone,andesite,oak_planks->birch_planks,acacia_planks,glass
     * </pre>
     */
    public final Setting<Map<Block, List<Block>>> buildSubstitutes = new Setting<>(new HashMap<>());

    /**
     * A list of blocks to become air
     * <p>
     * If a schematic asks for a block on this list, only air will be accepted at that location (and nothing on buildIgnoreBlocks)
     */
    public final Setting<List<Block>> okIfAir = new Setting<>(new ArrayList<>(Arrays.asList(

    )));

    /**
     * If this is true, the builder will treat all non-air blocks as correct. It will only place new blocks.
     */
    public final Setting<Boolean> buildIgnoreExisting = new Setting<>(false);

    /**
     * If this is true, the builder will ignore directionality of certain blocks like glazed terracotta.
     */
    public final Setting<Boolean> buildIgnoreDirection = new Setting<>(false);

    /**
     * A list of names of block properties the builder will ignore.
     */
    public final Setting<List<String>> buildIgnoreProperties = new Setting<>(new ArrayList<>(Arrays.asList(
    )));

    /**
     * If this setting is true, Baritone will never break a block that is adjacent to an unsupported falling block.
     * <p>
     * I.E. it will never trigger cascading sand / gravel falls
     */
    public final Setting<Boolean> avoidUpdatingFallingBlocks = new Setting<>(true);

    /**
     * Enables some more advanced vine features. They're honestly just gimmicks and won't ever be needed in real
     * pathing scenarios. And they can cause Baritone to get trapped indefinitely in a strange scenario.
     * <p>
     * Almost never turn this on lol
     */
    public final Setting<Boolean> allowVines = new Setting<>(false);

    /**
     * Slab behavior is complicated, disable this for higher path reliability. Leave enabled if you have bottom slabs
     * everywhere in your base.
     */
    public final Setting<Boolean> allowWalkOnBottomSlab = new Setting<>(true);

    /**
     * You know what it is
     * <p>
     * But it's very unreliable and falls off when cornering like all the time so.
     * <p>
     * It also overshoots the landing pretty much always (making contact with the next block over), so be careful
     */
    public final Setting<Boolean> allowParkour = new Setting<>(false);

    /**
     * Actually pretty reliable.
     * <p>
     * Doesn't make it any more dangerous compared to just normal allowParkour th
     */
    public final Setting<Boolean> allowParkourPlace = new Setting<>(false);

    /**
     * For example, if you have Mining Fatigue or Haste, adjust the costs of breaking blocks accordingly.
     */
    public final Setting<Boolean> considerPotionEffects = new Setting<>(true);

    /**
     * Sprint and jump a block early on ascends wherever possible
     */
    public final Setting<Boolean> sprintAscends = new Setting<>(true);

    /**
     * If we overshoot a traverse and end up one block beyond the destination, mark it as successful anyway.
     * <p>
     * This helps with speed exceeding 20m/s
     */
    public final Setting<Boolean> overshootTraverse = new Setting<>(true);

    /**
     * When breaking blocks for a movement, wait until all falling blocks have settled before continuing
     */
    public final Setting<Boolean> pauseMiningForFallingBlocks = new Setting<>(true);

    /**
     * How many ticks between right clicks are allowed. Default in game is 4
     */
    public final Setting<Integer> rightClickSpeed = new Setting<>(4);

    /**
     * How many degrees to randomize the yaw every tick. Set to 0 to disable
     */
    public final Setting<Double> randomLooking113 = new Setting<>(2d);

    /**
     * Block reach distance
     */
    public final Setting<Float> blockReachDistance = new Setting<>(4.5f);

    /**
     * How many degrees to randomize the pitch and yaw every tick. Set to 0 to disable
     */
    public final Setting<Double> randomLooking = new Setting<>(0.01d);

    /**
     * This is the big A* setting.
     * As long as your cost heuristic is an *underestimate*, it's guaranteed to find you the best path.
     * 3.5 is always an underestimate, even if you are sprinting.
     * If you're walking only (with allowSprint off) 4.6 is safe.
     * Any value below 3.5 is never worth it. It's just more computation to find the same path, guaranteed.
     * (specifically, it needs to be strictly slightly less than ActionCosts.WALK_ONE_BLOCK_COST, which is about 3.56)
     * <p>
     * Setting it at 3.57 or above with sprinting, or to 4.64 or above without sprinting, will result in
     * faster computation, at the cost of a suboptimal path. Any value above the walk / sprint cost will result
     * in it going straight at its goal, and not investigating alternatives, because the combined cost / heuristic
     * metric gets better and better with each block, instead of slightly worse.
     * <p>
     * Finding the optimal path is worth it, so it's the default.
     */
    public final Setting<Double> costHeuristic = new Setting<>(3.563);

    // a bunch of obscure internal A* settings that you probably don't want to change
    /**
     * The maximum number of times it will fetch outside loaded or cached chunks before assuming that
     * pathing has reached the end of the known area, and should therefore stop.
     */
    public final Setting<Integer> pathingMaxChunkBorderFetch = new Setting<>(50);

    /**
     * Set to 1.0 to effectively disable this feature
     *
     * @see <a href="https://github.com/cabaletta/baritone/issues/18">Issue #18</a>
     */
    public final Setting<Double> backtrackCostFavoringCoefficient = new Setting<>(0.5);

    /**
     * Toggle the following 4 settings
     * <p>
     * They have a noticeable performance impact, so they default off
     * <p>
     * Specifically, building up the avoidance map on the main thread before pathing starts actually takes a noticeable
     * amount of time, especially when there are a lot of mobs around, and your game jitters for like 200ms while doing so
     */
    public final Setting<Boolean> avoidance = new Setting<>(false);

    /**
     * Set to 1.0 to effectively disable this feature
     * <p>
     * Set below 1.0 to go out of your way to walk near mob spawners
     */
    public final Setting<Double> mobSpawnerAvoidanceCoefficient = new Setting<>(2.0);

    /**
     * Distance to avoid mob spawners.
     */
    public final Setting<Integer> mobSpawnerAvoidanceRadius = new Setting<>(16);

    /**
     * Set to 1.0 to effectively disable this feature
     * <p>
     * Set below 1.0 to go out of your way to walk near mobs
     */
    public final Setting<Double> mobAvoidanceCoefficient = new Setting<>(1.5);

    /**
     * Distance to avoid mobs.
     */
    public final Setting<Integer> mobAvoidanceRadius = new Setting<>(8);

    /**
     * When running a goto towards a container block (chest, ender chest, furnace, etc),
     * right click and open it once you arrive.
     */
    public final Setting<Boolean> rightClickContainerOnArrival = new Setting<>(true);

    /**
     * When running a goto towards a nether portal block, walk all the way into the portal
     * instead of stopping one block before.
     */
    public final Setting<Boolean> enterPortal = new Setting<>(true);

    /**
     * Don't repropagate cost improvements below 0.01 ticks. They're all just floating point inaccuracies,
     * and there's no point.
     */
    public final Setting<Boolean> minimumImprovementRepropagation = new Setting<>(true);

    /**
     * After calculating a path (potentially through cached chunks), artificially cut it off to just the part that is
     * entirely within currently loaded chunks. Improves path safety because cached chunks are heavily simplified.
     * <p>
     * This is much safer to leave off now, and makes pathing more efficient. More explanation in the issue.
     *
     * @see <a href="https://github.com/cabaletta/baritone/issues/114">Issue #114</a>
     */
    public final Setting<Boolean> cutoffAtLoadBoundary = new Setting<>(false);

    /**
     * If a movement's cost increases by more than this amount between calculation and execution (due to changes
     * in the environment / world), cancel and recalculate
     */
    public final Setting<Double> maxCostIncrease = new Setting<>(10D);

    /**
     * Stop 5 movements before anything that made the path COST_INF.
     * For example, if lava has spread across the path, don't walk right up to it then recalculate, it might
     * still be spreading lol
     */
    public final Setting<Integer> costVerificationLookahead = new Setting<>(5);

    /**
     * Static cutoff factor. 0.9 means cut off the last 10% of all paths, regardless of chunk load state
     */
    public final Setting<Double> pathCutoffFactor = new Setting<>(0.9);

    /**
     * Only apply static cutoff for paths of at least this length (in terms of number of movements)
     */
    public final Setting<Integer> pathCutoffMinimumLength = new Setting<>(30);

    /**
     * Start planning the next path once the remaining movements tick estimates sum up to less than this value
     */
    public final Setting<Integer> planningTickLookahead = new Setting<>(150);

    /**
     * Default size of the Long2ObjectOpenHashMap used in pathing
     */
    public final Setting<Integer> pathingMapDefaultSize = new Setting<>(1024);

    /**
     * Load factor coefficient for the Long2ObjectOpenHashMap used in pathing
     * <p>
     * Decrease for faster map operations, but higher memory usage
     */
    public final Setting<Float> pathingMapLoadFactor = new Setting<>(0.75f);

    /**
     * How far are you allowed to fall onto solid ground (without a water bucket)?
     * 3 won't deal any damage. But if you just want to get down the mountain quickly and you have
     * Feather Falling IV, you might set it a bit higher, like 4 or 5.
     */
    public final Setting<Integer> maxFallHeightNoWater = new Setting<>(3);

    /**
     * How far are you allowed to fall onto solid ground (with a water bucket)?
     * It's not that reliable, so I've set it below what would kill an unarmored player (23)
     */
    public final Setting<Integer> maxFallHeightBucket = new Setting<>(20);

    /**
     * Is it okay to sprint through a descend followed by a diagonal?
     * The player overshoots the landing, but not enough to fall off. And the diagonal ensures that there isn't
     * lava or anything that's !canWalkInto in that space, so it's technically safe, just a little sketchy.
     * <p>
     * Note: this is *not* related to the allowDiagonalDescend setting, that is a completely different thing.
     */
    public final Setting<Boolean> allowOvershootDiagonalDescend = new Setting<>(true);

    /**
     * If your goal is a GoalBlock in an unloaded chunk, assume it's far enough away that the Y coord
     * doesn't matter yet, and replace it with a GoalXZ to the same place before calculating a path.
     * Once a segment ends within chunk load range of the GoalBlock, it will go back to normal behavior
     * of considering the Y coord. The reasoning is that if your X and Z are 10,000 blocks away,
     * your Y coordinate's accuracy doesn't matter at all until you get much much closer.
     */
    public final Setting<Boolean> simplifyUnloadedYCoord = new Setting<>(true);

    /**
     * Whenever a block changes, repack the whole chunk that it's in
     */
    public final Setting<Boolean> repackOnAnyBlockChange = new Setting<>(true);

    /**
     * If a movement takes this many ticks more than its initial cost estimate, cancel it
     */
    public final Setting<Integer> movementTimeoutTicks = new Setting<>(100);

    /**
     * Pathing ends after this amount of time, but only if a path has been found
     * <p>
     * If no valid path (length above the minimum) has been found, pathing continues up until the failure timeout
     */
    public final Setting<Long> primaryTimeoutMS = new Setting<>(500L);

    /**
     * Pathing can never take longer than this, even if that means failing to find any path at all
     */
    public final Setting<Long> failureTimeoutMS = new Setting<>(2000L);

    /**
     * Planning ahead while executing a segment ends after this amount of time, but only if a path has been found
     * <p>
     * If no valid path (length above the minimum) has been found, pathing continues up until the failure timeout
     */
    public final Setting<Long> planAheadPrimaryTimeoutMS = new Setting<>(4000L);

    /**
     * Planning ahead while executing a segment can never take longer than this, even if that means failing to find any path at all
     */
    public final Setting<Long> planAheadFailureTimeoutMS = new Setting<>(5000L);

    /**
     * For debugging, consider nodes much much slower
     */
    public final Setting<Boolean> slowPath = new Setting<>(false);

    /**
     * Milliseconds between each node
     */
    public final Setting<Long> slowPathTimeDelayMS = new Setting<>(100L);

    /**
     * The alternative timeout number when slowPath is on
     */
    public final Setting<Long> slowPathTimeoutMS = new Setting<>(40000L);


    /**
     * allows baritone to save bed waypoints when interacting with beds
     */
    public final Setting<Boolean> doBedWaypoints = new Setting<>(true);

    /**
     * allows baritone to save death waypoints
     */
    public final Setting<Boolean> doDeathWaypoints = new Setting<>(true);

    /**
     * The big one. Download all chunks in simplified 2-bit format and save them for better very-long-distance pathing.
     */
    public final Setting<Boolean> chunkCaching = new Setting<>(true);

    /**
     * On save, delete from RAM any cached regions that are more than 1024 blocks away from the player
     * <p>
     * Temporarily disabled
     * <p>
     * Temporarily reenabled
     *
     * @see <a href="https://github.com/cabaletta/baritone/issues/248">Issue #248</a>
     */
    public final Setting<Boolean> pruneRegionsFromRAM = new Setting<>(true);

    /**
     * The chunk packer queue can never grow to larger than this, if it does, the oldest chunks are discarded
     * <p>
     * The newest chunks are kept, so that if you're moving in a straight line quickly then stop, your immediate render distance is still included
     */
    public final Setting<Integer> chunkPackerQueueMaxSize = new Setting<>(2000);

    /**
     * Fill in blocks behind you
     */
    public final Setting<Boolean> backfill = new Setting<>(false);

    /**
     * Shows popup message in the upper right corner, similarly to when you make an advancement
     */
    public final Setting<Boolean> logAsToast = new Setting<>(false);

    /**
     * The time of how long the message in the pop-up will display
     * <p>
     * If below 1000L (1sec), it's better to disable this
     */
    public final Setting<Long> toastTimer = new Setting<>(5000L);

    /**
     * Print all the debug messages to chat
     */
    public final Setting<Boolean> chatDebug = new Setting<>(false);

    /**
     * Allow chat based control of Baritone. Most likely should be disabled when Baritone is imported for use in
     * something else
     */
    public final Setting<Boolean> chatControl = new Setting<>(true);

    /**
     * Some clients like Impact try to force chatControl to off, so here's a second setting to do it anyway
     */
    public final Setting<Boolean> chatControlAnyway = new Setting<>(false);

    /**
     * Render the path
     */
    public final Setting<Boolean> renderPath = new Setting<>(true);

    /**
     * Render the path as a line instead of a frickin thingy
     */
    public final Setting<Boolean> renderPathAsLine = new Setting<>(false);

    /**
     * Render the goal
     */
    public final Setting<Boolean> renderGoal = new Setting<>(true);

    /**
     * Render the goal as a sick animated thingy instead of just a box
     * (also controls animation of GoalXZ if {@link #renderGoalXZBeacon} is enabled)
     */
    public final Setting<Boolean> renderGoalAnimated = new Setting<>(true);

    /**
     * Render selection boxes
     */
    public final Setting<Boolean> renderSelectionBoxes = new Setting<>(true);

    /**
     * Ignore depth when rendering the goal
     */
    public final Setting<Boolean> renderGoalIgnoreDepth = new Setting<>(true);

    /**
     * Renders X/Z type Goals with the vanilla beacon beam effect. Combining this with
     * {@link #renderGoalIgnoreDepth} will cause strange render clipping.
     */
    public final Setting<Boolean> renderGoalXZBeacon = new Setting<>(false);

    /**
     * Ignore depth when rendering the selection boxes (to break, to place, to walk into)
     */
    public final Setting<Boolean> renderSelectionBoxesIgnoreDepth = new Setting<>(true);

    /**
     * Ignore depth when rendering the path
     */
    public final Setting<Boolean> renderPathIgnoreDepth = new Setting<>(true);

    /**
     * Line width of the path when rendered, in pixels
     */
    public final Setting<Float> pathRenderLineWidthPixels = new Setting<>(5F);

    /**
     * Line width of the goal when rendered, in pixels
     */
    public final Setting<Float> goalRenderLineWidthPixels = new Setting<>(3F);

    /**
     * Start fading out the path at 20 movements ahead, and stop rendering it entirely 30 movements ahead.
     * Improves FPS.
     */
    public final Setting<Boolean> fadePath = new Setting<>(false);

    /**
     * Move without having to force the client-sided rotations
     */
    public final Setting<Boolean> freeLook = new Setting<>(true);

    /**
     * Break and place blocks without having to force the client-sided rotations. Requires {@link #freeLook}.
     */
    public final Setting<Boolean> blockFreeLook = new Setting<>(false);

    /**
     * When true, the player will remain with its existing look direction as often as possible.
     * Although, in some cases this can get it stuck, hence this setting to disable that behavior.
     */
    public final Setting<Boolean> remainWithExistingLookDirection = new Setting<>(true);

    /**
     * Will cause some minor behavioral differences to ensure that Baritone works on anticheats.
     * <p>
     * At the moment this will silently set the player's rotations when using freeLook so you're not sprinting in
     * directions other than forward, which is picken up by more "advanced" anticheats like AAC, but not NCP.
     */
    public final Setting<Boolean> antiCheatCompatibility = new Setting<>(true);

    /**
     * Exclusively use cached chunks for pathing
     * <p>
     * Never turn this on
     */
    public final Setting<Boolean> pathThroughCachedOnly = new Setting<>(false);

    /**
     * Continue sprinting while in water
     */
    public final Setting<Boolean> sprintInWater = new Setting<>(true);

    /**
     * When GetToBlockProcess or MineProcess fails to calculate a path, instead of just giving up, mark the closest instance
     * of that block as "unreachable" and go towards the next closest. GetToBlock expands this search to the whole "vein"; MineProcess does not.
     * This is because MineProcess finds individual impossible blocks (like one block in a vein that has gravel on top then lava, so it can't break)
     * Whereas GetToBlock should blacklist the whole "vein" if it can't get to any of them.
     */
    public final Setting<Boolean> blacklistClosestOnFailure = new Setting<>(true);

    /**
     * 😎 Render cached chunks as semitransparent. Doesn't work with OptiFine 😭 Rarely randomly crashes, see <a href="https://github.com/cabaletta/baritone/issues/327">this issue</a>.
     * <p>
     * Can be very useful on servers with low render distance. After enabling, you may need to reload the world in order for it to have an effect
     * (e.g. disconnect and reconnect, enter then exit the nether, die and respawn, etc). This may literally kill your FPS and CPU because
     * every chunk gets recompiled twice as much as normal, since the cached version comes into range, then the normal one comes from the server for real.
     * <p>
     * Note that flowing water is cached as AVOID, which is rendered as lava. As you get closer, you may therefore see lava falls being replaced with water falls.
     * <p>
     * SOLID is rendered as stone in the overworld, netherrack in the nether, and end stone in the end
     */
    public final Setting<Boolean> renderCachedChunks = new Setting<>(false);

    /**
     * 0.0f = not visible, fully transparent (instead of setting this to 0, turn off renderCachedChunks)
     * 1.0f = fully opaque
     */
    public final Setting<Float> cachedChunksOpacity = new Setting<>(0.5f);

    /**
     * Whether or not to allow you to run Baritone commands with the prefix
     */
    public final Setting<Boolean> prefixControl = new Setting<>(true);

    /**
     * The command prefix for chat control
     */
    public final Setting<String> prefix = new Setting<>("#");

    /**
     * Use a short Baritone prefix [B] instead of [Baritone] when logging to chat
     */
    public final Setting<Boolean> shortBaritonePrefix = new Setting<>(false);

    /**
     * Use a modern message tag instead of a prefix when logging to chat
     */
    public final Setting<Boolean> useMessageTag = new Setting<>(false);

    /**
     * Echo commands to chat when they are run
     */
    public final Setting<Boolean> echoCommands = new Setting<>(true);

    /**
     * Censor coordinates in goals and block positions
     */
    public final Setting<Boolean> censorCoordinates = new Setting<>(false);

    /**
     * Censor arguments to ran commands, to hide, for example, coordinates to #goal
     */
    public final Setting<Boolean> censorRanCommands = new Setting<>(false);

    /**
     * Stop using tools just before they are going to break.
     */
    public final Setting<Boolean> itemSaver = new Setting<>(false);

    /**
     * Durability to leave on the tool when using itemSaver
     */
    public final Setting<Integer> itemSaverThreshold = new Setting<>(10);

    /**
     * Always prefer silk touch tools over regular tools. This will not sacrifice speed, but it will always prefer silk
     * touch tools over other tools of the same speed. This includes always choosing ANY silk touch tool over your hand.
     */
    public final Setting<Boolean> preferSilkTouch = new Setting<>(false);

    /**
     * Don't stop walking forward when you need to break blocks in your way
     */
    public final Setting<Boolean> walkWhileBreaking = new Setting<>(true);

    /**
     * When a new segment is calculated that doesn't overlap with the current one, but simply begins where the current segment ends,
     * splice it on and make a longer combined path. If this setting is off, any planned segment will not be spliced and will instead
     * be the "next path" in PathingBehavior, and will only start after this one ends. Turning this off hurts planning ahead,
     * because the next segment will exist even if it's very short.
     *
     * @see #planningTickLookahead
     */
    public final Setting<Boolean> splicePath = new Setting<>(true);

    /**
     * If we are more than 300 movements into the current path, discard the oldest segments, as they are no longer useful
     */
    public final Setting<Integer> maxPathHistoryLength = new Setting<>(300);

    /**
     * If the current path is too long, cut off this many movements from the beginning.
     */
    public final Setting<Integer> pathHistoryCutoffAmount = new Setting<>(50);

    /**
     * Rescan for the goal once every 5 ticks.
     * Set to 0 to disable.
     */
    public final Setting<Integer> mineGoalUpdateInterval = new Setting<>(5);

    /**
     * After finding this many instances of the target block in the cache, it will stop expanding outward the chunk search.
     */
    public final Setting<Integer> maxCachedWorldScanCount = new Setting<>(10);

    /**
     * Sets the minimum y level whilst mining - set to 0 to turn off.
     * if world has negative y values, subtract the min world height to get the value to put here
     */
    public final Setting<Integer> minYLevelWhileMining = new Setting<>(0);

    /**
     * Sets the maximum y level to mine ores at.
     */
    public final Setting<Integer> maxYLevelWhileMining = new Setting<>(2031);

    /**
     * This will only allow baritone to mine exposed ores, can be used to stop ore obfuscators on servers that use them.
     */
    public final Setting<Boolean> allowOnlyExposedOres = new Setting<>(false);

    /**
     * When allowOnlyExposedOres is enabled this is the distance around to search.
     * <p>
     * It is recommended to keep this value low, as it dramatically increases calculation times.
     */
    public final Setting<Integer> allowOnlyExposedOresDistance = new Setting<>(1);

    /**
     * When GetToBlock or non-legit Mine doesn't know any locations for the desired block, explore randomly instead of giving up.
     */
    public final Setting<Boolean> exploreForBlocks = new Setting<>(true);

    /**
     * While exploring the world, offset the closest unloaded chunk by this much in both axes.
     * <p>
     * This can result in more efficient loading, if you set this to the render distance.
     */
    public final Setting<Integer> worldExploringChunkOffset = new Setting<>(0);

    /**
     * Take the 10 closest chunks, even if they aren't strictly tied for distance metric from origin.
     */
    public final Setting<Integer> exploreChunkSetMinimumSize = new Setting<>(10);

    /**
     * Attempt to maintain Y coordinate while exploring
     * <p>
     * -1 to disable
     */
    public final Setting<Integer> exploreMaintainY = new Setting<>(64);

    /**
     * Replant normal Crops while farming and leave cactus and sugarcane to regrow
     */
    public final Setting<Boolean> replantCrops = new Setting<>(true);

    /**
     * Replant nether wart while farming. This setting only has an effect when replantCrops is also enabled
     */
    public final Setting<Boolean> replantNetherWart = new Setting<>(false);

    /**
     * When the cache scan gives less blocks than the maximum threshold (but still above zero), scan the main world too.
     * <p>
     * Only if you have a beefy CPU and automatically mine blocks that are in cache
     */
    public final Setting<Boolean> extendCacheOnThreshold = new Setting<>(false);

    /**
     * Don't consider the next layer in builder until the current one is done
     */
    public final Setting<Boolean> buildInLayers = new Setting<>(false);

    /**
     * false = build from bottom to top
     * <p>
     * true = build from top to bottom
     */
    public final Setting<Boolean> layerOrder = new Setting<>(false);

    /**
     * How high should the individual layers be?
     */
    public final Setting<Integer> layerHeight = new Setting<>(1);

    /**
     * Start building the schematic at a specific layer.
     * Can help on larger builds when schematic wants to break things its already built
     */
    public final Setting<Integer> startAtLayer = new Setting<>(0);

    /**
     * If a layer is unable to be constructed, just skip it.
     */
    public final Setting<Boolean> skipFailedLayers = new Setting<>(false);

    /**
     * Only build the selected part of schematics
     */
    public final Setting<Boolean> buildOnlySelection = new Setting<>(false);

    /**
     * How far to move before repeating the build. 0 to disable repeating on a certain axis, 0,0,0 to disable entirely
     */
    public final Setting<Vec3i> buildRepeat = new Setting<>(new Vec3i(0, 0, 0));

    /**
     * How many times to buildrepeat. -1 for infinite.
     */
    public final Setting<Integer> buildRepeatCount = new Setting<>(-1);

    /**
     * Don't notify schematics that they are moved.
     * e.g. replacing will replace the same spots for every repetition
     * Mainly for backward compatibility.
     */
    public final Setting<Boolean> buildRepeatSneaky = new Setting<>(true);

    /**
     * Allow standing above a block while mining it, in BuilderProcess
     * <p>
     * Experimental
     */
    public final Setting<Boolean> breakFromAbove = new Setting<>(false);

    /**
     * As well as breaking from above, set a goal to up and to the side of all blocks to break.
     * <p>
     * Never turn this on without also turning on breakFromAbove.
     */
    public final Setting<Boolean> goalBreakFromAbove = new Setting<>(false);

    /**
     * Build in map art mode, which makes baritone only care about the top block in each column
     */
    public final Setting<Boolean> mapArtMode = new Setting<>(false);

    /**
     * Override builder's behavior to not attempt to correct blocks that are currently water
     */
    public final Setting<Boolean> okIfWater = new Setting<>(false);

    /**
     * The set of incorrect blocks can never grow beyond this size
     */
    public final Setting<Integer> incorrectSize = new Setting<>(100);

    /**
     * Multiply the cost of breaking a block that's correct in the builder's schematic by this coefficient
     */
    public final Setting<Double> breakCorrectBlockPenaltyMultiplier = new Setting<>(10d);

    /**
     * When this setting is true, build a schematic with the highest X coordinate being the origin, instead of the lowest
     */
    public final Setting<Boolean> schematicOrientationX = new Setting<>(false);

    /**
     * When this setting is true, build a schematic with the highest Y coordinate being the origin, instead of the lowest
     */
    public final Setting<Boolean> schematicOrientationY = new Setting<>(false);

    /**
     * When this setting is true, build a schematic with the highest Z coordinate being the origin, instead of the lowest
     */
    public final Setting<Boolean> schematicOrientationZ = new Setting<>(false);

    /**
     * The fallback used by the build command when no extension is specified. This may be useful if schematics of a
     * particular format are used often, and the user does not wish to have to specify the extension with every usage.
     */
    public final Setting<String> schematicFallbackExtension = new Setting<>("schematic");

    /**
     * Distance to scan every tick for updates. Expanding this beyond player reach distance (i.e. setting it to 6 or above)
     * is only necessary in very large schematics where rescanning the whole thing is costly.
     */
    public final Setting<Integer> builderTickScanRadius = new Setting<>(5);

    /**
     * While mining, should it also consider dropped items of the correct type as a pathing destination (as well as ore blocks)?
     */
    public final Setting<Boolean> mineScanDroppedItems = new Setting<>(true);

    /**
     * While mining, wait this number of milliseconds after mining an ore to see if it will drop an item
     * instead of immediately going onto the next one
     * <p>
     * Thanks Louca
     */
    public final Setting<Long> mineDropLoiterDurationMSThanksLouca = new Setting<>(250L);

    /**
     * Trim incorrect positions too far away, helps performance but hurts reliability in very large schematics
     */
    public final Setting<Boolean> distanceTrim = new Setting<>(true);

    /**
     * Cancel the current path if the goal has changed, and the path originally ended in the goal but doesn't anymore.
     * <p>
     * Currently only runs when either MineBehavior or FollowBehavior is active.
     * <p>
     * For example, if Baritone is doing "mine iron_ore", the instant it breaks the ore (and it becomes air), that location
     * is no longer a goal. This means that if this setting is true, it will stop there. If this setting were off, it would
     * continue with its path, and walk into that location. The tradeoff is if this setting is true, it mines ores much faster
     * since it doesn't waste any time getting into locations that no longer contain ores, but on the other hand, it misses
     * some drops, and continues on without ever picking them up.
     * <p>
     * Also on cosmic prisons this should be set to true since you don't actually mine the ore it just gets replaced with stone.
     */
    public final Setting<Boolean> cancelOnGoalInvalidation = new Setting<>(true);

    /**
     * The "axis" command (aka GoalAxis) will go to a axis, or diagonal axis, at this Y level.
     */
    public final Setting<Integer> axisHeight = new Setting<>(120);

    /**
     * Disconnect from the server upon arriving at your goal
     */
    public final Setting<Boolean> disconnectOnArrival = new Setting<>(false);

    /**
     * Disallow MineBehavior from using X-Ray to see where the ores are. Turn this option on to force it to mine "legit"
     * where it will only mine an ore once it can actually see it, so it won't do or know anything that a normal player
     * couldn't. If you don't want it to look like you're X-Raying, turn this on
     * This will always explore, regardless of exploreForBlocks
     */
    public final Setting<Boolean> legitMine = new Setting<>(false);

    /**
     * What Y level to go to for legit strip mining
     */
    public final Setting<Integer> legitMineYLevel = new Setting<>(-59);

    /**
     * Magically see ores that are separated diagonally from existing ores. Basically like mining around the ores that it finds
     * in case there's one there touching it diagonally, except it checks it un-legit-ly without having the mine blocks to see it.
     * You can decide whether this looks plausible or not.
     * <p>
     * This is disabled because it results in some weird behavior. For example, it can """see""" the top block of a vein of iron_ore
     * through a lava lake. This isn't an issue normally since it won't consider anything touching lava, so it just ignores it.
     * However, this setting expands that and allows it to see the entire vein so it'll mine under the lava lake to get the iron that
     * it can reach without mining blocks adjacent to lava. This really defeats the purpose of legitMine since a player could never
     * do that lol, so thats one reason why its disabled
     */
    public final Setting<Boolean> legitMineIncludeDiagonals = new Setting<>(false);

    /**
     * When mining block of a certain type, try to mine two at once instead of one.
     * If the block above is also a goal block, set GoalBlock instead of GoalTwoBlocks
     * If the block below is also a goal block, set GoalBlock to the position one down instead of GoalTwoBlocks
     */
    public final Setting<Boolean> forceInternalMining = new Setting<>(true);

    /**
     * Modification to the previous setting, only has effect if forceInternalMining is true
     * If true, only apply the previous setting if the block adjacent to the goal isn't air.
     */
    public final Setting<Boolean> internalMiningAirException = new Setting<>(true);

    /**
     * The actual GoalNear is set this distance away from the entity you're following
     * <p>
     * For example, set followOffsetDistance to 5 and followRadius to 0 to always stay precisely 5 blocks north of your follow target.
     */
    public final Setting<Double> followOffsetDistance = new Setting<>(0D);

    /**
     * The actual GoalNear is set in this direction from the entity you're following. This value is in degrees.
     */
    public final Setting<Float> followOffsetDirection = new Setting<>(0F);

    /**
     * The radius (for the GoalNear) of how close to your target position you actually have to be
     */
    public final Setting<Integer> followRadius = new Setting<>(3);

    /**
     * Turn this on if your exploration filter is enormous, you don't want it to check if it's done,
     * and you are just fine with it just hanging on completion
     */
    public final Setting<Boolean> disableCompletionCheck = new Setting<>(false);

    /**
     * Cached chunks (regardless of if they're in RAM or saved to disk) expire and are deleted after this number of seconds
     * -1 to disable
     * <p>
     * I would highly suggest leaving this setting disabled (-1).
     * <p>
     * The only valid reason I can think of enable this setting is if you are extremely low on disk space and you play on multiplayer,
     * and can't take (average) 300kb saved for every 512x512 area. (note that more complicated terrain is less compressible and will take more space)
     * <p>
     * However, simply discarding old chunks because they are old is inadvisable. Baritone is extremely good at correcting
     * itself and its paths as it learns new information, as new chunks load. There is no scenario in which having an
     * incorrect cache can cause Baritone to get stuck, take damage, or perform any action it wouldn't otherwise, everything
     * is rechecked once the real chunk is in range.
     * <p>
     * Having a robust cache greatly improves long distance pathfinding, as it's able to go around large scale obstacles
     * before they're in render distance. In fact, when the chunkCaching setting is disabled and Baritone starts anew
     * every time, or when you enter a completely new and very complicated area, it backtracks far more often because it
     * has to build up that cache from scratch. But after it's gone through an area just once, the next time will have zero
     * backtracking, since the entire area is now known and cached.
     */
    public final Setting<Long> cachedChunksExpirySeconds = new Setting<>(-1L);

    /**
     * The function that is called when Baritone will log to chat. This function can be added to
     * via {@link Consumer#andThen(Consumer)} or it can completely be overriden via setting
     * {@link Setting#value};
     */
<<<<<<< HEAD
    public final Setting<Consumer<Component>> logger = new Setting<>((msg) -> {
        final GuiMessageTag tag = useMessageTag.value ? Helper.MESSAGE_TAG : null;
        Minecraft.getInstance().gui.getChat().addMessage(msg, null, tag);
    });
=======
    @JavaOnly
    public final Setting<Consumer<Component>> logger = new Setting<>(msg -> Minecraft.getInstance().gui.getChat().addMessage(msg));
>>>>>>> 29301e8a

    /**
     * The function that is called when Baritone will send a desktop notification. This function can be added to
     * via {@link Consumer#andThen(Consumer)} or it can completely be overriden via setting
     * {@link Setting#value};
     */
    @JavaOnly
    public final Setting<BiConsumer<String, Boolean>> notifier = new Setting<>(NotificationHelper::notify);

    /**
     * The function that is called when Baritone will show a toast. This function can be added to
     * via {@link Consumer#andThen(Consumer)} or it can completely be overriden via setting
     * {@link Setting#value};
     */
    @JavaOnly
    public final Setting<BiConsumer<Component, Component>> toaster = new Setting<>(BaritoneToast::addOrUpdate);

    /**
     * Print out ALL command exceptions as a stack trace to stdout, even simple syntax errors
     */
    public final Setting<Boolean> verboseCommandExceptions = new Setting<>(false);

    /**
     * The size of the box that is rendered when the current goal is a GoalYLevel
     */
    public final Setting<Double> yLevelBoxSize = new Setting<>(15D);

    /**
     * The color of the current path
     */
    public final Setting<Color> colorCurrentPath = new Setting<>(Color.RED);

    /**
     * The color of the next path
     */
    public final Setting<Color> colorNextPath = new Setting<>(Color.MAGENTA);

    /**
     * The color of the blocks to break
     */
    public final Setting<Color> colorBlocksToBreak = new Setting<>(Color.RED);

    /**
     * The color of the blocks to place
     */
    public final Setting<Color> colorBlocksToPlace = new Setting<>(Color.GREEN);

    /**
     * The color of the blocks to walk into
     */
    public final Setting<Color> colorBlocksToWalkInto = new Setting<>(Color.MAGENTA);

    /**
     * The color of the best path so far
     */
    public final Setting<Color> colorBestPathSoFar = new Setting<>(Color.BLUE);

    /**
     * The color of the path to the most recent considered node
     */
    public final Setting<Color> colorMostRecentConsidered = new Setting<>(Color.CYAN);

    /**
     * The color of the goal box
     */
    public final Setting<Color> colorGoalBox = new Setting<>(Color.GREEN);

    /**
     * The color of the goal box when it's inverted
     */
    public final Setting<Color> colorInvertedGoalBox = new Setting<>(Color.RED);

    /**
     * The color of all selections
     */
    public final Setting<Color> colorSelection = new Setting<>(Color.CYAN);

    /**
     * The color of the selection pos 1
     */
    public final Setting<Color> colorSelectionPos1 = new Setting<>(Color.BLACK);

    /**
     * The color of the selection pos 2
     */
    public final Setting<Color> colorSelectionPos2 = new Setting<>(Color.ORANGE);

    /**
     * The opacity of the selection. 0 is completely transparent, 1 is completely opaque
     */
    public final Setting<Float> selectionOpacity = new Setting<>(.5f);

    /**
     * Line width of the goal when rendered, in pixels
     */
    public final Setting<Float> selectionLineWidth = new Setting<>(2F);

    /**
     * Render selections
     */
    public final Setting<Boolean> renderSelection = new Setting<>(true);

    /**
     * Ignore depth when rendering selections
     */
    public final Setting<Boolean> renderSelectionIgnoreDepth = new Setting<>(true);

    /**
     * Render selection corners
     */
    public final Setting<Boolean> renderSelectionCorners = new Setting<>(true);

    /**
     * Use sword to mine.
     */
    public final Setting<Boolean> useSwordToMine = new Setting<>(true);

    /**
     * Desktop notifications
     */
    public final Setting<Boolean> desktopNotifications = new Setting<>(false);

    /**
     * Desktop notification on path complete
     */
    public final Setting<Boolean> notificationOnPathComplete = new Setting<>(true);

    /**
     * Desktop notification on farm fail
     */
    public final Setting<Boolean> notificationOnFarmFail = new Setting<>(true);

    /**
     * Desktop notification on build finished
     */
    public final Setting<Boolean> notificationOnBuildFinished = new Setting<>(true);

    /**
     * Desktop notification on explore finished
     */
    public final Setting<Boolean> notificationOnExploreFinished = new Setting<>(true);

    /**
     * Desktop notification on mine fail
     */
    public final Setting<Boolean> notificationOnMineFail = new Setting<>(true);

    /**
     * A map of lowercase setting field names to their respective setting
     */
    public final Map<String, Setting<?>> byLowerName;

    /**
     * A list of all settings
     */
    public final List<Setting<?>> allSettings;

    public final Map<Setting<?>, Type> settingTypes;

    public final class Setting<T> {

        public T value;
        public final T defaultValue;
        private String name;
        private boolean javaOnly;

        @SuppressWarnings("unchecked")
        private Setting(T value) {
            if (value == null) {
                throw new IllegalArgumentException("Cannot determine value type class from null");
            }
            this.value = value;
            this.defaultValue = value;
            this.javaOnly = false;
        }

        /**
         * Deprecated! Please use .value directly instead
         *
         * @return the current setting value
         */
        @Deprecated
        public final T get() {
            return value;
        }

        public final String getName() {
            return name;
        }

        public Class<T> getValueClass() {
            // noinspection unchecked
            return (Class<T>) TypeUtils.resolveBaseClass(getType());
        }

        @Override
        public String toString() {
            return SettingsUtil.settingToString(this);
        }

        /**
         * Reset this setting to its default value
         */
        public void reset() {
            value = defaultValue;
        }

        public final Type getType() {
            return settingTypes.get(this);
        }

        /**
         * This should always be the same as whether the setting can be parsed from or serialized to a string; in other
         * words, the only way to modify it is by writing to {@link #value} programatically.
         *
         * @return {@code true} if the setting can not be set or read by the user
         */
        public boolean isJavaOnly() {
            return javaOnly;
        }
    }

    /**
     * Marks a {@link Setting} field as being {@link Setting#isJavaOnly() Java-only}
     */
    @Retention(RetentionPolicy.RUNTIME)
    @Target(ElementType.FIELD)
    private @interface JavaOnly {}

    // here be dragons

    Settings() {
        Field[] temp = getClass().getFields();

        Map<String, Setting<?>> tmpByName = new HashMap<>();
        List<Setting<?>> tmpAll = new ArrayList<>();
        Map<Setting<?>, Type> tmpSettingTypes = new HashMap<>();

        try {
            for (Field field : temp) {
                if (field.getType().equals(Setting.class)) {
                    Setting<?> setting = (Setting<?>) field.get(this);
                    String name = field.getName();
                    setting.name = name;
                    setting.javaOnly = field.isAnnotationPresent(JavaOnly.class);
                    name = name.toLowerCase();
                    if (tmpByName.containsKey(name)) {
                        throw new IllegalStateException("Duplicate setting name");
                    }
                    tmpByName.put(name, setting);
                    tmpAll.add(setting);
                    tmpSettingTypes.put(setting, ((ParameterizedType) field.getGenericType()).getActualTypeArguments()[0]);
                }
            }
        } catch (IllegalAccessException e) {
            throw new IllegalStateException(e);
        }
        byLowerName = Collections.unmodifiableMap(tmpByName);
        allSettings = Collections.unmodifiableList(tmpAll);
        settingTypes = Collections.unmodifiableMap(tmpSettingTypes);
    }

    @SuppressWarnings("unchecked")
    public <T> List<Setting<T>> getAllValuesByType(Class<T> cla$$) {
        List<Setting<T>> result = new ArrayList<>();
        for (Setting<?> setting : allSettings) {
            if (setting.getValueClass().equals(cla$$)) {
                result.add((Setting<T>) setting);
            }
        }
        return result;
    }
}<|MERGE_RESOLUTION|>--- conflicted
+++ resolved
@@ -1185,15 +1185,11 @@
      * via {@link Consumer#andThen(Consumer)} or it can completely be overriden via setting
      * {@link Setting#value};
      */
-<<<<<<< HEAD
+    @JavaOnly
     public final Setting<Consumer<Component>> logger = new Setting<>((msg) -> {
-        final GuiMessageTag tag = useMessageTag.value ? Helper.MESSAGE_TAG : null;
-        Minecraft.getInstance().gui.getChat().addMessage(msg, null, tag);
+            final GuiMessageTag tag = useMessageTag.value ? Helper.MESSAGE_TAG : null;
+            Minecraft.getInstance().gui.getChat().addMessage(msg, null, tag);
     });
-=======
-    @JavaOnly
-    public final Setting<Consumer<Component>> logger = new Setting<>(msg -> Minecraft.getInstance().gui.getChat().addMessage(msg));
->>>>>>> 29301e8a
 
     /**
      * The function that is called when Baritone will send a desktop notification. This function can be added to
