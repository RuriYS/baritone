--- conflicted
+++ resolved
@@ -1102,11 +1102,6 @@
     public final Setting<Consumer<ITextComponent>> logger = new Setting<>(Minecraft.getInstance().ingameGUI.getChatGUI()::printChatMessage);
 
     /**
-<<<<<<< HEAD
-     * Print out ALL command exceptions as a stack trace to stdout, even simple syntax errors
-     */
-    public final Setting<Boolean> verboseCommandExceptions = new Setting<>(false);
-=======
      * The function that is called when Baritone will send a desktop notification. This function can be added to
      * via {@link Consumer#andThen(Consumer)} or it can completely be overriden via setting
      * {@link Setting#value};
@@ -1119,7 +1114,11 @@
      * {@link Setting#value};
      */
     public final Setting<BiConsumer<ITextComponent, ITextComponent>> toaster = new Setting<>(BaritoneToast::addOrUpdate);
->>>>>>> 1522d11d
+
+    /**
+     * Print out ALL command exceptions as a stack trace to stdout, even simple syntax errors
+     */
+    public final Setting<Boolean> verboseCommandExceptions = new Setting<>(false);
 
     /**
      * The size of the box that is rendered when the current goal is a GoalYLevel
