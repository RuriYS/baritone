--- conflicted
+++ resolved
@@ -30,8 +30,8 @@
 import java.lang.reflect.Field;
 import java.lang.reflect.ParameterizedType;
 import java.lang.reflect.Type;
+import java.util.*;
 import java.util.List;
-import java.util.*;
 import java.util.function.Consumer;
 
 /**
@@ -179,7 +179,7 @@
             Blocks.FURNACE,
             Blocks.CHEST,
             Blocks.TRAPPED_CHEST,
-            Blocks.STANDING_SIGN,
+            Blocks.SIGN,
             Blocks.WALL_SIGN
     )));
 
@@ -248,15 +248,14 @@
     public final Setting<Integer> rightClickSpeed = new Setting<>(4);
 
     /**
-<<<<<<< HEAD
      * How many degrees to randomize the yaw every tick. Set to 0 to disable
      */
-    public final Setting<Double> randomLooking = new Setting<>(2d);
-=======
+    public final Setting<Double> randomLooking113 = new Setting<>(2d);
+
+    /**
      * How many degrees to randomize the pitch and yaw every tick. Set to 0 to disable
      */
     public final Setting<Double> randomLooking = new Setting<>(0.01d);
->>>>>>> 47e6a039
 
     /**
      * This is the big A* setting.
