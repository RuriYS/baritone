--- conflicted
+++ resolved
@@ -21,7 +21,6 @@
 import baritone.api.utils.SettingsUtil;
 import baritone.api.utils.TypeUtils;
 import baritone.api.utils.gui.BaritoneToast;
-<<<<<<< HEAD
 import net.minecraft.client.Minecraft;
 import net.minecraft.core.Vec3i;
 import net.minecraft.network.chat.BaseComponent;
@@ -30,15 +29,6 @@
 import net.minecraft.world.item.Item;
 import net.minecraft.world.level.block.Block;
 import net.minecraft.world.level.block.Blocks;
-=======
-import net.minecraft.block.Block;
-import net.minecraft.block.Blocks;
-import net.minecraft.client.Minecraft;
-import net.minecraft.item.Item;
-import net.minecraft.util.math.vector.Vector3i;
-import net.minecraft.util.text.ITextComponent;
-
->>>>>>> b54ddead
 import java.awt.*;
 import java.lang.reflect.Field;
 import java.lang.reflect.ParameterizedType;
@@ -931,7 +921,7 @@
     /**
      * How far to move before repeating the build. 0 to disable repeating on a certain axis, 0,0,0 to disable entirely
      */
-    public final Setting<Vector3i> buildRepeat = new Setting<>(new Vector3i(0, 0, 0));
+    public final Setting<Vec3i> buildRepeat = new Setting<>(new Vec3i(0, 0, 0));
 
     /**
      * How many times to buildrepeat. -1 for infinite.
@@ -1138,11 +1128,7 @@
      * via {@link Consumer#andThen(Consumer)} or it can completely be overriden via setting
      * {@link Setting#value};
      */
-<<<<<<< HEAD
-    public final Setting<Consumer<Component>> logger = new Setting<>(Minecraft.getInstance().gui.getChat()::addMessage);
-=======
-    public final Setting<Consumer<ITextComponent>> logger = new Setting<>(msg -> Minecraft.getInstance().ingameGUI.getChatGUI().printChatMessage(msg));
->>>>>>> b54ddead
+    public final Setting<Consumer<Component>> logger = new Setting<>(msg -> Minecraft.getInstance().gui.getChat().addMessage(msg));
 
     /**
      * The function that is called when Baritone will send a desktop notification. This function can be added to
@@ -1157,11 +1143,6 @@
      * {@link Setting#value};
      */
     public final Setting<BiConsumer<Component, Component>> toaster = new Setting<>(BaritoneToast::addOrUpdate);
-
-    /**
-     * Print out ALL command exceptions as a stack trace to stdout, even simple syntax errors
-     */
-    public final Setting<Boolean> verboseCommandExceptions = new Setting<>(false);
 
     /**
      * Print out ALL command exceptions as a stack trace to stdout, even simple syntax errors
