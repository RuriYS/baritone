--- conflicted
+++ resolved
@@ -29,6 +29,7 @@
 import net.minecraft.world.item.Item;
 import net.minecraft.world.level.block.Block;
 import net.minecraft.world.level.block.Blocks;
+
 import java.awt.*;
 import java.lang.annotation.ElementType;
 import java.lang.annotation.Retention;
@@ -37,12 +38,9 @@
 import java.lang.reflect.Field;
 import java.lang.reflect.ParameterizedType;
 import java.lang.reflect.Type;
+import java.util.List;
 import java.util.*;
-<<<<<<< HEAD
-import java.util.List;
-=======
 import java.util.concurrent.TimeUnit;
->>>>>>> ca4385da
 import java.util.function.BiConsumer;
 import java.util.function.Consumer;
 
@@ -1211,8 +1209,8 @@
      */
     @JavaOnly
     public final Setting<Consumer<Component>> logger = new Setting<>((msg) -> {
-            final GuiMessageTag tag = useMessageTag.value ? Helper.MESSAGE_TAG : null;
-            Minecraft.getInstance().gui.getChat().addMessage(msg, null, tag);
+        final GuiMessageTag tag = useMessageTag.value ? Helper.MESSAGE_TAG : null;
+        Minecraft.getInstance().gui.getChat().addMessage(msg, null, tag);
     });
 
     /**
