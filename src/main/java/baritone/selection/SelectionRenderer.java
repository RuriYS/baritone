--- conflicted
+++ resolved
@@ -31,32 +31,20 @@
         IRenderer.startLines(settings.colorSelection.value, opacity, lineWidth, ignoreDepth);
 
         for (ISelection selection : selections) {
-<<<<<<< HEAD
-            IRenderer.drawAABB(stack, selection.aabb(), SELECTION_BOX_EXPANSION);
-=======
-            IRenderer.emitAABB(selection.aabb(), SELECTION_BOX_EXPANSION);
->>>>>>> 1d983d5f
+            IRenderer.emitAABB(stack, selection.aabb(), SELECTION_BOX_EXPANSION);
         }
 
         if (settings.renderSelectionCorners.value) {
             IRenderer.glColor(settings.colorSelectionPos1.value, opacity);
 
             for (ISelection selection : selections) {
-<<<<<<< HEAD
-                IRenderer.drawAABB(stack, new AxisAlignedBB(selection.pos1(), selection.pos1().add(1, 1, 1)));
-=======
-                IRenderer.emitAABB(new AxisAlignedBB(selection.pos1(), selection.pos1().add(1, 1, 1)));
->>>>>>> 1d983d5f
+                IRenderer.emitAABB(stack, new AxisAlignedBB(selection.pos1(), selection.pos1().add(1, 1, 1)));
             }
 
             IRenderer.glColor(settings.colorSelectionPos2.value, opacity);
 
             for (ISelection selection : selections) {
-<<<<<<< HEAD
-                IRenderer.drawAABB(stack, new AxisAlignedBB(selection.pos2(), selection.pos2().add(1, 1, 1)));
-=======
-                IRenderer.emitAABB(new AxisAlignedBB(selection.pos2(), selection.pos2().add(1, 1, 1)));
->>>>>>> 1d983d5f
+                IRenderer.emitAABB(stack, new AxisAlignedBB(selection.pos2(), selection.pos2().add(1, 1, 1)));
             }
         }
 
