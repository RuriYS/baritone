--- conflicted
+++ resolved
@@ -38,21 +38,13 @@
             IRenderer.glColor(settings.colorSelectionPos1.value, opacity);
 
             for (ISelection selection : selections) {
-<<<<<<< HEAD
-                IRenderer.drawAABB(stack, new AABB(selection.pos1(), selection.pos1().offset(1, 1, 1)));
-=======
-                IRenderer.emitAABB(stack, new AxisAlignedBB(selection.pos1(), selection.pos1().add(1, 1, 1)));
->>>>>>> 8ceb89d0
+                IRenderer.emitAABB(stack, new AABB(selection.pos1(), selection.pos1().offset(1, 1, 1)));
             }
 
             IRenderer.glColor(settings.colorSelectionPos2.value, opacity);
 
             for (ISelection selection : selections) {
-<<<<<<< HEAD
-                IRenderer.drawAABB(stack, new AABB(selection.pos2(), selection.pos2().offset(1, 1, 1)));
-=======
-                IRenderer.emitAABB(stack, new AxisAlignedBB(selection.pos2(), selection.pos2().add(1, 1, 1)));
->>>>>>> 8ceb89d0
+                IRenderer.emitAABB(stack, new AABB(selection.pos2(), selection.pos2().offset(1, 1, 1)));
             }
         }
 
