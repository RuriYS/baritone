/*
 * This file is part of Baritone.
 *
 * Baritone is free software: you can redistribute it and/or modify
 * it under the terms of the GNU General Public License as published by
 * the Free Software Foundation, either version 3 of the License, or
 * (at your option) any later version.
 *
 * Baritone is distributed in the hope that it will be useful,
 * but WITHOUT ANY WARRANTY; without even the implied warranty of
 * MERCHANTABILITY or FITNESS FOR A PARTICULAR PURPOSE.  See the
 * GNU General Public License for more details.
 *
 * You should have received a copy of the GNU General Public License
 * along with Baritone.  If not, see <https://www.gnu.org/licenses/>.
 */

package baritone.bot.behavior.impl;

import baritone.bot.Baritone;
import baritone.bot.behavior.Behavior;
import baritone.bot.event.events.ChatEvent;
import baritone.bot.event.events.RenderEvent;
import baritone.bot.event.events.TickEvent;
import baritone.bot.pathing.calc.AStarPathFinder;
import baritone.bot.pathing.calc.AbstractNodeCostSearch;
import baritone.bot.pathing.calc.IPathFinder;
import baritone.bot.pathing.goals.Goal;
import baritone.bot.pathing.goals.GoalBlock;
import baritone.bot.pathing.goals.GoalXZ;
import baritone.bot.pathing.path.IPath;
import baritone.bot.pathing.path.PathExecutor;
import baritone.bot.utils.PathRenderer;
import net.minecraft.util.math.BlockPos;

import java.awt.*;
<<<<<<< HEAD
import java.util.Arrays;
import java.util.Collection;
import java.util.List;
=======
>>>>>>> 9fd20704
import java.util.Optional;

public class PathingBehavior extends Behavior {

    public static final PathingBehavior INSTANCE = new PathingBehavior();

    private PathingBehavior() {}

    private PathExecutor current;

    private Goal goal;

    @Override
    public void onTick(TickEvent event) {
        if (event.getType() == TickEvent.Type.OUT || current == null) {
            return;
        }
        current.onTick(event);
        if (current.failed() || current.finished()) {
            current = null;
            if (!goal.isInGoal(playerFeet()))
                findPathInNewThread(playerFeet(), true);
        }
    }

    @Override
    public void onSendChatMessage(ChatEvent event) {
        String msg = event.getMessage();
        if (msg.equals("goal")) {
            goal = new GoalBlock(playerFeet());
            displayChatMessageRaw("Goal: " + goal);
            event.cancel();
            return;
        }
        if (msg.equals("path")) {
            findPathInNewThread(playerFeet(), true);
            event.cancel();
            return;
        }
        if (msg.toLowerCase().equals("slowpath")) {
            AStarPathFinder.slowPath ^= true;
            event.cancel();
            return;
        }
        if (msg.toLowerCase().equals("cancel")) {
            current = null;
            Baritone.INSTANCE.getInputOverrideHandler().clearAllKeys();
            event.cancel();
            displayChatMessageRaw("ok canceled");
            return;
        }
        if (msg.toLowerCase().startsWith("thisway")) {
            goal = GoalXZ.fromDirection(playerFeetAsVec(), player().rotationYaw, Double.parseDouble(msg.substring(7).trim()));
            displayChatMessageRaw("Goal: " + goal);
            event.cancel();
            return;
        }
    }

    public PathExecutor getExecutor() {
        return current;
    }

    public Optional<IPath> getPath() {
        return Optional.ofNullable(current).map(PathExecutor::getPath);
    }

    /**
     * In a new thread, pathfind to target blockpos
     *
     * @param start
     * @param talkAboutIt
     */
    public void findPathInNewThread(final BlockPos start, final boolean talkAboutIt) {
        new Thread(() -> {
            if (talkAboutIt) {
                displayChatMessageRaw("Starting to search for path from " + start + " to " + goal);
            }

            findPath(start).map(PathExecutor::new).ifPresent(path -> current = path);
            /*
            isThereAnythingInProgress = false;
            if (!currentPath.goal.isInGoal(currentPath.end)) {
                if (talkAboutIt) {
                    Out.gui("I couldn't get all the way to " + goal + ", but I'm going to get as close as I can. " + currentPath.numNodes + " nodes considered", Out.Mode.Standard);
                }
                planAhead();
            } else if (talkAboutIt) {
                Out.gui(, Out.Mode.Debug);
            }
            */
            if (talkAboutIt && current != null && current.getPath() != null) {
                displayChatMessageRaw("Finished finding a path from " + start + " to " + goal + ". " + current.getPath().getNumNodesConsidered() + " nodes considered");
            }
        }).start();
    }

    /**
     * Actually do the pathing
     *
     * @param start
     * @return
     */
    private Optional<IPath> findPath(BlockPos start) {
        if (goal == null) {
            displayChatMessageRaw("no goal");
            return Optional.empty();
        }
        try {
            IPathFinder pf = new AStarPathFinder(start, goal);
            return pf.calculate();
        } catch (Exception e) {
            e.printStackTrace();
            return Optional.empty();
        }
    }

    @Override
    public void onRenderPass(RenderEvent event) {
        // System.out.println("Render passing");
        // System.out.println(event.getPartialTicks());
        float partialTicks = event.getPartialTicks();
        long start = System.nanoTime();

        // Render the current path, if there is one
        if (current != null && current.getPath() != null) {
            int renderBegin = Math.max(current.getPosition() - 3, 0);
            PathRenderer.drawPath(current.getPath(), renderBegin, player(), partialTicks, Color.RED);
        }
<<<<<<< HEAD
        long split = System.nanoTime();
        if (current != null) {
            drawManySelectionBoxes(player(), current.toBreak(), partialTicks, Color.RED);
            drawManySelectionBoxes(player(), current.toPlace(), partialTicks, Color.GREEN);
        }
=======
        long split = System.currentTimeMillis();
        getPath().ifPresent(path -> {
            for (Movement m : path.movements()) {
                for (BlockPos pos : m.toPlace())
                    PathRenderer.drawSelectionBox(player(), pos, partialTicks, Color.GREEN);
                for (BlockPos pos : m.toBreak()) {
                    PathRenderer.drawSelectionBox(player(), pos, partialTicks, Color.RED);
                }
            }
        });
>>>>>>> 9fd20704

        // If there is a path calculation currently running, render the path calculation process
        AbstractNodeCostSearch.getCurrentlyRunning().ifPresent(currentlyRunning -> {
            currentlyRunning.bestPathSoFar().ifPresent(p -> {
                PathRenderer.drawPath(p, 0, player(), partialTicks, Color.BLUE);
                currentlyRunning.pathToMostRecentNodeConsidered().ifPresent(mr -> {
<<<<<<< HEAD
                    drawPath(mr, 0, player(), partialTicks, Color.CYAN);
                    drawManySelectionBoxes(player(), Arrays.asList(mr.getDest()), partialTicks, Color.CYAN);
=======
                    PathRenderer.drawPath(mr, 0, player(), partialTicks, Color.CYAN);
                    PathRenderer.drawSelectionBox(player(), mr.getDest(), partialTicks, Color.CYAN);
>>>>>>> 9fd20704
                });
            });
        });
        long end = System.nanoTime();
        //System.out.println((end - split) + " " + (split - start));
        // if (end - start > 0)
<<<<<<< HEAD
        //   System.out.println("Frame took " + (split - start) + " " + (end - split));
    }

    private static BlockPos diff(BlockPos a, BlockPos b) {
        return new BlockPos(a.getX() - b.getX(), a.getY() - b.getY(), a.getZ() - b.getZ());
    }

    public void drawPath(IPath path, int startIndex, EntityPlayerSP player, float partialTicks, Color color) {

        GlStateManager.enableBlend();
        GlStateManager.tryBlendFuncSeparate(770, 771, 1, 0);
        GlStateManager.color(color.getColorComponents(null)[0], color.getColorComponents(null)[1], color.getColorComponents(null)[2], 0.4F);
        GL11.glLineWidth(3.0F);
        GlStateManager.disableTexture2D();
        GlStateManager.depthMask(false);


        List<BlockPos> positions = path.positions();
        int next;
        Tessellator tessellator = Tessellator.getInstance();
        BufferBuilder buffer = tessellator.getBuffer();
        for (int i = startIndex; i < positions.size() - 1; i = next) {
            BlockPos start = positions.get(i);

            next = i + 1;
            BlockPos end = positions.get(next);
            BlockPos direction = diff(start, end);
            while (next + 1 < positions.size() && direction.equals(diff(end, positions.get(next + 1)))) {
                next++;
                end = positions.get(next);
            }
            double x1 = start.getX();
            double y1 = start.getY();
            double z1 = start.getZ();
            double x2 = end.getX();
            double y2 = end.getY();
            double z2 = end.getZ();
            drawLine(player, x1, y1, z1, x2, y2, z2, partialTicks, buffer);
        }
        tessellator.draw();
        //GlStateManager.color(0.0f, 0.0f, 0.0f, 0.4f);
        GlStateManager.depthMask(true);
        GlStateManager.enableTexture2D();
        GlStateManager.disableBlend();
    }

    public static void drawLine(EntityPlayer player, double bp1x, double bp1y, double bp1z, double bp2x, double bp2y, double bp2z, float partialTicks, BufferBuilder buffer) {

        double d0 = player.lastTickPosX + (player.posX - player.lastTickPosX) * (double) partialTicks;
        double d1 = player.lastTickPosY + (player.posY - player.lastTickPosY) * (double) partialTicks;
        double d2 = player.lastTickPosZ + (player.posZ - player.lastTickPosZ) * (double) partialTicks;
        buffer.begin(3, DefaultVertexFormats.POSITION);
        buffer.pos(bp1x + 0.5D - d0, bp1y + 0.5D - d1, bp1z + 0.5D - d2).endVertex();
        buffer.pos(bp2x + 0.5D - d0, bp2y + 0.5D - d1, bp2z + 0.5D - d2).endVertex();
        buffer.pos(bp2x + 0.5D - d0, bp2y + 0.53D - d1, bp2z + 0.5D - d2).endVertex();
        buffer.pos(bp1x + 0.5D - d0, bp1y + 0.53D - d1, bp1z + 0.5D - d2).endVertex();
        buffer.pos(bp1x + 0.5D - d0, bp1y + 0.5D - d1, bp1z + 0.5D - d2).endVertex();

    }

    public static void drawManySelectionBoxes(EntityPlayer player, Collection<BlockPos> positions, float partialTicks, Color color) {
        GlStateManager.enableBlend();
        GlStateManager.tryBlendFuncSeparate(770, 771, 1, 0);
        GlStateManager.color(color.getColorComponents(null)[0], color.getColorComponents(null)[1], color.getColorComponents(null)[2], 0.4F);
        GL11.glLineWidth(5.0F);
        GlStateManager.disableTexture2D();
        GlStateManager.depthMask(false);
        float f = 0.002F;
        //BlockPos blockpos = movingObjectPositionIn.getBlockPos();

        double d0 = player.lastTickPosX + (player.posX - player.lastTickPosX) * (double) partialTicks;
        double d1 = player.lastTickPosY + (player.posY - player.lastTickPosY) * (double) partialTicks;
        double d2 = player.lastTickPosZ + (player.posZ - player.lastTickPosZ) * (double) partialTicks;
        Tessellator tessellator = Tessellator.getInstance();
        BufferBuilder buffer = tessellator.getBuffer();
        for (BlockPos pos : positions) {
            IBlockState state = BlockStateInterface.get(pos);
            Block block = state.getBlock();
            AxisAlignedBB toDraw;
            if (block.equals(Blocks.AIR)) {
                toDraw = Blocks.DIRT.getSelectedBoundingBox(state, Minecraft.getMinecraft().world, pos);
            } else {
                toDraw = state.getSelectedBoundingBox(Minecraft.getMinecraft().world, pos);
            }
            toDraw = toDraw.expand(0.0020000000949949026D, 0.0020000000949949026D, 0.0020000000949949026D).offset(-d0, -d1, -d2);
            buffer.begin(3, DefaultVertexFormats.POSITION);
            buffer.pos(toDraw.minX, toDraw.minY, toDraw.minZ).endVertex();
            buffer.pos(toDraw.maxX, toDraw.minY, toDraw.minZ).endVertex();
            buffer.pos(toDraw.maxX, toDraw.minY, toDraw.maxZ).endVertex();
            buffer.pos(toDraw.minX, toDraw.minY, toDraw.maxZ).endVertex();
            buffer.pos(toDraw.minX, toDraw.minY, toDraw.minZ).endVertex();
            tessellator.draw();
            buffer.begin(3, DefaultVertexFormats.POSITION);
            buffer.pos(toDraw.minX, toDraw.maxY, toDraw.minZ).endVertex();
            buffer.pos(toDraw.maxX, toDraw.maxY, toDraw.minZ).endVertex();
            buffer.pos(toDraw.maxX, toDraw.maxY, toDraw.maxZ).endVertex();
            buffer.pos(toDraw.minX, toDraw.maxY, toDraw.maxZ).endVertex();
            buffer.pos(toDraw.minX, toDraw.maxY, toDraw.minZ).endVertex();
            tessellator.draw();
            buffer.begin(1, DefaultVertexFormats.POSITION);
            buffer.pos(toDraw.minX, toDraw.minY, toDraw.minZ).endVertex();
            buffer.pos(toDraw.minX, toDraw.maxY, toDraw.minZ).endVertex();
            buffer.pos(toDraw.maxX, toDraw.minY, toDraw.minZ).endVertex();
            buffer.pos(toDraw.maxX, toDraw.maxY, toDraw.minZ).endVertex();
            buffer.pos(toDraw.maxX, toDraw.minY, toDraw.maxZ).endVertex();
            buffer.pos(toDraw.maxX, toDraw.maxY, toDraw.maxZ).endVertex();
            buffer.pos(toDraw.minX, toDraw.minY, toDraw.maxZ).endVertex();
            buffer.pos(toDraw.minX, toDraw.maxY, toDraw.maxZ).endVertex();
        }

        tessellator.draw();
        GlStateManager.depthMask(true);
        GlStateManager.enableTexture2D();
        GlStateManager.disableBlend();
=======
        //     System.out.println("Frame took " + (split - start) + " " + (end - split));
>>>>>>> 9fd20704
    }
}<|MERGE_RESOLUTION|>--- conflicted
+++ resolved
@@ -34,12 +34,7 @@
 import net.minecraft.util.math.BlockPos;
 
 import java.awt.*;
-<<<<<<< HEAD
 import java.util.Arrays;
-import java.util.Collection;
-import java.util.List;
-=======
->>>>>>> 9fd20704
 import java.util.Optional;
 
 public class PathingBehavior extends Behavior {
@@ -169,160 +164,28 @@
             int renderBegin = Math.max(current.getPosition() - 3, 0);
             PathRenderer.drawPath(current.getPath(), renderBegin, player(), partialTicks, Color.RED);
         }
-<<<<<<< HEAD
+
         long split = System.nanoTime();
         if (current != null) {
-            drawManySelectionBoxes(player(), current.toBreak(), partialTicks, Color.RED);
-            drawManySelectionBoxes(player(), current.toPlace(), partialTicks, Color.GREEN);
+            PathRenderer.drawManySelectionBoxes(player(), current.toBreak(), partialTicks, Color.RED);
+            PathRenderer.drawManySelectionBoxes(player(), current.toPlace(), partialTicks, Color.GREEN);
         }
-=======
-        long split = System.currentTimeMillis();
-        getPath().ifPresent(path -> {
-            for (Movement m : path.movements()) {
-                for (BlockPos pos : m.toPlace())
-                    PathRenderer.drawSelectionBox(player(), pos, partialTicks, Color.GREEN);
-                for (BlockPos pos : m.toBreak()) {
-                    PathRenderer.drawSelectionBox(player(), pos, partialTicks, Color.RED);
-                }
-            }
-        });
->>>>>>> 9fd20704
 
         // If there is a path calculation currently running, render the path calculation process
         AbstractNodeCostSearch.getCurrentlyRunning().ifPresent(currentlyRunning -> {
             currentlyRunning.bestPathSoFar().ifPresent(p -> {
                 PathRenderer.drawPath(p, 0, player(), partialTicks, Color.BLUE);
                 currentlyRunning.pathToMostRecentNodeConsidered().ifPresent(mr -> {
-<<<<<<< HEAD
-                    drawPath(mr, 0, player(), partialTicks, Color.CYAN);
-                    drawManySelectionBoxes(player(), Arrays.asList(mr.getDest()), partialTicks, Color.CYAN);
-=======
+
                     PathRenderer.drawPath(mr, 0, player(), partialTicks, Color.CYAN);
-                    PathRenderer.drawSelectionBox(player(), mr.getDest(), partialTicks, Color.CYAN);
->>>>>>> 9fd20704
+                    PathRenderer.drawManySelectionBoxes(player(), Arrays.asList(mr.getDest()), partialTicks, Color.CYAN);
                 });
             });
         });
         long end = System.nanoTime();
         //System.out.println((end - split) + " " + (split - start));
         // if (end - start > 0)
-<<<<<<< HEAD
         //   System.out.println("Frame took " + (split - start) + " " + (end - split));
-    }
-
-    private static BlockPos diff(BlockPos a, BlockPos b) {
-        return new BlockPos(a.getX() - b.getX(), a.getY() - b.getY(), a.getZ() - b.getZ());
-    }
-
-    public void drawPath(IPath path, int startIndex, EntityPlayerSP player, float partialTicks, Color color) {
-
-        GlStateManager.enableBlend();
-        GlStateManager.tryBlendFuncSeparate(770, 771, 1, 0);
-        GlStateManager.color(color.getColorComponents(null)[0], color.getColorComponents(null)[1], color.getColorComponents(null)[2], 0.4F);
-        GL11.glLineWidth(3.0F);
-        GlStateManager.disableTexture2D();
-        GlStateManager.depthMask(false);
-
-
-        List<BlockPos> positions = path.positions();
-        int next;
-        Tessellator tessellator = Tessellator.getInstance();
-        BufferBuilder buffer = tessellator.getBuffer();
-        for (int i = startIndex; i < positions.size() - 1; i = next) {
-            BlockPos start = positions.get(i);
-
-            next = i + 1;
-            BlockPos end = positions.get(next);
-            BlockPos direction = diff(start, end);
-            while (next + 1 < positions.size() && direction.equals(diff(end, positions.get(next + 1)))) {
-                next++;
-                end = positions.get(next);
-            }
-            double x1 = start.getX();
-            double y1 = start.getY();
-            double z1 = start.getZ();
-            double x2 = end.getX();
-            double y2 = end.getY();
-            double z2 = end.getZ();
-            drawLine(player, x1, y1, z1, x2, y2, z2, partialTicks, buffer);
-        }
-        tessellator.draw();
-        //GlStateManager.color(0.0f, 0.0f, 0.0f, 0.4f);
-        GlStateManager.depthMask(true);
-        GlStateManager.enableTexture2D();
-        GlStateManager.disableBlend();
-    }
-
-    public static void drawLine(EntityPlayer player, double bp1x, double bp1y, double bp1z, double bp2x, double bp2y, double bp2z, float partialTicks, BufferBuilder buffer) {
-
-        double d0 = player.lastTickPosX + (player.posX - player.lastTickPosX) * (double) partialTicks;
-        double d1 = player.lastTickPosY + (player.posY - player.lastTickPosY) * (double) partialTicks;
-        double d2 = player.lastTickPosZ + (player.posZ - player.lastTickPosZ) * (double) partialTicks;
-        buffer.begin(3, DefaultVertexFormats.POSITION);
-        buffer.pos(bp1x + 0.5D - d0, bp1y + 0.5D - d1, bp1z + 0.5D - d2).endVertex();
-        buffer.pos(bp2x + 0.5D - d0, bp2y + 0.5D - d1, bp2z + 0.5D - d2).endVertex();
-        buffer.pos(bp2x + 0.5D - d0, bp2y + 0.53D - d1, bp2z + 0.5D - d2).endVertex();
-        buffer.pos(bp1x + 0.5D - d0, bp1y + 0.53D - d1, bp1z + 0.5D - d2).endVertex();
-        buffer.pos(bp1x + 0.5D - d0, bp1y + 0.5D - d1, bp1z + 0.5D - d2).endVertex();
 
     }
-
-    public static void drawManySelectionBoxes(EntityPlayer player, Collection<BlockPos> positions, float partialTicks, Color color) {
-        GlStateManager.enableBlend();
-        GlStateManager.tryBlendFuncSeparate(770, 771, 1, 0);
-        GlStateManager.color(color.getColorComponents(null)[0], color.getColorComponents(null)[1], color.getColorComponents(null)[2], 0.4F);
-        GL11.glLineWidth(5.0F);
-        GlStateManager.disableTexture2D();
-        GlStateManager.depthMask(false);
-        float f = 0.002F;
-        //BlockPos blockpos = movingObjectPositionIn.getBlockPos();
-
-        double d0 = player.lastTickPosX + (player.posX - player.lastTickPosX) * (double) partialTicks;
-        double d1 = player.lastTickPosY + (player.posY - player.lastTickPosY) * (double) partialTicks;
-        double d2 = player.lastTickPosZ + (player.posZ - player.lastTickPosZ) * (double) partialTicks;
-        Tessellator tessellator = Tessellator.getInstance();
-        BufferBuilder buffer = tessellator.getBuffer();
-        for (BlockPos pos : positions) {
-            IBlockState state = BlockStateInterface.get(pos);
-            Block block = state.getBlock();
-            AxisAlignedBB toDraw;
-            if (block.equals(Blocks.AIR)) {
-                toDraw = Blocks.DIRT.getSelectedBoundingBox(state, Minecraft.getMinecraft().world, pos);
-            } else {
-                toDraw = state.getSelectedBoundingBox(Minecraft.getMinecraft().world, pos);
-            }
-            toDraw = toDraw.expand(0.0020000000949949026D, 0.0020000000949949026D, 0.0020000000949949026D).offset(-d0, -d1, -d2);
-            buffer.begin(3, DefaultVertexFormats.POSITION);
-            buffer.pos(toDraw.minX, toDraw.minY, toDraw.minZ).endVertex();
-            buffer.pos(toDraw.maxX, toDraw.minY, toDraw.minZ).endVertex();
-            buffer.pos(toDraw.maxX, toDraw.minY, toDraw.maxZ).endVertex();
-            buffer.pos(toDraw.minX, toDraw.minY, toDraw.maxZ).endVertex();
-            buffer.pos(toDraw.minX, toDraw.minY, toDraw.minZ).endVertex();
-            tessellator.draw();
-            buffer.begin(3, DefaultVertexFormats.POSITION);
-            buffer.pos(toDraw.minX, toDraw.maxY, toDraw.minZ).endVertex();
-            buffer.pos(toDraw.maxX, toDraw.maxY, toDraw.minZ).endVertex();
-            buffer.pos(toDraw.maxX, toDraw.maxY, toDraw.maxZ).endVertex();
-            buffer.pos(toDraw.minX, toDraw.maxY, toDraw.maxZ).endVertex();
-            buffer.pos(toDraw.minX, toDraw.maxY, toDraw.minZ).endVertex();
-            tessellator.draw();
-            buffer.begin(1, DefaultVertexFormats.POSITION);
-            buffer.pos(toDraw.minX, toDraw.minY, toDraw.minZ).endVertex();
-            buffer.pos(toDraw.minX, toDraw.maxY, toDraw.minZ).endVertex();
-            buffer.pos(toDraw.maxX, toDraw.minY, toDraw.minZ).endVertex();
-            buffer.pos(toDraw.maxX, toDraw.maxY, toDraw.minZ).endVertex();
-            buffer.pos(toDraw.maxX, toDraw.minY, toDraw.maxZ).endVertex();
-            buffer.pos(toDraw.maxX, toDraw.maxY, toDraw.maxZ).endVertex();
-            buffer.pos(toDraw.minX, toDraw.minY, toDraw.maxZ).endVertex();
-            buffer.pos(toDraw.minX, toDraw.maxY, toDraw.maxZ).endVertex();
-        }
-
-        tessellator.draw();
-        GlStateManager.depthMask(true);
-        GlStateManager.enableTexture2D();
-        GlStateManager.disableBlend();
-=======
-        //     System.out.println("Frame took " + (split - start) + " " + (end - split));
->>>>>>> 9fd20704
-    }
 }