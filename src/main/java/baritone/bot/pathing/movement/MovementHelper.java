--- conflicted
+++ resolved
@@ -88,7 +88,7 @@
         return state.isBlockNormalCube() && !BlockStateInterface.isLava(block);
     }
 
-<<<<<<< HEAD
+
     static boolean canWalkOn(BlockPos pos) {
         return canWalkOn(pos, BlockStateInterface.get(pos));
     }
@@ -96,7 +96,8 @@
 
     static boolean canFall(BlockPos pos) {
         return BlockStateInterface.get(pos).getBlock() instanceof BlockFalling;
-=======
+    }
+
     static double getTotalHardnessOfBlocksToBreak(ToolSet ts, BlockPos[] positionsToBreak) {
         /*
         double sum = 0;
@@ -134,7 +135,6 @@
             }
         }
         return sum;
->>>>>>> d357a487
     }
 
 
