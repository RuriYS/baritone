package baritone.bot.pathing.movement.movements;

import baritone.bot.InputOverrideHandler;
import baritone.bot.behavior.impl.LookBehaviorUtils;
import baritone.bot.pathing.movement.ActionCosts;
import baritone.bot.pathing.movement.Movement;
import baritone.bot.pathing.movement.MovementHelper;
import baritone.bot.pathing.movement.MovementState;
import baritone.bot.pathing.movement.MovementState.MovementStatus;
import baritone.bot.pathing.movement.MovementState.MovementTarget;
import baritone.bot.utils.BlockStateInterface;
import baritone.bot.utils.Rotation;
import baritone.bot.utils.ToolSet;
import baritone.bot.utils.Utils;
import net.minecraft.init.Blocks;
import net.minecraft.item.ItemBucket;
import net.minecraft.item.ItemStack;
import net.minecraft.util.math.BlockPos;
import net.minecraft.util.math.Vec3d;

public class MovementFall extends Movement {

    private static BlockPos[] buildPositionsToBreak(BlockPos src, BlockPos dest) {
        BlockPos[] toBreak;
        int diffX = src.getX() - dest.getX();
        int diffZ = src.getZ() - dest.getZ();
        int diffY = src.getY() - dest.getY();
        toBreak = new BlockPos[diffY + 2];
        for (int i = 0; i < toBreak.length; i++) {
            toBreak[i] = new BlockPos(src.getX() - diffX, src.getY() + 1 - i, src.getZ() - diffZ);
        }
        return toBreak;
    }


    public MovementFall(BlockPos src, BlockPos dest) {
        super(src, dest, MovementFall.buildPositionsToBreak(src, dest), new BlockPos[]{dest.down()});
    }

    @Override
    protected double calculateCost(ToolSet ts) {
<<<<<<< HEAD
        if (!MovementHelper.canWalkOn(positionsToPlace[0], BlockStateInterface.get(positionsToPlace[0]))) {
=======
        if(!MovementHelper.canWalkOn(positionsToPlace[0])) {
>>>>>>> 67f5d222
            return COST_INF;
        }
        double placeBucketCost = 0.0;
        if (!BlockStateInterface.isWater(dest) && src.getY() - dest.getY() > 3) {
            placeBucketCost = ActionCosts.PLACE_ONE_BLOCK_COST;
        }
        double cost = getTotalHardnessOfBlocksToBreak(ts);
        if (cost != 0) {
            return COST_INF;
        }
        return WALK_OFF_BLOCK_COST + FALL_N_BLOCKS_COST[positionsToBreak.length - 1] + cost + placeBucketCost;
    }

    @Override
    public MovementState updateState(MovementState state) {
        super.updateState(state);

        switch (state.getStatus()) {
            case PREPPING:
            case UNREACHABLE:
            case FAILED:
                return state;
            case WAITING:
                state.setStatus(MovementStatus.RUNNING);
            case RUNNING:
                BlockPos playerFeet = playerFeet();
                if (src.getY() - dest.getY() > 3 && !BlockStateInterface.isWater(dest) && !player().inventory.hasItemStack(new ItemStack(new ItemBucket(Blocks.WATER)))) {
                    return state.setStatus(MovementStatus.UNREACHABLE);
                }
                if (playerFeet.equals(dest) && (player().posY - playerFeet.getY() < 0.01 || BlockStateInterface.isWater(dest)))
                    return state.setStatus(MovementStatus.SUCCESS);
                Vec3d destCenter = Utils.calcCenterFromCoords(dest, world());
                if (Math.abs(player().posX - destCenter.x) > 0.2 || Math.abs(player().posZ - destCenter.z) > 0.2) {
                    state.setInput(InputOverrideHandler.Input.MOVE_FORWARD, true);
                }
                if (!BlockStateInterface.isWater(dest) && src.getY() - dest.getY() > 3) {
                    LookBehaviorUtils.reachable(dest).ifPresent(rotation ->
                            state.setInput(InputOverrideHandler.Input.CLICK_RIGHT, true)
                                    .setTarget(new MovementTarget(rotation))
                    );
                } else {
                    Rotation rotationToBlock = Utils.calcRotationFromVec3d(playerHead(), Utils.calcCenterFromCoords(dest, world()));
                    state.setTarget(new MovementTarget(rotationToBlock));
                }
                return state;
            default:
                return state;
        }
    }

}<|MERGE_RESOLUTION|>--- conflicted
+++ resolved
@@ -39,11 +39,7 @@
 
     @Override
     protected double calculateCost(ToolSet ts) {
-<<<<<<< HEAD
-        if (!MovementHelper.canWalkOn(positionsToPlace[0], BlockStateInterface.get(positionsToPlace[0]))) {
-=======
-        if(!MovementHelper.canWalkOn(positionsToPlace[0])) {
->>>>>>> 67f5d222
+        if (!MovementHelper.canWalkOn(positionsToPlace[0])) {
             return COST_INF;
         }
         double placeBucketCost = 0.0;
