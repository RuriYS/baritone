/*
 * This file is part of Baritone.
 *
 * Baritone is free software: you can redistribute it and/or modify
 * it under the terms of the GNU Lesser General Public License as published by
 * the Free Software Foundation, either version 3 of the License, or
 * (at your option) any later version.
 *
 * Baritone is distributed in the hope that it will be useful,
 * but WITHOUT ANY WARRANTY; without even the implied warranty of
 * MERCHANTABILITY or FITNESS FOR A PARTICULAR PURPOSE.  See the
 * GNU Lesser General Public License for more details.
 *
 * You should have received a copy of the GNU Lesser General Public License
 * along with Baritone.  If not, see <https://www.gnu.org/licenses/>.
 */

package baritone.utils;

import baritone.Baritone;
import baritone.api.utils.IPlayerContext;
import baritone.cache.CachedRegion;
import baritone.cache.WorldData;
import baritone.utils.accessor.IClientChunkProvider;
import baritone.utils.pathing.BetterWorldBorder;
<<<<<<< HEAD
import net.minecraft.client.Minecraft;
import net.minecraft.client.multiplayer.ClientChunkCache;
import net.minecraft.core.BlockPos;
import net.minecraft.world.level.BlockGetter;
import net.minecraft.world.level.Level;
import net.minecraft.world.level.block.Block;
import net.minecraft.world.level.block.Blocks;
import net.minecraft.world.level.block.state.BlockState;
import net.minecraft.world.level.chunk.ChunkStatus;
import net.minecraft.world.level.chunk.LevelChunk;
import net.minecraft.world.level.chunk.LevelChunkSection;
=======
import it.unimi.dsi.fastutil.longs.Long2ObjectMap;
import it.unimi.dsi.fastutil.longs.Long2ObjectOpenHashMap;
import net.minecraft.block.Block;
import net.minecraft.block.BlockState;
import net.minecraft.block.Blocks;
import net.minecraft.client.multiplayer.ClientChunkProvider;
import net.minecraft.util.math.BlockPos;
import net.minecraft.world.IBlockReader;
import net.minecraft.world.World;
import net.minecraft.world.chunk.Chunk;
import net.minecraft.world.chunk.ChunkSection;
import net.minecraft.world.chunk.ChunkStatus;
>>>>>>> 8ceb89d0

/**
 * Wraps get for chuck caching capability
 *
 * @author leijurv
 */
public class BlockStateInterface {

    private final ClientChunkCache provider;
    private final WorldData worldData;
<<<<<<< HEAD
    protected final Level world;
    public final BlockPos.MutableBlockPos isPassableBlockPos;
    public final BlockGetter access;
=======
    public final BlockPos.Mutable isPassableBlockPos;
    public final IBlockReader access;
>>>>>>> 8ceb89d0
    public final BetterWorldBorder worldBorder;

    private LevelChunk prev = null;
    private CachedRegion prevCached = null;

    private final boolean useTheRealWorld;

    private static final BlockState AIR = Blocks.AIR.defaultBlockState();

    public BlockStateInterface(IPlayerContext ctx) {
        this(ctx, false);
    }

    public BlockStateInterface(IPlayerContext ctx, boolean copyLoadedChunks) {
<<<<<<< HEAD
        this(ctx.world(), (WorldData) ctx.worldData(), copyLoadedChunks);
    }

    public BlockStateInterface(Level world, WorldData worldData, boolean copyLoadedChunks) {
        this.world = world;
=======
        final World world = ctx.world();
>>>>>>> 8ceb89d0
        this.worldBorder = new BetterWorldBorder(world.getWorldBorder());
        this.worldData = (WorldData) ctx.worldData();
        if (copyLoadedChunks) {
            this.provider = ((IClientChunkProvider) world.getChunkSource()).createThreadSafeCopy();
        } else {
            this.provider = (ClientChunkCache) world.getChunkSource();
        }
        this.useTheRealWorld = !Baritone.settings().pathThroughCachedOnly.value;
<<<<<<< HEAD
        if (!Minecraft.getInstance().isSameThread()) {
=======
        if (!ctx.minecraft().isOnExecutionThread()) {
>>>>>>> 8ceb89d0
            throw new IllegalStateException();
        }
        this.isPassableBlockPos = new BlockPos.MutableBlockPos();
        this.access = new BlockStateInterfaceAccessWrapper(this);
    }

    public boolean worldContainsLoadedChunk(int blockX, int blockZ) {
        return provider.hasChunk(blockX >> 4, blockZ >> 4);
    }

    public static Block getBlock(IPlayerContext ctx, BlockPos pos) { // won't be called from the pathing thread because the pathing thread doesn't make a single blockpos pog
        return get(ctx, pos).getBlock();
    }

    public static BlockState get(IPlayerContext ctx, BlockPos pos) {
        return new BlockStateInterface(ctx).get0(pos.getX(), pos.getY(), pos.getZ()); // immense iq
        // can't just do world().get because that doesn't work for out of bounds
        // and toBreak and stuff fails when the movement is instantiated out of load range but it's not able to BlockStateInterface.get what it's going to walk on
    }

    public BlockState get0(BlockPos pos) {
        return get0(pos.getX(), pos.getY(), pos.getZ());
    }

    public BlockState get0(int x, int y, int z) { // Mickey resigned
        y -= world.dimensionType().minY();
        // Invalid vertical position
        if (y < 0 || y >= world.dimensionType().height()) {
            return AIR;
        }

        if (useTheRealWorld) {
            LevelChunk cached = prev;
            // there's great cache locality in block state lookups
            // generally it's within each movement
            // if it's the same chunk as last time
            // we can just skip the mc.world.getChunk lookup
            // which is a Long2ObjectOpenHashMap.get
            // see issue #113
            if (cached != null && cached.getPos().x == x >> 4 && cached.getPos().z == z >> 4) {
                return getFromChunk(cached, x, y, z);
            }
            LevelChunk chunk = provider.getChunk(x >> 4, z >> 4, ChunkStatus.FULL, false);
            if (chunk != null && !chunk.isEmpty()) {
                prev = chunk;
                return getFromChunk(chunk, x, y, z);
            }
        }
        // same idea here, skip the Long2ObjectOpenHashMap.get if at all possible
        // except here, it's 512x512 tiles instead of 16x16, so even better repetition
        CachedRegion cached = prevCached;
        if (cached == null || cached.getX() != x >> 9 || cached.getZ() != z >> 9) {
            if (worldData == null) {
                return AIR;
            }
            CachedRegion region = worldData.cache.getRegion(x >> 9, z >> 9);
            if (region == null) {
                return AIR;
            }
            prevCached = region;
            cached = region;
        }
        BlockState type = cached.getBlock(x & 511, y, z & 511);
        if (type == null) {
            return AIR;
        }
        return type;
    }

    public boolean isLoaded(int x, int z) {
        LevelChunk prevChunk = prev;
        if (prevChunk != null && prevChunk.getPos().x == x >> 4 && prevChunk.getPos().z == z >> 4) {
            return true;
        }
        prevChunk = provider.getChunk(x >> 4, z >> 4, ChunkStatus.FULL, false);
        if (prevChunk != null && !prevChunk.isEmpty()) {
            prev = prevChunk;
            return true;
        }
        CachedRegion prevRegion = prevCached;
        if (prevRegion != null && prevRegion.getX() == x >> 9 && prevRegion.getZ() == z >> 9) {
            return prevRegion.isCached(x & 511, z & 511);
        }
        if (worldData == null) {
            return false;
        }
        prevRegion = worldData.cache.getRegion(x >> 9, z >> 9);
        if (prevRegion == null) {
            return false;
        }
        prevCached = prevRegion;
        return prevRegion.isCached(x & 511, z & 511);
    }

    // get the block at x,y,z from this chunk WITHOUT creating a single blockpos object
    public static BlockState getFromChunk(LevelChunk chunk, int x, int y, int z) {
        LevelChunkSection section = chunk.getSections()[y >> 4];
        if (LevelChunkSection.isEmpty(section)) {
            return AIR;
        }
        return section.getBlockState(x & 15, y & 15, z & 15);
    }
}<|MERGE_RESOLUTION|>--- conflicted
+++ resolved
@@ -23,8 +23,6 @@
 import baritone.cache.WorldData;
 import baritone.utils.accessor.IClientChunkProvider;
 import baritone.utils.pathing.BetterWorldBorder;
-<<<<<<< HEAD
-import net.minecraft.client.Minecraft;
 import net.minecraft.client.multiplayer.ClientChunkCache;
 import net.minecraft.core.BlockPos;
 import net.minecraft.world.level.BlockGetter;
@@ -35,20 +33,6 @@
 import net.minecraft.world.level.chunk.ChunkStatus;
 import net.minecraft.world.level.chunk.LevelChunk;
 import net.minecraft.world.level.chunk.LevelChunkSection;
-=======
-import it.unimi.dsi.fastutil.longs.Long2ObjectMap;
-import it.unimi.dsi.fastutil.longs.Long2ObjectOpenHashMap;
-import net.minecraft.block.Block;
-import net.minecraft.block.BlockState;
-import net.minecraft.block.Blocks;
-import net.minecraft.client.multiplayer.ClientChunkProvider;
-import net.minecraft.util.math.BlockPos;
-import net.minecraft.world.IBlockReader;
-import net.minecraft.world.World;
-import net.minecraft.world.chunk.Chunk;
-import net.minecraft.world.chunk.ChunkSection;
-import net.minecraft.world.chunk.ChunkStatus;
->>>>>>> 8ceb89d0
 
 /**
  * Wraps get for chuck caching capability
@@ -59,14 +43,9 @@
 
     private final ClientChunkCache provider;
     private final WorldData worldData;
-<<<<<<< HEAD
     protected final Level world;
     public final BlockPos.MutableBlockPos isPassableBlockPos;
     public final BlockGetter access;
-=======
-    public final BlockPos.Mutable isPassableBlockPos;
-    public final IBlockReader access;
->>>>>>> 8ceb89d0
     public final BetterWorldBorder worldBorder;
 
     private LevelChunk prev = null;
@@ -81,15 +60,7 @@
     }
 
     public BlockStateInterface(IPlayerContext ctx, boolean copyLoadedChunks) {
-<<<<<<< HEAD
-        this(ctx.world(), (WorldData) ctx.worldData(), copyLoadedChunks);
-    }
-
-    public BlockStateInterface(Level world, WorldData worldData, boolean copyLoadedChunks) {
-        this.world = world;
-=======
-        final World world = ctx.world();
->>>>>>> 8ceb89d0
+        this.world = ctx.world();
         this.worldBorder = new BetterWorldBorder(world.getWorldBorder());
         this.worldData = (WorldData) ctx.worldData();
         if (copyLoadedChunks) {
@@ -98,11 +69,7 @@
             this.provider = (ClientChunkCache) world.getChunkSource();
         }
         this.useTheRealWorld = !Baritone.settings().pathThroughCachedOnly.value;
-<<<<<<< HEAD
-        if (!Minecraft.getInstance().isSameThread()) {
-=======
-        if (!ctx.minecraft().isOnExecutionThread()) {
->>>>>>> 8ceb89d0
+        if (!ctx.minecraft().isSameThread()) {
             throw new IllegalStateException();
         }
         this.isPassableBlockPos = new BlockPos.MutableBlockPos();
