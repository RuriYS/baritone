--- conflicted
+++ resolved
@@ -22,7 +22,7 @@
 import baritone.cache.CachedRegion;
 import baritone.cache.WorldData;
 import baritone.utils.accessor.IClientChunkProvider;
-<<<<<<< HEAD
+import baritone.utils.pathing.BetterWorldBorder;
 import net.minecraft.client.Minecraft;
 import net.minecraft.client.multiplayer.ClientChunkCache;
 import net.minecraft.core.BlockPos;
@@ -34,22 +34,6 @@
 import net.minecraft.world.level.chunk.ChunkStatus;
 import net.minecraft.world.level.chunk.LevelChunk;
 import net.minecraft.world.level.chunk.LevelChunkSection;
-=======
-import baritone.utils.pathing.BetterWorldBorder;
-import it.unimi.dsi.fastutil.longs.Long2ObjectMap;
-import it.unimi.dsi.fastutil.longs.Long2ObjectOpenHashMap;
-import net.minecraft.block.Block;
-import net.minecraft.block.BlockState;
-import net.minecraft.block.Blocks;
-import net.minecraft.client.Minecraft;
-import net.minecraft.client.multiplayer.ClientChunkProvider;
-import net.minecraft.util.math.BlockPos;
-import net.minecraft.world.IBlockReader;
-import net.minecraft.world.World;
-import net.minecraft.world.chunk.Chunk;
-import net.minecraft.world.chunk.ChunkSection;
-import net.minecraft.world.chunk.ChunkStatus;
->>>>>>> b54ddead
 
 /**
  * Wraps get for chuck caching capability
@@ -58,31 +42,19 @@
  */
 public class BlockStateInterface {
 
-<<<<<<< HEAD
     private final ClientChunkCache provider;
     private final WorldData worldData;
     protected final Level world;
     public final BlockPos.MutableBlockPos isPassableBlockPos;
     public final BlockGetter access;
-=======
-    private final ClientChunkProvider provider;
-    private final WorldData worldData;
-    protected final IBlockReader world;
-    public final BlockPos.Mutable isPassableBlockPos;
-    public final IBlockReader access;
     public final BetterWorldBorder worldBorder;
->>>>>>> b54ddead
 
     private LevelChunk prev = null;
     private CachedRegion prevCached = null;
 
     private final boolean useTheRealWorld;
 
-<<<<<<< HEAD
     private static final BlockState AIR = Blocks.AIR.defaultBlockState();
-=======
-    private static final BlockState AIR = Blocks.AIR.getDefaultState();
->>>>>>> b54ddead
 
     public BlockStateInterface(IPlayerContext ctx) {
         this(ctx, false);
@@ -97,33 +69,20 @@
         this.worldBorder = new BetterWorldBorder(world.getWorldBorder());
         this.worldData = worldData;
         if (copyLoadedChunks) {
-<<<<<<< HEAD
             this.provider = ((IClientChunkProvider) world.getChunkSource()).createThreadSafeCopy();
         } else {
             this.provider = (ClientChunkCache) world.getChunkSource();
         }
         this.useTheRealWorld = !Baritone.settings().pathThroughCachedOnly.value;
         if (!Minecraft.getInstance().isSameThread()) {
-=======
-            this.provider = ((IClientChunkProvider) world.getChunkProvider()).createThreadSafeCopy();
-        } else {
-            this.provider = (ClientChunkProvider) world.getChunkProvider();
-        }
-        this.useTheRealWorld = !Baritone.settings().pathThroughCachedOnly.value;
-        if (!Minecraft.getInstance().isOnExecutionThread()) {
->>>>>>> b54ddead
             throw new IllegalStateException();
         }
-        this.isPassableBlockPos = new BlockPos.Mutable();
+        this.isPassableBlockPos = new BlockPos.MutableBlockPos();
         this.access = new BlockStateInterfaceAccessWrapper(this);
     }
 
     public boolean worldContainsLoadedChunk(int blockX, int blockZ) {
-<<<<<<< HEAD
         return provider.hasChunk(blockX >> 4, blockZ >> 4);
-=======
-        return provider.chunkExists(blockX >> 4, blockZ >> 4);
->>>>>>> b54ddead
     }
 
     public static Block getBlock(IPlayerContext ctx, BlockPos pos) { // won't be called from the pathing thread because the pathing thread doesn't make a single blockpos pog
@@ -141,11 +100,7 @@
     }
 
     public BlockState get0(int x, int y, int z) { // Mickey resigned
-<<<<<<< HEAD
         y -= world.dimensionType().minY();
-=======
-
->>>>>>> b54ddead
         // Invalid vertical position
         if (y < 0 || y >= world.dimensionType().height()) {
             return AIR;
@@ -162,11 +117,7 @@
             if (cached != null && cached.getPos().x == x >> 4 && cached.getPos().z == z >> 4) {
                 return getFromChunk(cached, x, y, z);
             }
-<<<<<<< HEAD
             LevelChunk chunk = provider.getChunk(x >> 4, z >> 4, ChunkStatus.FULL, false);
-=======
-            Chunk chunk = provider.getChunk(x >> 4, z >> 4, ChunkStatus.FULL, false);
->>>>>>> b54ddead
             if (chunk != null && !chunk.isEmpty()) {
                 prev = chunk;
                 return getFromChunk(chunk, x, y, z);
@@ -194,11 +145,7 @@
     }
 
     public boolean isLoaded(int x, int z) {
-<<<<<<< HEAD
         LevelChunk prevChunk = prev;
-=======
-        Chunk prevChunk = prev;
->>>>>>> b54ddead
         if (prevChunk != null && prevChunk.getPos().x == x >> 4 && prevChunk.getPos().z == z >> 4) {
             return true;
         }
@@ -223,15 +170,9 @@
     }
 
     // get the block at x,y,z from this chunk WITHOUT creating a single blockpos object
-<<<<<<< HEAD
     public static BlockState getFromChunk(LevelChunk chunk, int x, int y, int z) {
         LevelChunkSection section = chunk.getSections()[y >> 4];
         if (LevelChunkSection.isEmpty(section)) {
-=======
-    public static BlockState getFromChunk(Chunk chunk, int x, int y, int z) {
-        ChunkSection section = chunk.getSections()[y >> 4];
-        if (ChunkSection.isEmpty(section)) {
->>>>>>> b54ddead
             return AIR;
         }
         return section.getBlockState(x & 15, y & 15, z & 15);
