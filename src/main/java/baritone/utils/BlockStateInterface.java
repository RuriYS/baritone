--- conflicted
+++ resolved
@@ -46,12 +46,8 @@
     private final WorldData worldData;
     protected final IBlockReader world;
     public final BlockPos.MutableBlockPos isPassableBlockPos;
-<<<<<<< HEAD
     public final IBlockReader access;
-=======
-    public final IBlockAccess access;
     public final BetterWorldBorder worldBorder;
->>>>>>> b19c935d
 
     private Chunk prev = null;
     private CachedRegion prevCached = null;
