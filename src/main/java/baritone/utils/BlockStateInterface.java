--- conflicted
+++ resolved
@@ -45,12 +45,7 @@
 
     private final ClientChunkProvider provider;
     private final WorldData worldData;
-<<<<<<< HEAD
-    protected final IBlockReader world;
     public final BlockPos.Mutable isPassableBlockPos;
-=======
-    public final BlockPos.MutableBlockPos isPassableBlockPos;
->>>>>>> 1d983d5f
     public final IBlockReader access;
     public final BetterWorldBorder worldBorder;
 
