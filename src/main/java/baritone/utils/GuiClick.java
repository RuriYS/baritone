/*
 * This file is part of Baritone.
 *
 * Baritone is free software: you can redistribute it and/or modify
 * it under the terms of the GNU Lesser General Public License as published by
 * the Free Software Foundation, either version 3 of the License, or
 * (at your option) any later version.
 *
 * Baritone is distributed in the hope that it will be useful,
 * but WITHOUT ANY WARRANTY; without even the implied warranty of
 * MERCHANTABILITY or FITNESS FOR A PARTICULAR PURPOSE.  See the
 * GNU Lesser General Public License for more details.
 *
 * You should have received a copy of the GNU Lesser General Public License
 * along with Baritone.  If not, see <https://www.gnu.org/licenses/>.
 */

package baritone.utils;

import baritone.Baritone;
import baritone.api.BaritoneAPI;
import baritone.api.pathing.goals.GoalBlock;
import baritone.api.pathing.goals.GoalTwoBlocks;
import baritone.api.utils.BetterBlockPos;
import baritone.api.utils.Helper;
<<<<<<< HEAD
import com.mojang.blaze3d.platform.GlStateManager;
import net.minecraft.client.entity.player.ClientPlayerEntity;
import net.minecraft.client.gui.screen.Screen;
import net.minecraft.entity.Entity;
import net.minecraft.util.math.*;
import net.minecraft.util.text.StringTextComponent;
=======
import net.minecraft.client.gui.GuiScreen;
import net.minecraft.client.renderer.GlStateManager;
import net.minecraft.entity.Entity;
import net.minecraft.util.math.*;
import net.minecraft.util.text.ITextComponent;
import net.minecraft.util.text.TextComponentString;
import net.minecraft.util.text.TextFormatting;
import net.minecraft.util.text.event.ClickEvent;
>>>>>>> 7e505fc6
import org.lwjgl.BufferUtils;
import org.lwjgl.opengl.GL11;

import java.awt.*;
import java.nio.FloatBuffer;
import java.nio.IntBuffer;
import java.util.Collections;

import static baritone.api.command.IBaritoneChatControl.FORCE_COMMAND_PREFIX;
import static org.lwjgl.opengl.GL11.*;

public class GuiClick extends Screen implements Helper {

    // My name is Brady and I grant leijurv permission to use this pasted code
    private final FloatBuffer MODELVIEW = BufferUtils.createFloatBuffer(16);
    private final FloatBuffer PROJECTION = BufferUtils.createFloatBuffer(16);
    private final IntBuffer VIEWPORT = BufferUtils.createIntBuffer(16);
    private final FloatBuffer TO_WORLD_BUFFER = BufferUtils.createFloatBuffer(3);

    private BlockPos clickStart;
    private BlockPos currentMouseOver;

    public GuiClick() {
        super(new StringTextComponent("CLICK"));
    }

    @Override
    public boolean isPauseScreen() {
        return false;
    }

    @Override
    public void render(int mouseX, int mouseY, float partialTicks) {
        double mx = mc.mouseHelper.getMouseX();
        double my = mc.mouseHelper.getMouseY();
        my = mc.mainWindow.getHeight() - my;
        my *= mc.mainWindow.getFramebufferHeight() / (double) mc.mainWindow.getHeight();
        mx *= mc.mainWindow.getFramebufferWidth() / (double) mc.mainWindow.getWidth();
        Vec3d near = toWorld(mx, my, 0);
        Vec3d far = toWorld(mx, my, 1); // "Use 0.945 that's what stack overflow says" - leijurv
        if (near != null && far != null) {
            ///
            Vec3d viewerPos = new Vec3d(PathRenderer.posX(), PathRenderer.posY(), PathRenderer.posZ());
            ClientPlayerEntity player = BaritoneAPI.getProvider().getPrimaryBaritone().getPlayerContext().player();
            RayTraceResult result = player.world.rayTraceBlocks(new RayTraceContext(near.add(viewerPos), far.add(viewerPos), RayTraceContext.BlockMode.OUTLINE, RayTraceContext.FluidMode.NONE, player));
            if (result != null && result.getType() == RayTraceResult.Type.BLOCK) {
                currentMouseOver = ((BlockRayTraceResult) result).getPos();
            }
        }
    }

    @Override
    public boolean mouseReleased(double mouseX, double mouseY, int mouseButton) {
        if (mouseButton == 0) {
            if (clickStart != null && !clickStart.equals(currentMouseOver)) {
                BaritoneAPI.getProvider().getPrimaryBaritone().getSelectionManager().removeAllSelections();
                BaritoneAPI.getProvider().getPrimaryBaritone().getSelectionManager().addSelection(BetterBlockPos.from(clickStart), BetterBlockPos.from(currentMouseOver));
                ITextComponent component = new TextComponentString("Selection made! For usage: " + Baritone.settings().prefix.value + "help sel");
                component.getStyle()
                        .setColor(TextFormatting.WHITE)
                        .setClickEvent(new ClickEvent(
                                ClickEvent.Action.RUN_COMMAND,
                                FORCE_COMMAND_PREFIX + "help sel"
                        ));
                Helper.HELPER.logDirect(component);
                clickStart = null;
            } else {
                BaritoneAPI.getProvider().getPrimaryBaritone().getCustomGoalProcess().setGoalAndPath(new GoalTwoBlocks(currentMouseOver));
            }
        } else if (mouseButton == 1) {
            BaritoneAPI.getProvider().getPrimaryBaritone().getCustomGoalProcess().setGoalAndPath(new GoalBlock(currentMouseOver.up()));
        }
        clickStart = null;
        return super.mouseReleased(mouseX, mouseY, mouseButton);
    }

    @Override
    public boolean mouseClicked(double mouseX, double mouseY, int mouseButton) {
        clickStart = currentMouseOver;
        return super.mouseClicked(mouseX, mouseY, mouseButton);
    }

    public void onRender() {
        GlStateManager.getMatrix(GL_MODELVIEW_MATRIX, (FloatBuffer) MODELVIEW.clear());
        GlStateManager.getMatrix(GL_PROJECTION_MATRIX, (FloatBuffer) PROJECTION.clear());
        GL11.glGetIntegerv(GL_VIEWPORT, (IntBuffer) VIEWPORT.clear());

        if (currentMouseOver != null) {
            Entity e = mc.getRenderViewEntity();
            // drawSingleSelectionBox WHEN?
            PathRenderer.drawManySelectionBoxes(e, Collections.singletonList(currentMouseOver), Color.CYAN);
            if (clickStart != null && !clickStart.equals(currentMouseOver)) {
                GlStateManager.enableBlend();
                GlStateManager.blendFuncSeparate(GL_SRC_ALPHA, GL_ONE_MINUS_SRC_ALPHA, GL_ONE, GL_ZERO);
                GlStateManager.color4f(Color.RED.getColorComponents(null)[0], Color.RED.getColorComponents(null)[1], Color.RED.getColorComponents(null)[2], 0.4F);
                GlStateManager.lineWidth(Baritone.settings().pathRenderLineWidthPixels.value);
                GlStateManager.disableTexture();
                GlStateManager.depthMask(false);
                GlStateManager.disableDepthTest();
                BetterBlockPos a = new BetterBlockPos(currentMouseOver);
                BetterBlockPos b = new BetterBlockPos(clickStart);
                IRenderer.drawAABB(new AxisAlignedBB(Math.min(a.x, b.x), Math.min(a.y, b.y), Math.min(a.z, b.z), Math.max(a.x, b.x) + 1, Math.max(a.y, b.y) + 1, Math.max(a.z, b.z) + 1));
                GlStateManager.enableDepthTest();

                GlStateManager.depthMask(true);
                GlStateManager.enableTexture();
                GlStateManager.disableBlend();
            }
        }
    }

    private Vec3d toWorld(double x, double y, double z) {
        boolean result = gluUnProject((float) x, (float) y, (float) z, MODELVIEW, PROJECTION, VIEWPORT, (FloatBuffer) TO_WORLD_BUFFER.clear());
        if (result) {
            return new Vec3d(TO_WORLD_BUFFER.get(0), TO_WORLD_BUFFER.get(1), TO_WORLD_BUFFER.get(2));
        }
        return null;
    }

    // skidded from lwjgl2 :ok_hand:
    // its uhhhhh mit license so its ok
    // here is the uhh license
    /*
     * Copyright (c) 2002-2007 Lightweight Java Game Library Project
     * All rights reserved.
     *
     * Redistribution and use in source and binary forms, with or without
     * modification, are permitted provided that the following conditions are
     * met:
     *
     * * Redistributions of source code must retain the above copyright
     *   notice, this list of conditions and the following disclaimer.
     *
     * * Redistributions in binary form must reproduce the above copyright
     *   notice, this list of conditions and the following disclaimer in the
     *   documentation and/or other materials provided with the distribution.
     *
     * * Neither the name of 'Light Weight Java Game Library' nor the names of
     *   its contributors may be used to endorse or promote products derived
     *   from this software without specific prior written permission.
     *
     * THIS SOFTWARE IS PROVIDED BY THE COPYRIGHT HOLDERS AND CONTRIBUTORS
     * "AS IS" AND ANY EXPRESS OR IMPLIED WARRANTIES, INCLUDING, BUT NOT LIMITED
     * TO, THE IMPLIED WARRANTIES OF MERCHANTABILITY AND FITNESS FOR A PARTICULAR
     * PURPOSE ARE DISCLAIMED. IN NO EVENT SHALL THE COPYRIGHT OWNER OR
     * CONTRIBUTORS BE LIABLE FOR ANY DIRECT, INDIRECT, INCIDENTAL, SPECIAL,
     * EXEMPLARY, OR CONSEQUENTIAL DAMAGES (INCLUDING, BUT NOT LIMITED TO,
     * PROCUREMENT OF SUBSTITUTE GOODS OR SERVICES; LOSS OF USE, DATA, OR
     * PROFITS; OR BUSINESS INTERRUPTION) HOWEVER CAUSED AND ON ANY THEORY OF
     * LIABILITY, WHETHER IN CONTRACT, STRICT LIABILITY, OR TORT (INCLUDING
     * NEGLIGENCE OR OTHERWISE) ARISING IN ANY WAY OUT OF THE USE OF THIS
     * SOFTWARE, EVEN IF ADVISED OF THE POSSIBILITY OF SUCH DAMAGE.
     */

    public static boolean gluUnProject(
            float winx,
            float winy,
            float winz,
            FloatBuffer modelMatrix,
            FloatBuffer projMatrix,
            IntBuffer viewport,
            FloatBuffer obj_pos) {
        FloatBuffer finalMatrix = BufferUtils.createFloatBuffer(16);
        float[] in = new float[4];
        float[] out = new float[4];

        __gluMultMatricesf(modelMatrix, projMatrix, finalMatrix);

        if (!__gluInvertMatrixf(finalMatrix, finalMatrix))
            return false;

        in[0] = winx;
        in[1] = winy;
        in[2] = winz;
        in[3] = 1.0f;

        // Map x and y from window coordinates
        in[0] = (in[0] - viewport.get(viewport.position() + 0)) / viewport.get(viewport.position() + 2);
        in[1] = (in[1] - viewport.get(viewport.position() + 1)) / viewport.get(viewport.position() + 3);

        // Map to range -1 to 1
        in[0] = in[0] * 2 - 1;
        in[1] = in[1] * 2 - 1;
        in[2] = in[2] * 2 - 1;

        __gluMultMatrixVecf(finalMatrix, in, out);

        if (out[3] == 0.0)
            return false;

        out[3] = 1.0f / out[3];

        obj_pos.put(obj_pos.position() + 0, out[0] * out[3]);
        obj_pos.put(obj_pos.position() + 1, out[1] * out[3]);
        obj_pos.put(obj_pos.position() + 2, out[2] * out[3]);

        return true;
    }

    private static void __gluMultMatrixVecf(FloatBuffer m, float[] in, float[] out) {
        for (int i = 0; i < 4; i++) {
            out[i] =
                    in[0] * m.get(m.position() + 0 * 4 + i)
                            + in[1] * m.get(m.position() + 1 * 4 + i)
                            + in[2] * m.get(m.position() + 2 * 4 + i)
                            + in[3] * m.get(m.position() + 3 * 4 + i);

        }
    }

    private static void __gluMultMatricesf(FloatBuffer a, FloatBuffer b, FloatBuffer r) {
        for (int i = 0; i < 4; i++) {
            for (int j = 0; j < 4; j++) {
                r.put(r.position() + i * 4 + j,
                        a.get(a.position() + i * 4 + 0) * b.get(b.position() + 0 * 4 + j) + a.get(a.position() + i * 4 + 1) * b.get(b.position() + 1 * 4 + j) + a.get(a.position() + i * 4 + 2) * b.get(b.position() + 2 * 4 + j) + a.get(a.position() + i * 4 + 3) * b.get(b.position() + 3 * 4 + j));
            }
        }
    }

    private static boolean __gluInvertMatrixf(FloatBuffer src, FloatBuffer inverse) {
        int i, j, k, swap;
        float t;
        FloatBuffer temp = BufferUtils.createFloatBuffer(16);


        for (i = 0; i < 16; i++) {
            temp.put(i, src.get(i + src.position()));
        }
        __gluMakeIdentityf(inverse);

        for (i = 0; i < 4; i++) {
            /*
             * * Look for largest element in column
             */
            swap = i;
            for (j = i + 1; j < 4; j++) {
                /*
                 * if (fabs(temp[j][i]) > fabs(temp[i][i])) { swap = j;
                 */
                if (Math.abs(temp.get(j * 4 + i)) > Math.abs(temp.get(i * 4 + i))) {
                    swap = j;
                }
            }

            if (swap != i) {
                /*
                 * * Swap rows.
                 */
                for (k = 0; k < 4; k++) {
                    t = temp.get(i * 4 + k);
                    temp.put(i * 4 + k, temp.get(swap * 4 + k));
                    temp.put(swap * 4 + k, t);

                    t = inverse.get(i * 4 + k);
                    inverse.put(i * 4 + k, inverse.get(swap * 4 + k));
                    //inverse.put((i << 2) + k, inverse.get((swap << 2) + k));
                    inverse.put(swap * 4 + k, t);
                    //inverse.put((swap << 2) + k, t);
                }
            }

            if (temp.get(i * 4 + i) == 0) {
                /*
                 * * No non-zero pivot. The matrix is singular, which shouldn't *
                 * happen. This means the user gave us a bad matrix.
                 */
                return false;
            }

            t = temp.get(i * 4 + i);
            for (k = 0; k < 4; k++) {
                temp.put(i * 4 + k, temp.get(i * 4 + k) / t);
                inverse.put(i * 4 + k, inverse.get(i * 4 + k) / t);
            }
            for (j = 0; j < 4; j++) {
                if (j != i) {
                    t = temp.get(j * 4 + i);
                    for (k = 0; k < 4; k++) {
                        temp.put(j * 4 + k, temp.get(j * 4 + k) - temp.get(i * 4 + k) * t);
                        inverse.put(j * 4 + k, inverse.get(j * 4 + k) - inverse.get(i * 4 + k) * t);
						/*inverse.put(
							(j << 2) + k,
							inverse.get((j << 2) + k) - inverse.get((i << 2) + k) * t);*/
                    }
                }
            }
        }
        return true;
    }

    private static final float[] IDENTITY_MATRIX =
            new float[]{
                    1.0f, 0.0f, 0.0f, 0.0f,
                    0.0f, 1.0f, 0.0f, 0.0f,
                    0.0f, 0.0f, 1.0f, 0.0f,
                    0.0f, 0.0f, 0.0f, 1.0f};

    private static void __gluMakeIdentityf(FloatBuffer m) {
        int oldPos = m.position();
        m.put(IDENTITY_MATRIX);
        m.position(oldPos);
    }
}<|MERGE_RESOLUTION|>--- conflicted
+++ resolved
@@ -23,23 +23,15 @@
 import baritone.api.pathing.goals.GoalTwoBlocks;
 import baritone.api.utils.BetterBlockPos;
 import baritone.api.utils.Helper;
-<<<<<<< HEAD
 import com.mojang.blaze3d.platform.GlStateManager;
 import net.minecraft.client.entity.player.ClientPlayerEntity;
 import net.minecraft.client.gui.screen.Screen;
 import net.minecraft.entity.Entity;
 import net.minecraft.util.math.*;
+import net.minecraft.util.text.ITextComponent;
 import net.minecraft.util.text.StringTextComponent;
-=======
-import net.minecraft.client.gui.GuiScreen;
-import net.minecraft.client.renderer.GlStateManager;
-import net.minecraft.entity.Entity;
-import net.minecraft.util.math.*;
-import net.minecraft.util.text.ITextComponent;
-import net.minecraft.util.text.TextComponentString;
 import net.minecraft.util.text.TextFormatting;
 import net.minecraft.util.text.event.ClickEvent;
->>>>>>> 7e505fc6
 import org.lwjgl.BufferUtils;
 import org.lwjgl.opengl.GL11;
 
@@ -97,7 +89,7 @@
             if (clickStart != null && !clickStart.equals(currentMouseOver)) {
                 BaritoneAPI.getProvider().getPrimaryBaritone().getSelectionManager().removeAllSelections();
                 BaritoneAPI.getProvider().getPrimaryBaritone().getSelectionManager().addSelection(BetterBlockPos.from(clickStart), BetterBlockPos.from(currentMouseOver));
-                ITextComponent component = new TextComponentString("Selection made! For usage: " + Baritone.settings().prefix.value + "help sel");
+                ITextComponent component = new StringTextComponent("Selection made! For usage: " + Baritone.settings().prefix.value + "help sel");
                 component.getStyle()
                         .setColor(TextFormatting.WHITE)
                         .setClickEvent(new ClickEvent(
