/*
 * This file is part of Baritone.
 *
 * Baritone is free software: you can redistribute it and/or modify
 * it under the terms of the GNU Lesser General Public License as published by
 * the Free Software Foundation, either version 3 of the License, or
 * (at your option) any later version.
 *
 * Baritone is distributed in the hope that it will be useful,
 * but WITHOUT ANY WARRANTY; without even the implied warranty of
 * MERCHANTABILITY or FITNESS FOR A PARTICULAR PURPOSE.  See the
 * GNU Lesser General Public License for more details.
 *
 * You should have received a copy of the GNU Lesser General Public License
 * along with Baritone.  If not, see <https://www.gnu.org/licenses/>.
 */

package baritone.utils;

import baritone.Baritone;
import baritone.api.BaritoneAPI;
import baritone.api.pathing.goals.GoalBlock;
import baritone.api.utils.BetterBlockPos;
import baritone.api.utils.Helper;
import com.mojang.blaze3d.matrix.MatrixStack;
import com.mojang.blaze3d.systems.RenderSystem;
import net.minecraft.client.entity.player.ClientPlayerEntity;
import net.minecraft.client.gui.screen.Screen;
import net.minecraft.client.renderer.Matrix4f;
import net.minecraft.client.renderer.Vector4f;
import net.minecraft.entity.Entity;
import net.minecraft.util.math.*;
import net.minecraft.util.text.ITextComponent;
import net.minecraft.util.text.StringTextComponent;
import net.minecraft.util.text.TextFormatting;
import net.minecraft.util.text.event.ClickEvent;

import java.awt.*;
import java.util.Collections;

import static baritone.api.command.IBaritoneChatControl.FORCE_COMMAND_PREFIX;
import static org.lwjgl.opengl.GL11.*;

public class GuiClick extends Screen implements Helper {

    private Matrix4f projectionViewMatrix;

    private BlockPos clickStart;
    private BlockPos currentMouseOver;

    public GuiClick() {
        super(new StringTextComponent("CLICK"));
    }

    @Override
    public boolean isPauseScreen() {
        return false;
    }

    @Override
    public void render(int mouseX, int mouseY, float partialTicks) {
        double mx = mc.mouseHelper.getMouseX();
        double my = mc.mouseHelper.getMouseY();

        my = mc.getMainWindow().getHeight() - my;
        my *= mc.getMainWindow().getFramebufferHeight() / (double) mc.getMainWindow().getHeight();
        mx *= mc.getMainWindow().getFramebufferWidth() / (double) mc.getMainWindow().getWidth();
        Vec3d near = toWorld(mx, my, 0);
        Vec3d far = toWorld(mx, my, 1); // "Use 0.945 that's what stack overflow says" - leijurv
        if (near != null && far != null) {
            ///
            Vec3d viewerPos = new Vec3d(PathRenderer.posX(), PathRenderer.posY(), PathRenderer.posZ());
            ClientPlayerEntity player = BaritoneAPI.getProvider().getPrimaryBaritone().getPlayerContext().player();
            RayTraceResult result = player.world.rayTraceBlocks(new RayTraceContext(near.add(viewerPos), far.add(viewerPos), RayTraceContext.BlockMode.OUTLINE, RayTraceContext.FluidMode.NONE, player));
            if (result != null && result.getType() == RayTraceResult.Type.BLOCK) {
                currentMouseOver = ((BlockRayTraceResult) result).getPos();
            }
        }
    }

    @Override
    public boolean mouseReleased(double mouseX, double mouseY, int mouseButton) {
        if (currentMouseOver != null) { //Catch this, or else a click into void will result in a crash
            if (mouseButton == 0) {
                if (clickStart != null && !clickStart.equals(currentMouseOver)) {
                    BaritoneAPI.getProvider().getPrimaryBaritone().getSelectionManager().removeAllSelections();
                    BaritoneAPI.getProvider().getPrimaryBaritone().getSelectionManager().addSelection(BetterBlockPos.from(clickStart), BetterBlockPos.from(currentMouseOver));
                    ITextComponent component = new StringTextComponent("Selection made! For usage: " + Baritone.settings().prefix.value + "help sel");
                    component.getStyle()
                            .setColor(TextFormatting.WHITE)
                            .setClickEvent(new ClickEvent(
                                    ClickEvent.Action.RUN_COMMAND,
                                    FORCE_COMMAND_PREFIX + "help sel"
                            ));
                    Helper.HELPER.logDirect(component);
                    clickStart = null;
                } else {
                    BaritoneAPI.getProvider().getPrimaryBaritone().getCustomGoalProcess().setGoalAndPath(new GoalBlock(currentMouseOver));
                }
            } else if (mouseButton == 1) {
                BaritoneAPI.getProvider().getPrimaryBaritone().getCustomGoalProcess().setGoalAndPath(new GoalBlock(currentMouseOver.up()));
            }
        }
        clickStart = null;
        return super.mouseReleased(mouseX, mouseY, mouseButton);
    }

    @Override
    public boolean mouseClicked(double mouseX, double mouseY, int mouseButton) {
        clickStart = currentMouseOver;
        return super.mouseClicked(mouseX, mouseY, mouseButton);
    }

    public void onRender(MatrixStack modelViewStack, Matrix4f projectionMatrix) {
        this.projectionViewMatrix = projectionMatrix.copy();
        this.projectionViewMatrix.mul(modelViewStack.getLast().getMatrix());
        this.projectionViewMatrix.invert();

        if (currentMouseOver != null) {
            Entity e = mc.getRenderViewEntity();
            // drawSingleSelectionBox WHEN?
            PathRenderer.drawManySelectionBoxes(modelViewStack, e, Collections.singletonList(currentMouseOver), Color.CYAN);
            if (clickStart != null && !clickStart.equals(currentMouseOver)) {
<<<<<<< HEAD
                RenderSystem.enableBlend();
                RenderSystem.blendFuncSeparate(GL_SRC_ALPHA, GL_ONE_MINUS_SRC_ALPHA, GL_ONE, GL_ZERO);
                RenderSystem.color4f(Color.RED.getColorComponents(null)[0], Color.RED.getColorComponents(null)[1], Color.RED.getColorComponents(null)[2], 0.4F);
                RenderSystem.lineWidth(Baritone.settings().pathRenderLineWidthPixels.value);
                RenderSystem.disableTexture();
                RenderSystem.depthMask(false);
                RenderSystem.disableDepthTest();
                BetterBlockPos a = new BetterBlockPos(currentMouseOver);
                BetterBlockPos b = new BetterBlockPos(clickStart);
                IRenderer.drawAABB(modelViewStack, new AxisAlignedBB(Math.min(a.x, b.x), Math.min(a.y, b.y), Math.min(a.z, b.z), Math.max(a.x, b.x) + 1, Math.max(a.y, b.y) + 1, Math.max(a.z, b.z) + 1));
                RenderSystem.enableDepthTest();

                RenderSystem.depthMask(true);
                RenderSystem.enableTexture();
                RenderSystem.disableBlend();
=======
                IRenderer.startLines(Color.RED, Baritone.settings().pathRenderLineWidthPixels.value, true);
                BetterBlockPos a = new BetterBlockPos(currentMouseOver);
                BetterBlockPos b = new BetterBlockPos(clickStart);
                IRenderer.emitAABB(new AxisAlignedBB(Math.min(a.x, b.x), Math.min(a.y, b.y), Math.min(a.z, b.z), Math.max(a.x, b.x) + 1, Math.max(a.y, b.y) + 1, Math.max(a.z, b.z) + 1));
                IRenderer.endLines(true);
>>>>>>> 1d983d5f
            }
        }
    }

    private Vec3d toWorld(double x, double y, double z) {
        if (this.projectionViewMatrix == null) {
            return null;
        }

        x /= mc.getMainWindow().getFramebufferWidth();
        y /= mc.getMainWindow().getFramebufferHeight();
        x = x * 2 - 1;
        y = y * 2 - 1;

        Vector4f pos = new Vector4f((float) x, (float) y, (float) z, 1.0F);
        pos.transform(this.projectionViewMatrix);
        if (pos.getW() == 0) {
            return null;
        }

        pos.perspectiveDivide();
        return new Vec3d(pos.getX(), pos.getY(), pos.getZ());
    }
}<|MERGE_RESOLUTION|>--- conflicted
+++ resolved
@@ -23,7 +23,6 @@
 import baritone.api.utils.BetterBlockPos;
 import baritone.api.utils.Helper;
 import com.mojang.blaze3d.matrix.MatrixStack;
-import com.mojang.blaze3d.systems.RenderSystem;
 import net.minecraft.client.entity.player.ClientPlayerEntity;
 import net.minecraft.client.gui.screen.Screen;
 import net.minecraft.client.renderer.Matrix4f;
@@ -121,29 +120,11 @@
             // drawSingleSelectionBox WHEN?
             PathRenderer.drawManySelectionBoxes(modelViewStack, e, Collections.singletonList(currentMouseOver), Color.CYAN);
             if (clickStart != null && !clickStart.equals(currentMouseOver)) {
-<<<<<<< HEAD
-                RenderSystem.enableBlend();
-                RenderSystem.blendFuncSeparate(GL_SRC_ALPHA, GL_ONE_MINUS_SRC_ALPHA, GL_ONE, GL_ZERO);
-                RenderSystem.color4f(Color.RED.getColorComponents(null)[0], Color.RED.getColorComponents(null)[1], Color.RED.getColorComponents(null)[2], 0.4F);
-                RenderSystem.lineWidth(Baritone.settings().pathRenderLineWidthPixels.value);
-                RenderSystem.disableTexture();
-                RenderSystem.depthMask(false);
-                RenderSystem.disableDepthTest();
-                BetterBlockPos a = new BetterBlockPos(currentMouseOver);
-                BetterBlockPos b = new BetterBlockPos(clickStart);
-                IRenderer.drawAABB(modelViewStack, new AxisAlignedBB(Math.min(a.x, b.x), Math.min(a.y, b.y), Math.min(a.z, b.z), Math.max(a.x, b.x) + 1, Math.max(a.y, b.y) + 1, Math.max(a.z, b.z) + 1));
-                RenderSystem.enableDepthTest();
-
-                RenderSystem.depthMask(true);
-                RenderSystem.enableTexture();
-                RenderSystem.disableBlend();
-=======
                 IRenderer.startLines(Color.RED, Baritone.settings().pathRenderLineWidthPixels.value, true);
                 BetterBlockPos a = new BetterBlockPos(currentMouseOver);
                 BetterBlockPos b = new BetterBlockPos(clickStart);
-                IRenderer.emitAABB(new AxisAlignedBB(Math.min(a.x, b.x), Math.min(a.y, b.y), Math.min(a.z, b.z), Math.max(a.x, b.x) + 1, Math.max(a.y, b.y) + 1, Math.max(a.z, b.z) + 1));
+                IRenderer.emitAABB(modelViewStack, new AxisAlignedBB(Math.min(a.x, b.x), Math.min(a.y, b.y), Math.min(a.z, b.z), Math.max(a.x, b.x) + 1, Math.max(a.y, b.y) + 1, Math.max(a.z, b.z) + 1));
                 IRenderer.endLines(true);
->>>>>>> 1d983d5f
             }
         }
     }
