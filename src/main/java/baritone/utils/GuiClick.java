--- conflicted
+++ resolved
@@ -22,8 +22,6 @@
 import baritone.api.pathing.goals.GoalBlock;
 import baritone.api.utils.BetterBlockPos;
 import baritone.api.utils.Helper;
-<<<<<<< HEAD
-import com.mojang.blaze3d.systems.RenderSystem;
 import com.mojang.blaze3d.vertex.PoseStack;
 import com.mojang.math.Matrix4f;
 import com.mojang.math.Vector4f;
@@ -40,21 +38,7 @@
 import net.minecraft.world.phys.BlockHitResult;
 import net.minecraft.world.phys.HitResult;
 import net.minecraft.world.phys.Vec3;
-=======
-import com.mojang.blaze3d.matrix.MatrixStack;
-import net.minecraft.client.entity.player.ClientPlayerEntity;
-import net.minecraft.client.gui.screen.Screen;
-import net.minecraft.entity.Entity;
-import net.minecraft.util.math.*;
-import net.minecraft.util.math.vector.Matrix4f;
-import net.minecraft.util.math.vector.Vector3d;
-import net.minecraft.util.math.vector.Vector4f;
-import net.minecraft.util.text.StringTextComponent;
-import net.minecraft.util.text.TextComponent;
-import net.minecraft.util.text.TextFormatting;
-import net.minecraft.util.text.event.ClickEvent;
 
->>>>>>> 8ceb89d0
 import java.awt.*;
 import java.util.Collections;
 
@@ -142,30 +126,11 @@
             // drawSingleSelectionBox WHEN?
             PathRenderer.drawManySelectionBoxes(modelViewStack, e, Collections.singletonList(currentMouseOver), Color.CYAN);
             if (clickStart != null && !clickStart.equals(currentMouseOver)) {
-<<<<<<< HEAD
-                RenderSystem.enableBlend();
-                RenderSystem.blendFuncSeparate(GL_SRC_ALPHA, GL_ONE_MINUS_SRC_ALPHA, GL_ONE, GL_ZERO);
-                //TODO: check
-                IRenderer.glColor(Color.RED, 0.4F);
-                RenderSystem.lineWidth(Baritone.settings().pathRenderLineWidthPixels.value);
-                RenderSystem.disableTexture();
-                RenderSystem.depthMask(false);
-                RenderSystem.disableDepthTest();
-                BetterBlockPos a = new BetterBlockPos(currentMouseOver);
-                BetterBlockPos b = new BetterBlockPos(clickStart);
-                IRenderer.drawAABB(modelViewStack, new AABB(Math.min(a.x, b.x), Math.min(a.y, b.y), Math.min(a.z, b.z), Math.max(a.x, b.x) + 1, Math.max(a.y, b.y) + 1, Math.max(a.z, b.z) + 1));
-                RenderSystem.enableDepthTest();
-
-                RenderSystem.depthMask(true);
-                RenderSystem.enableTexture();
-                RenderSystem.disableBlend();
-=======
                 IRenderer.startLines(Color.RED, Baritone.settings().pathRenderLineWidthPixels.value, true);
                 BetterBlockPos a = new BetterBlockPos(currentMouseOver);
                 BetterBlockPos b = new BetterBlockPos(clickStart);
-                IRenderer.emitAABB(modelViewStack, new AxisAlignedBB(Math.min(a.x, b.x), Math.min(a.y, b.y), Math.min(a.z, b.z), Math.max(a.x, b.x) + 1, Math.max(a.y, b.y) + 1, Math.max(a.z, b.z) + 1));
+                IRenderer.emitAABB(modelViewStack, new AABB(Math.min(a.x, b.x), Math.min(a.y, b.y), Math.min(a.z, b.z), Math.max(a.x, b.x) + 1, Math.max(a.y, b.y) + 1, Math.max(a.z, b.z) + 1));
                 IRenderer.endLines(true);
->>>>>>> 8ceb89d0
             }
         }
     }
