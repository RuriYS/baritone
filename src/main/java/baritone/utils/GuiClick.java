/*
 * This file is part of Baritone.
 *
 * Baritone is free software: you can redistribute it and/or modify
 * it under the terms of the GNU Lesser General Public License as published by
 * the Free Software Foundation, either version 3 of the License, or
 * (at your option) any later version.
 *
 * Baritone is distributed in the hope that it will be useful,
 * but WITHOUT ANY WARRANTY; without even the implied warranty of
 * MERCHANTABILITY or FITNESS FOR A PARTICULAR PURPOSE.  See the
 * GNU Lesser General Public License for more details.
 *
 * You should have received a copy of the GNU Lesser General Public License
 * along with Baritone.  If not, see <https://www.gnu.org/licenses/>.
 */

package baritone.utils;

import baritone.Baritone;
import baritone.api.BaritoneAPI;
import baritone.api.pathing.goals.GoalBlock;
import baritone.api.utils.BetterBlockPos;
import baritone.api.utils.Helper;
import com.mojang.blaze3d.platform.GlStateManager;
import net.minecraft.client.entity.player.ClientPlayerEntity;
import net.minecraft.client.gui.screen.Screen;
import net.minecraft.entity.Entity;
import net.minecraft.util.math.*;
import net.minecraft.util.text.ITextComponent;
import net.minecraft.util.text.StringTextComponent;
import net.minecraft.util.text.TextFormatting;
import net.minecraft.util.text.event.ClickEvent;
import org.lwjgl.BufferUtils;
import org.lwjgl.opengl.GL11;

import java.awt.*;
import java.nio.FloatBuffer;
import java.nio.IntBuffer;
import java.util.Collections;

import static baritone.api.command.IBaritoneChatControl.FORCE_COMMAND_PREFIX;
import static org.lwjgl.opengl.GL11.*;

public class GuiClick extends Screen implements Helper {

    // My name is Brady and I grant leijurv permission to use this pasted code
    private final FloatBuffer MODELVIEW = BufferUtils.createFloatBuffer(16);
    private final FloatBuffer PROJECTION = BufferUtils.createFloatBuffer(16);
    private final IntBuffer VIEWPORT = BufferUtils.createIntBuffer(16);
    private final FloatBuffer TO_WORLD_BUFFER = BufferUtils.createFloatBuffer(3);

    private BlockPos clickStart;
    private BlockPos currentMouseOver;

    public GuiClick() {
        super(new StringTextComponent("CLICK"));
    }

    @Override
    public boolean isPauseScreen() {
        return false;
    }

    @Override
    public void render(int mouseX, int mouseY, float partialTicks) {
        double mx = mc.mouseHelper.getMouseX();
        double my = mc.mouseHelper.getMouseY();
        my = mc.mainWindow.getHeight() - my;
        my *= mc.mainWindow.getFramebufferHeight() / (double) mc.mainWindow.getHeight();
        mx *= mc.mainWindow.getFramebufferWidth() / (double) mc.mainWindow.getWidth();
        Vec3d near = toWorld(mx, my, 0);
        Vec3d far = toWorld(mx, my, 1); // "Use 0.945 that's what stack overflow says" - leijurv
        if (near != null && far != null) {
            ///
            Vec3d viewerPos = new Vec3d(PathRenderer.posX(), PathRenderer.posY(), PathRenderer.posZ());
            ClientPlayerEntity player = BaritoneAPI.getProvider().getPrimaryBaritone().getPlayerContext().player();
            RayTraceResult result = player.world.rayTraceBlocks(new RayTraceContext(near.add(viewerPos), far.add(viewerPos), RayTraceContext.BlockMode.OUTLINE, RayTraceContext.FluidMode.NONE, player));
            if (result != null && result.getType() == RayTraceResult.Type.BLOCK) {
                currentMouseOver = ((BlockRayTraceResult) result).getPos();
            }
        }
    }

    @Override
    public boolean mouseReleased(double mouseX, double mouseY, int mouseButton) {
<<<<<<< HEAD
        if (mouseButton == 0) {
            if (clickStart != null && !clickStart.equals(currentMouseOver)) {
                BaritoneAPI.getProvider().getPrimaryBaritone().getSelectionManager().removeAllSelections();
                BaritoneAPI.getProvider().getPrimaryBaritone().getSelectionManager().addSelection(BetterBlockPos.from(clickStart), BetterBlockPos.from(currentMouseOver));
                ITextComponent component = new StringTextComponent("Selection made! For usage: " + Baritone.settings().prefix.value + "help sel");
                component.getStyle()
                        .setColor(TextFormatting.WHITE)
                        .setClickEvent(new ClickEvent(
                                ClickEvent.Action.RUN_COMMAND,
                                FORCE_COMMAND_PREFIX + "help sel"
                        ));
                Helper.HELPER.logDirect(component);
                clickStart = null;
            } else {
                BaritoneAPI.getProvider().getPrimaryBaritone().getCustomGoalProcess().setGoalAndPath(new GoalTwoBlocks(currentMouseOver));
=======
        if (currentMouseOver != null) { //Catch this, or else a click into void will result in a crash
            if (mouseButton == 0) {
                if (clickStart != null && !clickStart.equals(currentMouseOver)) {
                    BaritoneAPI.getProvider().getPrimaryBaritone().getSelectionManager().removeAllSelections();
                    BaritoneAPI.getProvider().getPrimaryBaritone().getSelectionManager().addSelection(BetterBlockPos.from(clickStart), BetterBlockPos.from(currentMouseOver));
                    ITextComponent component = new TextComponentString("Selection made! For usage: " + Baritone.settings().prefix.value + "help sel");
                    component.getStyle()
                            .setColor(TextFormatting.WHITE)
                            .setClickEvent(new ClickEvent(
                                    ClickEvent.Action.RUN_COMMAND,
                                    FORCE_COMMAND_PREFIX + "help sel"
                            ));
                    Helper.HELPER.logDirect(component);
                    clickStart = null;
                } else {
                    BaritoneAPI.getProvider().getPrimaryBaritone().getCustomGoalProcess().setGoalAndPath(new GoalBlock(currentMouseOver));
                }
            } else if (mouseButton == 1) {
                BaritoneAPI.getProvider().getPrimaryBaritone().getCustomGoalProcess().setGoalAndPath(new GoalBlock(currentMouseOver.up()));
>>>>>>> f41c8738
            }
        }
        clickStart = null;
        return super.mouseReleased(mouseX, mouseY, mouseButton);
    }

    @Override
    public boolean mouseClicked(double mouseX, double mouseY, int mouseButton) {
        clickStart = currentMouseOver;
        return super.mouseClicked(mouseX, mouseY, mouseButton);
    }

    public void onRender() {
        GlStateManager.getMatrix(GL_MODELVIEW_MATRIX, (FloatBuffer) MODELVIEW.clear());
        GlStateManager.getMatrix(GL_PROJECTION_MATRIX, (FloatBuffer) PROJECTION.clear());
        GL11.glGetIntegerv(GL_VIEWPORT, (IntBuffer) VIEWPORT.clear());

        if (currentMouseOver != null) {
            Entity e = mc.getRenderViewEntity();
            // drawSingleSelectionBox WHEN?
            PathRenderer.drawManySelectionBoxes(e, Collections.singletonList(currentMouseOver), Color.CYAN);
            if (clickStart != null && !clickStart.equals(currentMouseOver)) {
                GlStateManager.enableBlend();
                GlStateManager.blendFuncSeparate(GL_SRC_ALPHA, GL_ONE_MINUS_SRC_ALPHA, GL_ONE, GL_ZERO);
                GlStateManager.color4f(Color.RED.getColorComponents(null)[0], Color.RED.getColorComponents(null)[1], Color.RED.getColorComponents(null)[2], 0.4F);
                GlStateManager.lineWidth(Baritone.settings().pathRenderLineWidthPixels.value);
                GlStateManager.disableTexture();
                GlStateManager.depthMask(false);
                GlStateManager.disableDepthTest();
                BetterBlockPos a = new BetterBlockPos(currentMouseOver);
                BetterBlockPos b = new BetterBlockPos(clickStart);
                IRenderer.drawAABB(new AxisAlignedBB(Math.min(a.x, b.x), Math.min(a.y, b.y), Math.min(a.z, b.z), Math.max(a.x, b.x) + 1, Math.max(a.y, b.y) + 1, Math.max(a.z, b.z) + 1));
                GlStateManager.enableDepthTest();

                GlStateManager.depthMask(true);
                GlStateManager.enableTexture();
                GlStateManager.disableBlend();
            }
        }
    }

    private Vec3d toWorld(double x, double y, double z) {
        boolean result = gluUnProject((float) x, (float) y, (float) z, MODELVIEW, PROJECTION, VIEWPORT, (FloatBuffer) TO_WORLD_BUFFER.clear());
        if (result) {
            return new Vec3d(TO_WORLD_BUFFER.get(0), TO_WORLD_BUFFER.get(1), TO_WORLD_BUFFER.get(2));
        }
        return null;
    }

    // skidded from lwjgl2 :ok_hand:
    // its uhhhhh mit license so its ok
    // here is the uhh license
    /*
     * Copyright (c) 2002-2007 Lightweight Java Game Library Project
     * All rights reserved.
     *
     * Redistribution and use in source and binary forms, with or without
     * modification, are permitted provided that the following conditions are
     * met:
     *
     * * Redistributions of source code must retain the above copyright
     *   notice, this list of conditions and the following disclaimer.
     *
     * * Redistributions in binary form must reproduce the above copyright
     *   notice, this list of conditions and the following disclaimer in the
     *   documentation and/or other materials provided with the distribution.
     *
     * * Neither the name of 'Light Weight Java Game Library' nor the names of
     *   its contributors may be used to endorse or promote products derived
     *   from this software without specific prior written permission.
     *
     * THIS SOFTWARE IS PROVIDED BY THE COPYRIGHT HOLDERS AND CONTRIBUTORS
     * "AS IS" AND ANY EXPRESS OR IMPLIED WARRANTIES, INCLUDING, BUT NOT LIMITED
     * TO, THE IMPLIED WARRANTIES OF MERCHANTABILITY AND FITNESS FOR A PARTICULAR
     * PURPOSE ARE DISCLAIMED. IN NO EVENT SHALL THE COPYRIGHT OWNER OR
     * CONTRIBUTORS BE LIABLE FOR ANY DIRECT, INDIRECT, INCIDENTAL, SPECIAL,
     * EXEMPLARY, OR CONSEQUENTIAL DAMAGES (INCLUDING, BUT NOT LIMITED TO,
     * PROCUREMENT OF SUBSTITUTE GOODS OR SERVICES; LOSS OF USE, DATA, OR
     * PROFITS; OR BUSINESS INTERRUPTION) HOWEVER CAUSED AND ON ANY THEORY OF
     * LIABILITY, WHETHER IN CONTRACT, STRICT LIABILITY, OR TORT (INCLUDING
     * NEGLIGENCE OR OTHERWISE) ARISING IN ANY WAY OUT OF THE USE OF THIS
     * SOFTWARE, EVEN IF ADVISED OF THE POSSIBILITY OF SUCH DAMAGE.
     */

    public static boolean gluUnProject(
            float winx,
            float winy,
            float winz,
            FloatBuffer modelMatrix,
            FloatBuffer projMatrix,
            IntBuffer viewport,
            FloatBuffer obj_pos) {
        FloatBuffer finalMatrix = BufferUtils.createFloatBuffer(16);
        float[] in = new float[4];
        float[] out = new float[4];

        __gluMultMatricesf(modelMatrix, projMatrix, finalMatrix);

        if (!__gluInvertMatrixf(finalMatrix, finalMatrix))
            return false;

        in[0] = winx;
        in[1] = winy;
        in[2] = winz;
        in[3] = 1.0f;

        // Map x and y from window coordinates
        in[0] = (in[0] - viewport.get(viewport.position() + 0)) / viewport.get(viewport.position() + 2);
        in[1] = (in[1] - viewport.get(viewport.position() + 1)) / viewport.get(viewport.position() + 3);

        // Map to range -1 to 1
        in[0] = in[0] * 2 - 1;
        in[1] = in[1] * 2 - 1;
        in[2] = in[2] * 2 - 1;

        __gluMultMatrixVecf(finalMatrix, in, out);

        if (out[3] == 0.0)
            return false;

        out[3] = 1.0f / out[3];

        obj_pos.put(obj_pos.position() + 0, out[0] * out[3]);
        obj_pos.put(obj_pos.position() + 1, out[1] * out[3]);
        obj_pos.put(obj_pos.position() + 2, out[2] * out[3]);

        return true;
    }

    private static void __gluMultMatrixVecf(FloatBuffer m, float[] in, float[] out) {
        for (int i = 0; i < 4; i++) {
            out[i] =
                    in[0] * m.get(m.position() + 0 * 4 + i)
                            + in[1] * m.get(m.position() + 1 * 4 + i)
                            + in[2] * m.get(m.position() + 2 * 4 + i)
                            + in[3] * m.get(m.position() + 3 * 4 + i);

        }
    }

    private static void __gluMultMatricesf(FloatBuffer a, FloatBuffer b, FloatBuffer r) {
        for (int i = 0; i < 4; i++) {
            for (int j = 0; j < 4; j++) {
                r.put(r.position() + i * 4 + j,
                        a.get(a.position() + i * 4 + 0) * b.get(b.position() + 0 * 4 + j) + a.get(a.position() + i * 4 + 1) * b.get(b.position() + 1 * 4 + j) + a.get(a.position() + i * 4 + 2) * b.get(b.position() + 2 * 4 + j) + a.get(a.position() + i * 4 + 3) * b.get(b.position() + 3 * 4 + j));
            }
        }
    }

    private static boolean __gluInvertMatrixf(FloatBuffer src, FloatBuffer inverse) {
        int i, j, k, swap;
        float t;
        FloatBuffer temp = BufferUtils.createFloatBuffer(16);


        for (i = 0; i < 16; i++) {
            temp.put(i, src.get(i + src.position()));
        }
        __gluMakeIdentityf(inverse);

        for (i = 0; i < 4; i++) {
            /*
             * * Look for largest element in column
             */
            swap = i;
            for (j = i + 1; j < 4; j++) {
                /*
                 * if (fabs(temp[j][i]) > fabs(temp[i][i])) { swap = j;
                 */
                if (Math.abs(temp.get(j * 4 + i)) > Math.abs(temp.get(i * 4 + i))) {
                    swap = j;
                }
            }

            if (swap != i) {
                /*
                 * * Swap rows.
                 */
                for (k = 0; k < 4; k++) {
                    t = temp.get(i * 4 + k);
                    temp.put(i * 4 + k, temp.get(swap * 4 + k));
                    temp.put(swap * 4 + k, t);

                    t = inverse.get(i * 4 + k);
                    inverse.put(i * 4 + k, inverse.get(swap * 4 + k));
                    //inverse.put((i << 2) + k, inverse.get((swap << 2) + k));
                    inverse.put(swap * 4 + k, t);
                    //inverse.put((swap << 2) + k, t);
                }
            }

            if (temp.get(i * 4 + i) == 0) {
                /*
                 * * No non-zero pivot. The matrix is singular, which shouldn't *
                 * happen. This means the user gave us a bad matrix.
                 */
                return false;
            }

            t = temp.get(i * 4 + i);
            for (k = 0; k < 4; k++) {
                temp.put(i * 4 + k, temp.get(i * 4 + k) / t);
                inverse.put(i * 4 + k, inverse.get(i * 4 + k) / t);
            }
            for (j = 0; j < 4; j++) {
                if (j != i) {
                    t = temp.get(j * 4 + i);
                    for (k = 0; k < 4; k++) {
                        temp.put(j * 4 + k, temp.get(j * 4 + k) - temp.get(i * 4 + k) * t);
                        inverse.put(j * 4 + k, inverse.get(j * 4 + k) - inverse.get(i * 4 + k) * t);
						/*inverse.put(
							(j << 2) + k,
							inverse.get((j << 2) + k) - inverse.get((i << 2) + k) * t);*/
                    }
                }
            }
        }
        return true;
    }

    private static final float[] IDENTITY_MATRIX =
            new float[]{
                    1.0f, 0.0f, 0.0f, 0.0f,
                    0.0f, 1.0f, 0.0f, 0.0f,
                    0.0f, 0.0f, 1.0f, 0.0f,
                    0.0f, 0.0f, 0.0f, 1.0f};

    private static void __gluMakeIdentityf(FloatBuffer m) {
        int oldPos = m.position();
        m.put(IDENTITY_MATRIX);
        m.position(oldPos);
    }
}<|MERGE_RESOLUTION|>--- conflicted
+++ resolved
@@ -84,29 +84,12 @@
 
     @Override
     public boolean mouseReleased(double mouseX, double mouseY, int mouseButton) {
-<<<<<<< HEAD
-        if (mouseButton == 0) {
-            if (clickStart != null && !clickStart.equals(currentMouseOver)) {
-                BaritoneAPI.getProvider().getPrimaryBaritone().getSelectionManager().removeAllSelections();
-                BaritoneAPI.getProvider().getPrimaryBaritone().getSelectionManager().addSelection(BetterBlockPos.from(clickStart), BetterBlockPos.from(currentMouseOver));
-                ITextComponent component = new StringTextComponent("Selection made! For usage: " + Baritone.settings().prefix.value + "help sel");
-                component.getStyle()
-                        .setColor(TextFormatting.WHITE)
-                        .setClickEvent(new ClickEvent(
-                                ClickEvent.Action.RUN_COMMAND,
-                                FORCE_COMMAND_PREFIX + "help sel"
-                        ));
-                Helper.HELPER.logDirect(component);
-                clickStart = null;
-            } else {
-                BaritoneAPI.getProvider().getPrimaryBaritone().getCustomGoalProcess().setGoalAndPath(new GoalTwoBlocks(currentMouseOver));
-=======
         if (currentMouseOver != null) { //Catch this, or else a click into void will result in a crash
             if (mouseButton == 0) {
                 if (clickStart != null && !clickStart.equals(currentMouseOver)) {
                     BaritoneAPI.getProvider().getPrimaryBaritone().getSelectionManager().removeAllSelections();
                     BaritoneAPI.getProvider().getPrimaryBaritone().getSelectionManager().addSelection(BetterBlockPos.from(clickStart), BetterBlockPos.from(currentMouseOver));
-                    ITextComponent component = new TextComponentString("Selection made! For usage: " + Baritone.settings().prefix.value + "help sel");
+                    ITextComponent component = new StringTextComponent("Selection made! For usage: " + Baritone.settings().prefix.value + "help sel");
                     component.getStyle()
                             .setColor(TextFormatting.WHITE)
                             .setClickEvent(new ClickEvent(
@@ -120,7 +103,6 @@
                 }
             } else if (mouseButton == 1) {
                 BaritoneAPI.getProvider().getPrimaryBaritone().getCustomGoalProcess().setGoalAndPath(new GoalBlock(currentMouseOver.up()));
->>>>>>> f41c8738
             }
         }
         clickStart = null;
