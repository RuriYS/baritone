--- conflicted
+++ resolved
@@ -118,29 +118,11 @@
             // drawSingleSelectionBox WHEN?
             PathRenderer.drawManySelectionBoxes(e, Collections.singletonList(currentMouseOver), Color.CYAN);
             if (clickStart != null && !clickStart.equals(currentMouseOver)) {
-<<<<<<< HEAD
-                GlStateManager.enableBlend();
-                GlStateManager.blendFuncSeparate(GL_SRC_ALPHA, GL_ONE_MINUS_SRC_ALPHA, GL_ONE, GL_ZERO);
-                GlStateManager.color4f(Color.RED.getColorComponents(null)[0], Color.RED.getColorComponents(null)[1], Color.RED.getColorComponents(null)[2], 0.4F);
-                GlStateManager.lineWidth(Baritone.settings().pathRenderLineWidthPixels.value);
-                GlStateManager.disableTexture2D();
-                GlStateManager.depthMask(false);
-                GlStateManager.disableDepthTest();
-                BetterBlockPos a = new BetterBlockPos(currentMouseOver);
-                BetterBlockPos b = new BetterBlockPos(clickStart);
-                IRenderer.drawAABB(new AxisAlignedBB(Math.min(a.x, b.x), Math.min(a.y, b.y), Math.min(a.z, b.z), Math.max(a.x, b.x) + 1, Math.max(a.y, b.y) + 1, Math.max(a.z, b.z) + 1));
-                GlStateManager.enableDepthTest();
-
-                GlStateManager.depthMask(true);
-                GlStateManager.enableTexture2D();
-                GlStateManager.disableBlend();
-=======
                 IRenderer.startLines(Color.RED, Baritone.settings().pathRenderLineWidthPixels.value, true);
                 BetterBlockPos a = new BetterBlockPos(currentMouseOver);
                 BetterBlockPos b = new BetterBlockPos(clickStart);
                 IRenderer.emitAABB(new AxisAlignedBB(Math.min(a.x, b.x), Math.min(a.y, b.y), Math.min(a.z, b.z), Math.max(a.x, b.x) + 1, Math.max(a.y, b.y) + 1, Math.max(a.z, b.z) + 1));
                 IRenderer.endLines(true);
->>>>>>> 6654476d
             }
         }
     }
