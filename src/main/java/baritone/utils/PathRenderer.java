/*
 * This file is part of Baritone.
 *
 * Baritone is free software: you can redistribute it and/or modify
 * it under the terms of the GNU Lesser General Public License as published by
 * the Free Software Foundation, either version 3 of the License, or
 * (at your option) any later version.
 *
 * Baritone is distributed in the hope that it will be useful,
 * but WITHOUT ANY WARRANTY; without even the implied warranty of
 * MERCHANTABILITY or FITNESS FOR A PARTICULAR PURPOSE.  See the
 * GNU Lesser General Public License for more details.
 *
 * You should have received a copy of the GNU Lesser General Public License
 * along with Baritone.  If not, see <https://www.gnu.org/licenses/>.
 */

package baritone.utils;

import baritone.api.BaritoneAPI;
import baritone.api.event.events.RenderEvent;
import baritone.api.pathing.calc.IPath;
import baritone.api.pathing.goals.*;
import baritone.api.utils.BetterBlockPos;
import baritone.api.utils.Helper;
import baritone.api.utils.interfaces.IGoalRenderPos;
import baritone.behavior.PathingBehavior;
import baritone.pathing.path.PathExecutor;
<<<<<<< HEAD
import baritone.utils.accessor.IEntityRenderManager;
import com.mojang.blaze3d.platform.GlStateManager;
import net.minecraft.block.BlockState;
import net.minecraft.client.renderer.BufferBuilder;
import net.minecraft.client.renderer.Tessellator;
import net.minecraft.client.renderer.tileentity.BeaconTileEntityRenderer;
=======
import net.minecraft.block.state.IBlockState;
import net.minecraft.client.renderer.GlStateManager;
import net.minecraft.client.renderer.tileentity.TileEntityBeaconRenderer;
>>>>>>> 7e505fc6
import net.minecraft.client.renderer.vertex.DefaultVertexFormats;
import net.minecraft.entity.Entity;
import net.minecraft.util.ResourceLocation;
import net.minecraft.util.math.AxisAlignedBB;
import net.minecraft.util.math.BlockPos;
import net.minecraft.util.math.MathHelper;
import net.minecraft.util.math.shapes.VoxelShape;
import net.minecraft.util.math.shapes.VoxelShapes;

import java.awt.*;
import java.util.Collection;
import java.util.Collections;
import java.util.List;

import static org.lwjgl.opengl.GL11.*;

/**
 * @author Brady
 * @since 8/9/2018
 */
public final class PathRenderer implements IRenderer {

    private static final ResourceLocation TEXTURE_BEACON_BEAM = new ResourceLocation("textures/entity/beacon_beam.png");


    private PathRenderer() {}

    public static double posX() {
        return ((IEntityRenderManager) mc.getRenderManager()).renderPosX();
    }

    public static double posY() {
        return ((IEntityRenderManager) mc.getRenderManager()).renderPosY();
    }

    public static double posZ() {
        return ((IEntityRenderManager) mc.getRenderManager()).renderPosZ();
    }

    public static void render(RenderEvent event, PathingBehavior behavior) {
        float partialTicks = event.getPartialTicks();
        Goal goal = behavior.getGoal();
        if (Helper.mc.currentScreen instanceof GuiClick) {
            ((GuiClick) Helper.mc.currentScreen).onRender();
        }

        int thisPlayerDimension = behavior.baritone.getPlayerContext().world().getDimension().getType().getId();
        int currentRenderViewDimension = BaritoneAPI.getProvider().getPrimaryBaritone().getPlayerContext().world().getDimension().getType().getId();

        if (thisPlayerDimension != currentRenderViewDimension) {
            // this is a path for a bot in a different dimension, don't render it
            return;
        }

        Entity renderView = Helper.mc.getRenderViewEntity();

        if (renderView.world != BaritoneAPI.getProvider().getPrimaryBaritone().getPlayerContext().world()) {
            System.out.println("I have no idea what's going on");
            System.out.println("The primary baritone is in a different world than the render view entity");
            System.out.println("Not rendering the path");
            return;
        }

        if (goal != null && settings.renderGoal.value) {
            drawDankLitGoalBox(renderView, goal, partialTicks, settings.colorGoalBox.value);
        }

        if (!settings.renderPath.value) {
            return;
        }

        PathExecutor current = behavior.getCurrent(); // this should prevent most race conditions?
        PathExecutor next = behavior.getNext(); // like, now it's not possible for current!=null to be true, then suddenly false because of another thread
        if (current != null && settings.renderSelectionBoxes.value) {
            drawManySelectionBoxes(renderView, current.toBreak(), settings.colorBlocksToBreak.value);
            drawManySelectionBoxes(renderView, current.toPlace(), settings.colorBlocksToPlace.value);
            drawManySelectionBoxes(renderView, current.toWalkInto(), settings.colorBlocksToWalkInto.value);
        }

        //drawManySelectionBoxes(player, Collections.singletonList(behavior.pathStart()), partialTicks, Color.WHITE);

        // Render the current path, if there is one
        if (current != null && current.getPath() != null) {
            int renderBegin = Math.max(current.getPosition() - 3, 0);
            drawPath(current.getPath(), renderBegin, settings.colorCurrentPath.value, settings.fadePath.value, 10, 20);
        }

        if (next != null && next.getPath() != null) {
            drawPath(next.getPath(), 0, settings.colorNextPath.value, settings.fadePath.value, 10, 20);
        }

        // If there is a path calculation currently running, render the path calculation process
        behavior.getInProgress().ifPresent(currentlyRunning -> {
            currentlyRunning.bestPathSoFar().ifPresent(p -> {
                drawPath(p, 0, settings.colorBestPathSoFar.value, settings.fadePath.value, 10, 20);
            });

            currentlyRunning.pathToMostRecentNodeConsidered().ifPresent(mr -> {
                drawPath(mr, 0, settings.colorMostRecentConsidered.value, settings.fadePath.value, 10, 20);
                drawManySelectionBoxes(renderView, Collections.singletonList(mr.getDest()), settings.colorMostRecentConsidered.value);
            });
        });
    }

<<<<<<< HEAD
    public static void drawPath(IPath path, int startIndex, Entity player, float partialTicks, Color color, boolean fadeOut, int fadeStart0, int fadeEnd0) {
        GlStateManager.enableBlend();
        GlStateManager.blendFuncSeparate(GL_SRC_ALPHA, GL_ONE_MINUS_SRC_ALPHA, GL_ONE, GL_ZERO);
        GlStateManager.color4f(color.getColorComponents(null)[0], color.getColorComponents(null)[1], color.getColorComponents(null)[2], 0.4F);
        GlStateManager.lineWidth(Baritone.settings().pathRenderLineWidthPixels.value);
        GlStateManager.disableTexture();
        GlStateManager.disableLighting();
        GlStateManager.depthMask(false);
        if (Baritone.settings().renderPathIgnoreDepth.value) {
            GlStateManager.disableDepthTest();
        }
        List<BetterBlockPos> positions = path.positions();
        int next;
        Tessellator tessellator = Tessellator.getInstance();
=======
    public static void drawPath(IPath path, int startIndex, Color color, boolean fadeOut, int fadeStart0, int fadeEnd0) {
        IRenderer.startLines(color, settings.pathRenderLineWidthPixels.value, settings.renderPathIgnoreDepth.value);

>>>>>>> 7e505fc6
        int fadeStart = fadeStart0 + startIndex;
        int fadeEnd = fadeEnd0 + startIndex;

        List<BetterBlockPos> positions = path.positions();
        for (int i = startIndex, next; i < positions.size() - 1; i = next) {
            BetterBlockPos start = positions.get(i);
            BetterBlockPos end = positions.get(next = i + 1);

            int dirX = end.x - start.x;
            int dirY = end.y - start.y;
            int dirZ = end.z - start.z;

            while (next + 1 < positions.size() && (!fadeOut || next + 1 < fadeStart) &&
                    (dirX == positions.get(next + 1).x - end.x &&
                            dirY == positions.get(next + 1).y - end.y &&
                            dirZ == positions.get(next + 1).z - end.z)) {
                end = positions.get(++next);
            }

            if (fadeOut) {
                float alpha;

                if (i <= fadeStart) {
                    alpha = 0.4F;
                } else {
                    if (i > fadeEnd) {
                        break;
                    }
                    alpha = 0.4F * (1.0F - (float) (i - fadeStart) / (float) (fadeEnd - fadeStart));
                }
                IRenderer.glColor(color, alpha);
            }

            drawLine(start.x, start.y, start.z, end.x, end.y, end.z);

            tessellator.draw();
        }
<<<<<<< HEAD
        if (Baritone.settings().renderPathIgnoreDepth.value) {
            GlStateManager.enableDepthTest();
        }
        //GlStateManager.color(0.0f, 0.0f, 0.0f, 0.4f);
        GlStateManager.depthMask(true);
        GlStateManager.enableTexture();
        GlStateManager.enableLighting();
        GlStateManager.disableBlend();
    }

    public static void drawLine(double bp1x, double bp1y, double bp1z, double bp2x, double bp2y, double bp2z) {
        double d0 = posX();
        double d1 = posY();
        double d2 = posZ();
        BUFFER.begin(GL_LINE_STRIP, DefaultVertexFormats.POSITION);
        BUFFER.pos(bp1x + 0.5D - d0, bp1y + 0.5D - d1, bp1z + 0.5D - d2).endVertex();
        BUFFER.pos(bp2x + 0.5D - d0, bp2y + 0.5D - d1, bp2z + 0.5D - d2).endVertex();
        BUFFER.pos(bp2x + 0.5D - d0, bp2y + 0.53D - d1, bp2z + 0.5D - d2).endVertex();
        BUFFER.pos(bp1x + 0.5D - d0, bp1y + 0.53D - d1, bp1z + 0.5D - d2).endVertex();
        BUFFER.pos(bp1x + 0.5D - d0, bp1y + 0.5D - d1, bp1z + 0.5D - d2).endVertex();
    }

    public static void drawManySelectionBoxes(Entity player, Collection<BlockPos> positions, Color color) {
        GlStateManager.enableBlend();
        GlStateManager.blendFuncSeparate(GL_SRC_ALPHA, GL_ONE_MINUS_SRC_ALPHA, GL_ONE, GL_ZERO);
        GlStateManager.color4f(color.getColorComponents(null)[0], color.getColorComponents(null)[1], color.getColorComponents(null)[2], 0.4F);
        GlStateManager.lineWidth(Baritone.settings().pathRenderLineWidthPixels.value);
        GlStateManager.disableTexture();
        GlStateManager.depthMask(false);

        if (Baritone.settings().renderSelectionBoxesIgnoreDepth.value) {
            GlStateManager.disableDepthTest();
=======

        IRenderer.endLines(settings.renderPathIgnoreDepth.value);
    }


    public static void drawLine(double x1, double y1, double z1, double x2, double y2, double z2) {
        double vpX = renderManager.viewerPosX;
        double vpY = renderManager.viewerPosY;
        double vpZ = renderManager.viewerPosZ;
        boolean renderPathAsFrickinThingy = !settings.renderPathAsLine.value;

        buffer.begin(renderPathAsFrickinThingy ? GL_LINE_STRIP : GL_LINES, DefaultVertexFormats.POSITION);
        buffer.pos(x1 + 0.5D - vpX, y1 + 0.5D - vpY, z1 + 0.5D - vpZ).endVertex();
        buffer.pos(x2 + 0.5D - vpX, y2 + 0.5D - vpY, z2 + 0.5D - vpZ).endVertex();

        if (renderPathAsFrickinThingy) {
            buffer.pos(x2 + 0.5D - vpX, y2 + 0.53D - vpY, z2 + 0.5D - vpZ).endVertex();
            buffer.pos(x1 + 0.5D - vpX, y1 + 0.53D - vpY, z1 + 0.5D - vpZ).endVertex();
            buffer.pos(x1 + 0.5D - vpX, y1 + 0.5D - vpY, z1 + 0.5D - vpZ).endVertex();
>>>>>>> 7e505fc6
        }
    }

    public static void drawManySelectionBoxes(Entity player, Collection<BlockPos> positions, Color color) {
        IRenderer.startLines(color, settings.pathRenderLineWidthPixels.value, settings.renderSelectionBoxesIgnoreDepth.value);

        //BlockPos blockpos = movingObjectPositionIn.getBlockPos();
        BlockStateInterface bsi = new BlockStateInterface(BaritoneAPI.getProvider().getPrimaryBaritone().getPlayerContext()); // TODO this assumes same dimension between primary baritone and render view? is this safe?

        positions.forEach(pos -> {
            BlockState state = bsi.get0(pos);
            VoxelShape shape = state.getShape(player.world, pos);
            AxisAlignedBB toDraw = shape.isEmpty() ? VoxelShapes.fullCube().getBoundingBox() : shape.getBoundingBox();
            toDraw = toDraw.offset(pos);
            IRenderer.drawAABB(toDraw, .002D);
        });

<<<<<<< HEAD
        if (Baritone.settings().renderSelectionBoxesIgnoreDepth.value) {
            GlStateManager.enableDepthTest();
        }

        GlStateManager.depthMask(true);
        GlStateManager.enableTexture();
        GlStateManager.disableBlend();
    }

    public static void drawAABB(AxisAlignedBB aabb) {
        float expand = 0.002F;
        AxisAlignedBB toDraw = aabb.expand(expand, expand, expand).offset(-posX(), -posY(), -posZ());
        BUFFER.begin(GL_LINE_STRIP, DefaultVertexFormats.POSITION);
        BUFFER.pos(toDraw.minX, toDraw.minY, toDraw.minZ).endVertex();
        BUFFER.pos(toDraw.maxX, toDraw.minY, toDraw.minZ).endVertex();
        BUFFER.pos(toDraw.maxX, toDraw.minY, toDraw.maxZ).endVertex();
        BUFFER.pos(toDraw.minX, toDraw.minY, toDraw.maxZ).endVertex();
        BUFFER.pos(toDraw.minX, toDraw.minY, toDraw.minZ).endVertex();
        TESSELLATOR.draw();
        BUFFER.begin(GL_LINE_STRIP, DefaultVertexFormats.POSITION);
        BUFFER.pos(toDraw.minX, toDraw.maxY, toDraw.minZ).endVertex();
        BUFFER.pos(toDraw.maxX, toDraw.maxY, toDraw.minZ).endVertex();
        BUFFER.pos(toDraw.maxX, toDraw.maxY, toDraw.maxZ).endVertex();
        BUFFER.pos(toDraw.minX, toDraw.maxY, toDraw.maxZ).endVertex();
        BUFFER.pos(toDraw.minX, toDraw.maxY, toDraw.minZ).endVertex();
        TESSELLATOR.draw();
        BUFFER.begin(GL_LINES, DefaultVertexFormats.POSITION);
        BUFFER.pos(toDraw.minX, toDraw.minY, toDraw.minZ).endVertex();
        BUFFER.pos(toDraw.minX, toDraw.maxY, toDraw.minZ).endVertex();
        BUFFER.pos(toDraw.maxX, toDraw.minY, toDraw.minZ).endVertex();
        BUFFER.pos(toDraw.maxX, toDraw.maxY, toDraw.minZ).endVertex();
        BUFFER.pos(toDraw.maxX, toDraw.minY, toDraw.maxZ).endVertex();
        BUFFER.pos(toDraw.maxX, toDraw.maxY, toDraw.maxZ).endVertex();
        BUFFER.pos(toDraw.minX, toDraw.minY, toDraw.maxZ).endVertex();
        BUFFER.pos(toDraw.minX, toDraw.maxY, toDraw.maxZ).endVertex();
        TESSELLATOR.draw();
    }

    public static void drawDankLitGoalBox(Entity player, Goal goal, float partialTicks, Color color) {
        double renderPosX = posX();
        double renderPosY = posY();
        double renderPosZ = posZ();
        double minX;
        double maxX;
        double minZ;
        double maxZ;
        double minY;
        double maxY;
        double y1;
        double y2;
=======
        IRenderer.endLines(settings.renderSelectionBoxesIgnoreDepth.value);
    }

    public static void drawDankLitGoalBox(Entity player, Goal goal, float partialTicks, Color color) {
        double renderPosX = renderManager.viewerPosX;
        double renderPosY = renderManager.viewerPosY;
        double renderPosZ = renderManager.viewerPosZ;
        double minX, maxX;
        double minZ, maxZ;
        double minY, maxY;
        double y1, y2;
>>>>>>> 7e505fc6
        double y = MathHelper.cos((float) (((float) ((System.nanoTime() / 100000L) % 20000L)) / 20000F * Math.PI * 2));
        if (goal instanceof IGoalRenderPos) {
            BlockPos goalPos = ((IGoalRenderPos) goal).getGoalPos();
            minX = goalPos.getX() + 0.002 - renderPosX;
            maxX = goalPos.getX() + 1 - 0.002 - renderPosX;
            minZ = goalPos.getZ() + 0.002 - renderPosZ;
            maxZ = goalPos.getZ() + 1 - 0.002 - renderPosZ;
            if (goal instanceof GoalGetToBlock || goal instanceof GoalTwoBlocks) {
                y /= 2;
            }
            y1 = 1 + y + goalPos.getY() - renderPosY;
            y2 = 1 - y + goalPos.getY() - renderPosY;
            minY = goalPos.getY() - renderPosY;
            maxY = minY + 2;
            if (goal instanceof GoalGetToBlock || goal instanceof GoalTwoBlocks) {
                y1 -= 0.5;
                y2 -= 0.5;
                maxY--;
            }
        } else if (goal instanceof GoalXZ) {
            GoalXZ goalPos = (GoalXZ) goal;

            if (settings.renderGoalXZBeacon.value) {
                glPushAttrib(GL_LIGHTING_BIT);

                TileEntityBeaconRenderer a;

                Helper.mc.getTextureManager().bindTexture(TEXTURE_BEACON_BEAM);
                if (settings.renderGoalIgnoreDepth.value) {
                    GlStateManager.disableDepthTest();
                }

                BeaconTileEntityRenderer.renderBeamSegment(
                        goalPos.getX() - renderPosX,
                        -renderPosY,
                        goalPos.getZ() - renderPosZ,
                        partialTicks,
                        1.0,
                        player.world.getGameTime(),
                        0,
                        256,
                        color.getColorComponents(null),

                        // Arguments filled by the private method lol
                        0.2D,
                        0.25D
                );

                if (settings.renderGoalIgnoreDepth.value) {
                    GlStateManager.enableDepthTest();
                }

                glPopAttrib();
                return;
            }

            minX = goalPos.getX() + 0.002 - renderPosX;
            maxX = goalPos.getX() + 1 - 0.002 - renderPosX;
            minZ = goalPos.getZ() + 0.002 - renderPosZ;
            maxZ = goalPos.getZ() + 1 - 0.002 - renderPosZ;

            y1 = 0;
            y2 = 0;
            minY = 0 - renderPosY;
            maxY = 256 - renderPosY;
        } else if (goal instanceof GoalComposite) {
            for (Goal g : ((GoalComposite) goal).goals()) {
                drawDankLitGoalBox(player, g, partialTicks, color);
            }
            return;
        } else if (goal instanceof GoalInverted) {
            drawDankLitGoalBox(player, ((GoalInverted) goal).origin, partialTicks, settings.colorInvertedGoalBox.value);
            return;
        } else if (goal instanceof GoalYLevel) {
            GoalYLevel goalpos = (GoalYLevel) goal;
            minX = player.posX - settings.yLevelBoxSize.value - renderPosX;
            minZ = player.posZ - settings.yLevelBoxSize.value - renderPosZ;
            maxX = player.posX + settings.yLevelBoxSize.value - renderPosX;
            maxZ = player.posZ + settings.yLevelBoxSize.value - renderPosZ;
            minY = ((GoalYLevel) goal).level - renderPosY;
            maxY = minY + 2;
            y1 = 1 + y + goalpos.level - renderPosY;
            y2 = 1 - y + goalpos.level - renderPosY;
        } else {
            return;
        }

<<<<<<< HEAD
        GlStateManager.enableBlend();
        GlStateManager.blendFuncSeparate(GL_SRC_ALPHA, GL_ONE_MINUS_SRC_ALPHA, GL_ONE, GL_ZERO);
        GlStateManager.color4f(color.getColorComponents(null)[0], color.getColorComponents(null)[1], color.getColorComponents(null)[2], 0.6F);
        GlStateManager.lineWidth(Baritone.settings().goalRenderLineWidthPixels.value);
        GlStateManager.disableTexture();
        GlStateManager.depthMask(false);
        if (Baritone.settings().renderGoalIgnoreDepth.value) {
            GlStateManager.disableDepthTest();
        }
=======
        IRenderer.startLines(color, settings.goalRenderLineWidthPixels.value, settings.renderGoalIgnoreDepth.value);
>>>>>>> 7e505fc6

        renderHorizontalQuad(minX, maxX, minZ, maxZ, y1);
        renderHorizontalQuad(minX, maxX, minZ, maxZ, y2);

<<<<<<< HEAD
        BUFFER.begin(GL_LINES, DefaultVertexFormats.POSITION);
        BUFFER.pos(minX, minY, minZ).endVertex();
        BUFFER.pos(minX, maxY, minZ).endVertex();
        BUFFER.pos(maxX, minY, minZ).endVertex();
        BUFFER.pos(maxX, maxY, minZ).endVertex();
        BUFFER.pos(maxX, minY, maxZ).endVertex();
        BUFFER.pos(maxX, maxY, maxZ).endVertex();
        BUFFER.pos(minX, minY, maxZ).endVertex();
        BUFFER.pos(minX, maxY, maxZ).endVertex();
        TESSELLATOR.draw();

        if (Baritone.settings().renderGoalIgnoreDepth.value) {
            GlStateManager.enableDepthTest();
        }
        GlStateManager.depthMask(true);
        GlStateManager.enableTexture();
        GlStateManager.disableBlend();
=======

        buffer.begin(GL_LINES, DefaultVertexFormats.POSITION);
        buffer.pos(minX, minY, minZ).endVertex();
        buffer.pos(minX, maxY, minZ).endVertex();
        buffer.pos(maxX, minY, minZ).endVertex();
        buffer.pos(maxX, maxY, minZ).endVertex();
        buffer.pos(maxX, minY, maxZ).endVertex();
        buffer.pos(maxX, maxY, maxZ).endVertex();
        buffer.pos(minX, minY, maxZ).endVertex();
        buffer.pos(minX, maxY, maxZ).endVertex();
        tessellator.draw();

        IRenderer.endLines(settings.renderGoalIgnoreDepth.value);
>>>>>>> 7e505fc6
    }

    private static void renderHorizontalQuad(double minX, double maxX, double minZ, double maxZ, double y) {
        if (y != 0) {
            buffer.begin(GL_LINE_LOOP, DefaultVertexFormats.POSITION);
            buffer.pos(minX, y, minZ).endVertex();
            buffer.pos(maxX, y, minZ).endVertex();
            buffer.pos(maxX, y, maxZ).endVertex();
            buffer.pos(minX, y, maxZ).endVertex();
            tessellator.draw();
        }
    }
}<|MERGE_RESOLUTION|>--- conflicted
+++ resolved
@@ -26,18 +26,9 @@
 import baritone.api.utils.interfaces.IGoalRenderPos;
 import baritone.behavior.PathingBehavior;
 import baritone.pathing.path.PathExecutor;
-<<<<<<< HEAD
-import baritone.utils.accessor.IEntityRenderManager;
 import com.mojang.blaze3d.platform.GlStateManager;
 import net.minecraft.block.BlockState;
-import net.minecraft.client.renderer.BufferBuilder;
-import net.minecraft.client.renderer.Tessellator;
 import net.minecraft.client.renderer.tileentity.BeaconTileEntityRenderer;
-=======
-import net.minecraft.block.state.IBlockState;
-import net.minecraft.client.renderer.GlStateManager;
-import net.minecraft.client.renderer.tileentity.TileEntityBeaconRenderer;
->>>>>>> 7e505fc6
 import net.minecraft.client.renderer.vertex.DefaultVertexFormats;
 import net.minecraft.entity.Entity;
 import net.minecraft.util.ResourceLocation;
@@ -58,7 +49,7 @@
  * @author Brady
  * @since 8/9/2018
  */
-public final class PathRenderer implements IRenderer {
+public final class PathRenderer implements IRenderer, Helper {
 
     private static final ResourceLocation TEXTURE_BEACON_BEAM = new ResourceLocation("textures/entity/beacon_beam.png");
 
@@ -66,15 +57,15 @@
     private PathRenderer() {}
 
     public static double posX() {
-        return ((IEntityRenderManager) mc.getRenderManager()).renderPosX();
+        return renderManager.renderPosX();
     }
 
     public static double posY() {
-        return ((IEntityRenderManager) mc.getRenderManager()).renderPosY();
+        return renderManager.renderPosY();
     }
 
     public static double posZ() {
-        return ((IEntityRenderManager) mc.getRenderManager()).renderPosZ();
+        return renderManager.renderPosZ();
     }
 
     public static void render(RenderEvent event, PathingBehavior behavior) {
@@ -142,26 +133,9 @@
         });
     }
 
-<<<<<<< HEAD
-    public static void drawPath(IPath path, int startIndex, Entity player, float partialTicks, Color color, boolean fadeOut, int fadeStart0, int fadeEnd0) {
-        GlStateManager.enableBlend();
-        GlStateManager.blendFuncSeparate(GL_SRC_ALPHA, GL_ONE_MINUS_SRC_ALPHA, GL_ONE, GL_ZERO);
-        GlStateManager.color4f(color.getColorComponents(null)[0], color.getColorComponents(null)[1], color.getColorComponents(null)[2], 0.4F);
-        GlStateManager.lineWidth(Baritone.settings().pathRenderLineWidthPixels.value);
-        GlStateManager.disableTexture();
-        GlStateManager.disableLighting();
-        GlStateManager.depthMask(false);
-        if (Baritone.settings().renderPathIgnoreDepth.value) {
-            GlStateManager.disableDepthTest();
-        }
-        List<BetterBlockPos> positions = path.positions();
-        int next;
-        Tessellator tessellator = Tessellator.getInstance();
-=======
     public static void drawPath(IPath path, int startIndex, Color color, boolean fadeOut, int fadeStart0, int fadeEnd0) {
         IRenderer.startLines(color, settings.pathRenderLineWidthPixels.value, settings.renderPathIgnoreDepth.value);
 
->>>>>>> 7e505fc6
         int fadeStart = fadeStart0 + startIndex;
         int fadeEnd = fadeEnd0 + startIndex;
 
@@ -199,49 +173,15 @@
 
             tessellator.draw();
         }
-<<<<<<< HEAD
-        if (Baritone.settings().renderPathIgnoreDepth.value) {
-            GlStateManager.enableDepthTest();
-        }
-        //GlStateManager.color(0.0f, 0.0f, 0.0f, 0.4f);
-        GlStateManager.depthMask(true);
-        GlStateManager.enableTexture();
-        GlStateManager.enableLighting();
-        GlStateManager.disableBlend();
-    }
-
-    public static void drawLine(double bp1x, double bp1y, double bp1z, double bp2x, double bp2y, double bp2z) {
-        double d0 = posX();
-        double d1 = posY();
-        double d2 = posZ();
-        BUFFER.begin(GL_LINE_STRIP, DefaultVertexFormats.POSITION);
-        BUFFER.pos(bp1x + 0.5D - d0, bp1y + 0.5D - d1, bp1z + 0.5D - d2).endVertex();
-        BUFFER.pos(bp2x + 0.5D - d0, bp2y + 0.5D - d1, bp2z + 0.5D - d2).endVertex();
-        BUFFER.pos(bp2x + 0.5D - d0, bp2y + 0.53D - d1, bp2z + 0.5D - d2).endVertex();
-        BUFFER.pos(bp1x + 0.5D - d0, bp1y + 0.53D - d1, bp1z + 0.5D - d2).endVertex();
-        BUFFER.pos(bp1x + 0.5D - d0, bp1y + 0.5D - d1, bp1z + 0.5D - d2).endVertex();
-    }
-
-    public static void drawManySelectionBoxes(Entity player, Collection<BlockPos> positions, Color color) {
-        GlStateManager.enableBlend();
-        GlStateManager.blendFuncSeparate(GL_SRC_ALPHA, GL_ONE_MINUS_SRC_ALPHA, GL_ONE, GL_ZERO);
-        GlStateManager.color4f(color.getColorComponents(null)[0], color.getColorComponents(null)[1], color.getColorComponents(null)[2], 0.4F);
-        GlStateManager.lineWidth(Baritone.settings().pathRenderLineWidthPixels.value);
-        GlStateManager.disableTexture();
-        GlStateManager.depthMask(false);
-
-        if (Baritone.settings().renderSelectionBoxesIgnoreDepth.value) {
-            GlStateManager.disableDepthTest();
-=======
 
         IRenderer.endLines(settings.renderPathIgnoreDepth.value);
     }
 
 
     public static void drawLine(double x1, double y1, double z1, double x2, double y2, double z2) {
-        double vpX = renderManager.viewerPosX;
-        double vpY = renderManager.viewerPosY;
-        double vpZ = renderManager.viewerPosZ;
+        double vpX = posX();
+        double vpY = posY();
+        double vpZ = posZ();
         boolean renderPathAsFrickinThingy = !settings.renderPathAsLine.value;
 
         buffer.begin(renderPathAsFrickinThingy ? GL_LINE_STRIP : GL_LINES, DefaultVertexFormats.POSITION);
@@ -252,7 +192,6 @@
             buffer.pos(x2 + 0.5D - vpX, y2 + 0.53D - vpY, z2 + 0.5D - vpZ).endVertex();
             buffer.pos(x1 + 0.5D - vpX, y1 + 0.53D - vpY, z1 + 0.5D - vpZ).endVertex();
             buffer.pos(x1 + 0.5D - vpX, y1 + 0.5D - vpY, z1 + 0.5D - vpZ).endVertex();
->>>>>>> 7e505fc6
         }
     }
 
@@ -270,70 +209,17 @@
             IRenderer.drawAABB(toDraw, .002D);
         });
 
-<<<<<<< HEAD
-        if (Baritone.settings().renderSelectionBoxesIgnoreDepth.value) {
-            GlStateManager.enableDepthTest();
-        }
-
-        GlStateManager.depthMask(true);
-        GlStateManager.enableTexture();
-        GlStateManager.disableBlend();
-    }
-
-    public static void drawAABB(AxisAlignedBB aabb) {
-        float expand = 0.002F;
-        AxisAlignedBB toDraw = aabb.expand(expand, expand, expand).offset(-posX(), -posY(), -posZ());
-        BUFFER.begin(GL_LINE_STRIP, DefaultVertexFormats.POSITION);
-        BUFFER.pos(toDraw.minX, toDraw.minY, toDraw.minZ).endVertex();
-        BUFFER.pos(toDraw.maxX, toDraw.minY, toDraw.minZ).endVertex();
-        BUFFER.pos(toDraw.maxX, toDraw.minY, toDraw.maxZ).endVertex();
-        BUFFER.pos(toDraw.minX, toDraw.minY, toDraw.maxZ).endVertex();
-        BUFFER.pos(toDraw.minX, toDraw.minY, toDraw.minZ).endVertex();
-        TESSELLATOR.draw();
-        BUFFER.begin(GL_LINE_STRIP, DefaultVertexFormats.POSITION);
-        BUFFER.pos(toDraw.minX, toDraw.maxY, toDraw.minZ).endVertex();
-        BUFFER.pos(toDraw.maxX, toDraw.maxY, toDraw.minZ).endVertex();
-        BUFFER.pos(toDraw.maxX, toDraw.maxY, toDraw.maxZ).endVertex();
-        BUFFER.pos(toDraw.minX, toDraw.maxY, toDraw.maxZ).endVertex();
-        BUFFER.pos(toDraw.minX, toDraw.maxY, toDraw.minZ).endVertex();
-        TESSELLATOR.draw();
-        BUFFER.begin(GL_LINES, DefaultVertexFormats.POSITION);
-        BUFFER.pos(toDraw.minX, toDraw.minY, toDraw.minZ).endVertex();
-        BUFFER.pos(toDraw.minX, toDraw.maxY, toDraw.minZ).endVertex();
-        BUFFER.pos(toDraw.maxX, toDraw.minY, toDraw.minZ).endVertex();
-        BUFFER.pos(toDraw.maxX, toDraw.maxY, toDraw.minZ).endVertex();
-        BUFFER.pos(toDraw.maxX, toDraw.minY, toDraw.maxZ).endVertex();
-        BUFFER.pos(toDraw.maxX, toDraw.maxY, toDraw.maxZ).endVertex();
-        BUFFER.pos(toDraw.minX, toDraw.minY, toDraw.maxZ).endVertex();
-        BUFFER.pos(toDraw.minX, toDraw.maxY, toDraw.maxZ).endVertex();
-        TESSELLATOR.draw();
+        IRenderer.endLines(settings.renderSelectionBoxesIgnoreDepth.value);
     }
 
     public static void drawDankLitGoalBox(Entity player, Goal goal, float partialTicks, Color color) {
         double renderPosX = posX();
         double renderPosY = posY();
         double renderPosZ = posZ();
-        double minX;
-        double maxX;
-        double minZ;
-        double maxZ;
-        double minY;
-        double maxY;
-        double y1;
-        double y2;
-=======
-        IRenderer.endLines(settings.renderSelectionBoxesIgnoreDepth.value);
-    }
-
-    public static void drawDankLitGoalBox(Entity player, Goal goal, float partialTicks, Color color) {
-        double renderPosX = renderManager.viewerPosX;
-        double renderPosY = renderManager.viewerPosY;
-        double renderPosZ = renderManager.viewerPosZ;
         double minX, maxX;
         double minZ, maxZ;
         double minY, maxY;
         double y1, y2;
->>>>>>> 7e505fc6
         double y = MathHelper.cos((float) (((float) ((System.nanoTime() / 100000L) % 20000L)) / 20000F * Math.PI * 2));
         if (goal instanceof IGoalRenderPos) {
             BlockPos goalPos = ((IGoalRenderPos) goal).getGoalPos();
@@ -358,8 +244,6 @@
 
             if (settings.renderGoalXZBeacon.value) {
                 glPushAttrib(GL_LIGHTING_BIT);
-
-                TileEntityBeaconRenderer a;
 
                 Helper.mc.getTextureManager().bindTexture(TEXTURE_BEACON_BEAM);
                 if (settings.renderGoalIgnoreDepth.value) {
@@ -421,42 +305,11 @@
             return;
         }
 
-<<<<<<< HEAD
-        GlStateManager.enableBlend();
-        GlStateManager.blendFuncSeparate(GL_SRC_ALPHA, GL_ONE_MINUS_SRC_ALPHA, GL_ONE, GL_ZERO);
-        GlStateManager.color4f(color.getColorComponents(null)[0], color.getColorComponents(null)[1], color.getColorComponents(null)[2], 0.6F);
-        GlStateManager.lineWidth(Baritone.settings().goalRenderLineWidthPixels.value);
-        GlStateManager.disableTexture();
-        GlStateManager.depthMask(false);
-        if (Baritone.settings().renderGoalIgnoreDepth.value) {
-            GlStateManager.disableDepthTest();
-        }
-=======
         IRenderer.startLines(color, settings.goalRenderLineWidthPixels.value, settings.renderGoalIgnoreDepth.value);
->>>>>>> 7e505fc6
 
         renderHorizontalQuad(minX, maxX, minZ, maxZ, y1);
         renderHorizontalQuad(minX, maxX, minZ, maxZ, y2);
 
-<<<<<<< HEAD
-        BUFFER.begin(GL_LINES, DefaultVertexFormats.POSITION);
-        BUFFER.pos(minX, minY, minZ).endVertex();
-        BUFFER.pos(minX, maxY, minZ).endVertex();
-        BUFFER.pos(maxX, minY, minZ).endVertex();
-        BUFFER.pos(maxX, maxY, minZ).endVertex();
-        BUFFER.pos(maxX, minY, maxZ).endVertex();
-        BUFFER.pos(maxX, maxY, maxZ).endVertex();
-        BUFFER.pos(minX, minY, maxZ).endVertex();
-        BUFFER.pos(minX, maxY, maxZ).endVertex();
-        TESSELLATOR.draw();
-
-        if (Baritone.settings().renderGoalIgnoreDepth.value) {
-            GlStateManager.enableDepthTest();
-        }
-        GlStateManager.depthMask(true);
-        GlStateManager.enableTexture();
-        GlStateManager.disableBlend();
-=======
 
         buffer.begin(GL_LINES, DefaultVertexFormats.POSITION);
         buffer.pos(minX, minY, minZ).endVertex();
@@ -470,7 +323,6 @@
         tessellator.draw();
 
         IRenderer.endLines(settings.renderGoalIgnoreDepth.value);
->>>>>>> 7e505fc6
     }
 
     private static void renderHorizontalQuad(double minX, double maxX, double minZ, double maxZ, double y) {
