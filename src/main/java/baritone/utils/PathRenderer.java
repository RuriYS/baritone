/*
 * This file is part of Baritone.
 *
 * Baritone is free software: you can redistribute it and/or modify
 * it under the terms of the GNU Lesser General Public License as published by
 * the Free Software Foundation, either version 3 of the License, or
 * (at your option) any later version.
 *
 * Baritone is distributed in the hope that it will be useful,
 * but WITHOUT ANY WARRANTY; without even the implied warranty of
 * MERCHANTABILITY or FITNESS FOR A PARTICULAR PURPOSE.  See the
 * GNU Lesser General Public License for more details.
 *
 * You should have received a copy of the GNU Lesser General Public License
 * along with Baritone.  If not, see <https://www.gnu.org/licenses/>.
 */

package baritone.utils;

import baritone.api.BaritoneAPI;
import baritone.api.event.events.RenderEvent;
import baritone.api.pathing.calc.IPath;
import baritone.api.pathing.goals.*;
import baritone.api.utils.BetterBlockPos;
import baritone.api.utils.Helper;
import baritone.api.utils.interfaces.IGoalRenderPos;
import baritone.behavior.PathingBehavior;
import baritone.pathing.path.PathExecutor;
import net.minecraft.block.state.IBlockState;
import net.minecraft.client.renderer.GlStateManager;
import net.minecraft.client.renderer.tileentity.TileEntityBeaconRenderer;
import net.minecraft.client.renderer.vertex.DefaultVertexFormats;
import net.minecraft.entity.Entity;
import net.minecraft.util.ResourceLocation;
import net.minecraft.util.math.AxisAlignedBB;
import net.minecraft.util.math.BlockPos;
import net.minecraft.util.math.MathHelper;
import net.minecraft.util.math.shapes.VoxelShape;
import net.minecraft.util.math.shapes.VoxelShapes;

import java.awt.*;
import java.util.Collection;
import java.util.Collections;
import java.util.List;

import static org.lwjgl.opengl.GL11.*;

/**
 * @author Brady
 * @since 8/9/2018
 */
public final class PathRenderer implements IRenderer {

    private static final ResourceLocation TEXTURE_BEACON_BEAM = new ResourceLocation("textures/entity/beacon_beam.png");


    private PathRenderer() {}

    public static void render(RenderEvent event, PathingBehavior behavior) {
        float partialTicks = event.getPartialTicks();
        Goal goal = behavior.getGoal();
        if (Helper.mc.currentScreen instanceof GuiClick) {
            ((GuiClick) Helper.mc.currentScreen).onRender();
        }

        int thisPlayerDimension = behavior.baritone.getPlayerContext().world().getDimension().getType().getId();
        int currentRenderViewDimension = BaritoneAPI.getProvider().getPrimaryBaritone().getPlayerContext().world().getDimension().getType().getId();

        if (thisPlayerDimension != currentRenderViewDimension) {
            // this is a path for a bot in a different dimension, don't render it
            return;
        }

        Entity renderView = Helper.mc.getRenderViewEntity();

        if (renderView.world != BaritoneAPI.getProvider().getPrimaryBaritone().getPlayerContext().world()) {
            System.out.println("I have no idea what's going on");
            System.out.println("The primary baritone is in a different world than the render view entity");
            System.out.println("Not rendering the path");
            return;
        }

        if (goal != null && settings.renderGoal.value) {
            drawDankLitGoalBox(renderView, goal, partialTicks, settings.colorGoalBox.value);
        }

        if (!settings.renderPath.value) {
            return;
        }

        PathExecutor current = behavior.getCurrent(); // this should prevent most race conditions?
        PathExecutor next = behavior.getNext(); // like, now it's not possible for current!=null to be true, then suddenly false because of another thread
        if (current != null && settings.renderSelectionBoxes.value) {
            drawManySelectionBoxes(renderView, current.toBreak(), settings.colorBlocksToBreak.value);
            drawManySelectionBoxes(renderView, current.toPlace(), settings.colorBlocksToPlace.value);
            drawManySelectionBoxes(renderView, current.toWalkInto(), settings.colorBlocksToWalkInto.value);
        }

        //drawManySelectionBoxes(player, Collections.singletonList(behavior.pathStart()), partialTicks, Color.WHITE);

        // Render the current path, if there is one
        if (current != null && current.getPath() != null) {
            int renderBegin = Math.max(current.getPosition() - 3, 0);
            drawPath(current.getPath(), renderBegin, settings.colorCurrentPath.value, settings.fadePath.value, 10, 20);
        }

        if (next != null && next.getPath() != null) {
            drawPath(next.getPath(), 0, settings.colorNextPath.value, settings.fadePath.value, 10, 20);
        }

        // If there is a path calculation currently running, render the path calculation process
        behavior.getInProgress().ifPresent(currentlyRunning -> {
            currentlyRunning.bestPathSoFar().ifPresent(p -> {
                drawPath(p, 0, settings.colorBestPathSoFar.value, settings.fadePath.value, 10, 20);
            });

            currentlyRunning.pathToMostRecentNodeConsidered().ifPresent(mr -> {
                drawPath(mr, 0, settings.colorMostRecentConsidered.value, settings.fadePath.value, 10, 20);
                drawManySelectionBoxes(renderView, Collections.singletonList(mr.getDest()), settings.colorMostRecentConsidered.value);
            });
        });
    }

    public static void drawPath(IPath path, int startIndex, Color color, boolean fadeOut, int fadeStart0, int fadeEnd0) {
        IRenderer.startLines(color, settings.pathRenderLineWidthPixels.value, settings.renderPathIgnoreDepth.value);

        int fadeStart = fadeStart0 + startIndex;
        int fadeEnd = fadeEnd0 + startIndex;

        List<BetterBlockPos> positions = path.positions();
        for (int i = startIndex, next; i < positions.size() - 1; i = next) {
            BetterBlockPos start = positions.get(i);
            BetterBlockPos end = positions.get(next = i + 1);

            int dirX = end.x - start.x;
            int dirY = end.y - start.y;
            int dirZ = end.z - start.z;

            while (next + 1 < positions.size() && (!fadeOut || next + 1 < fadeStart) &&
                    (dirX == positions.get(next + 1).x - end.x &&
                            dirY == positions.get(next + 1).y - end.y &&
                            dirZ == positions.get(next + 1).z - end.z)) {
                end = positions.get(++next);
            }

            if (fadeOut) {
                float alpha;

                if (i <= fadeStart) {
                    alpha = 0.4F;
                } else {
                    if (i > fadeEnd) {
                        break;
                    }
                    alpha = 0.4F * (1.0F - (float) (i - fadeStart) / (float) (fadeEnd - fadeStart));
                }
                IRenderer.glColor(color, alpha);
            }

            drawLine(start.x, start.y, start.z, end.x, end.y, end.z);

            tessellator.draw();
        }

        IRenderer.endLines(settings.renderPathIgnoreDepth.value);
    }


    public static void drawLine(double x1, double y1, double z1, double x2, double y2, double z2) {
        double vpX = renderManager.viewerPosX;
        double vpY = renderManager.viewerPosY;
        double vpZ = renderManager.viewerPosZ;
        boolean renderPathAsFrickinThingy = !settings.renderPathAsLine.value;

        buffer.begin(renderPathAsFrickinThingy ? GL_LINE_STRIP : GL_LINES, DefaultVertexFormats.POSITION);
        buffer.pos(x1 + 0.5D - vpX, y1 + 0.5D - vpY, z1 + 0.5D - vpZ).endVertex();
        buffer.pos(x2 + 0.5D - vpX, y2 + 0.5D - vpY, z2 + 0.5D - vpZ).endVertex();

        if (renderPathAsFrickinThingy) {
            buffer.pos(x2 + 0.5D - vpX, y2 + 0.53D - vpY, z2 + 0.5D - vpZ).endVertex();
            buffer.pos(x1 + 0.5D - vpX, y1 + 0.53D - vpY, z1 + 0.5D - vpZ).endVertex();
            buffer.pos(x1 + 0.5D - vpX, y1 + 0.5D - vpY, z1 + 0.5D - vpZ).endVertex();
        }
    }

    public static void drawManySelectionBoxes(Entity player, Collection<BlockPos> positions, Color color) {
        IRenderer.startLines(color, settings.pathRenderLineWidthPixels.value, settings.renderSelectionBoxesIgnoreDepth.value);

        //BlockPos blockpos = movingObjectPositionIn.getBlockPos();
        BlockStateInterface bsi = new BlockStateInterface(BaritoneAPI.getProvider().getPrimaryBaritone().getPlayerContext()); // TODO this assumes same dimension between primary baritone and render view? is this safe?

        positions.forEach(pos -> {
            IBlockState state = bsi.get0(pos);
            VoxelShape shape = state.getShape(player.world, pos);
            AxisAlignedBB toDraw = shape.isEmpty() ? VoxelShapes.fullCube().getBoundingBox() : shape.getBoundingBox();
            toDraw = toDraw.offset(pos);
            IRenderer.drawAABB(toDraw, .002D);
        });

        IRenderer.endLines(settings.renderSelectionBoxesIgnoreDepth.value);
    }

    public static void drawDankLitGoalBox(Entity player, Goal goal, float partialTicks, Color color) {
        double renderPosX = renderManager.viewerPosX;
        double renderPosY = renderManager.viewerPosY;
        double renderPosZ = renderManager.viewerPosZ;
        double minX, maxX;
        double minZ, maxZ;
        double minY, maxY;
        double y, y1, y2;
        if (!settings.renderGoalAnimated.value) {
            // y = 1 causes rendering issues when the player is at the same y as the top of a block for some reason
            y = 0.999F;
        }
        else {
            y = MathHelper.cos((float) (((float) ((System.nanoTime() / 100000L) % 20000L)) / 20000F * Math.PI * 2));
        }
        if (goal instanceof IGoalRenderPos) {
            BlockPos goalPos = ((IGoalRenderPos) goal).getGoalPos();
            minX = goalPos.getX() + 0.002 - renderPosX;
            maxX = goalPos.getX() + 1 - 0.002 - renderPosX;
            minZ = goalPos.getZ() + 0.002 - renderPosZ;
            maxZ = goalPos.getZ() + 1 - 0.002 - renderPosZ;
            if (goal instanceof GoalGetToBlock || goal instanceof GoalTwoBlocks) {
                y /= 2;
            }
            y1 = 1 + y + goalPos.getY() - renderPosY;
            y2 = 1 - y + goalPos.getY() - renderPosY;
            minY = goalPos.getY() - renderPosY;
            maxY = minY + 2;
            if (goal instanceof GoalGetToBlock || goal instanceof GoalTwoBlocks) {
                y1 -= 0.5;
                y2 -= 0.5;
                maxY--;
            }
        } else if (goal instanceof GoalXZ) {
            GoalXZ goalPos = (GoalXZ) goal;

            if (settings.renderGoalXZBeacon.value) {
                glPushAttrib(GL_LIGHTING_BIT);

                TileEntityBeaconRenderer a;

                Helper.mc.getTextureManager().bindTexture(TEXTURE_BEACON_BEAM);
                if (settings.renderGoalIgnoreDepth.value) {
                    GlStateManager.disableDepthTest();
                }

                TileEntityBeaconRenderer.renderBeamSegment(
                        goalPos.getX() - renderPosX,
                        -renderPosY,
                        goalPos.getZ() - renderPosZ,
                        settings.renderGoalAnimated.value ? partialTicks : 0,
                        1.0,
<<<<<<< HEAD
                        player.world.getGameTime(),
=======
                        settings.renderGoalAnimated.value ? player.world.getTotalWorldTime() : 0,
>>>>>>> bcc33362
                        0,
                        256,
                        color.getColorComponents(null),

                        // Arguments filled by the private method lol
                        0.2D,
                        0.25D
                );

                if (settings.renderGoalIgnoreDepth.value) {
                    GlStateManager.enableDepthTest();
                }

                glPopAttrib();
                return;
            }

            minX = goalPos.getX() + 0.002 - renderPosX;
            maxX = goalPos.getX() + 1 - 0.002 - renderPosX;
            minZ = goalPos.getZ() + 0.002 - renderPosZ;
            maxZ = goalPos.getZ() + 1 - 0.002 - renderPosZ;

            y1 = 0;
            y2 = 0;
            minY = 0 - renderPosY;
            maxY = 256 - renderPosY;
        } else if (goal instanceof GoalComposite) {
            for (Goal g : ((GoalComposite) goal).goals()) {
                drawDankLitGoalBox(player, g, partialTicks, color);
            }
            return;
        } else if (goal instanceof GoalInverted) {
            drawDankLitGoalBox(player, ((GoalInverted) goal).origin, partialTicks, settings.colorInvertedGoalBox.value);
            return;
        } else if (goal instanceof GoalYLevel) {
            GoalYLevel goalpos = (GoalYLevel) goal;
            minX = player.posX - settings.yLevelBoxSize.value - renderPosX;
            minZ = player.posZ - settings.yLevelBoxSize.value - renderPosZ;
            maxX = player.posX + settings.yLevelBoxSize.value - renderPosX;
            maxZ = player.posZ + settings.yLevelBoxSize.value - renderPosZ;
            minY = ((GoalYLevel) goal).level - renderPosY;
            maxY = minY + 2;
            y1 = 1 + y + goalpos.level - renderPosY;
            y2 = 1 - y + goalpos.level - renderPosY;
        } else {
            return;
        }

        IRenderer.startLines(color, settings.goalRenderLineWidthPixels.value, settings.renderGoalIgnoreDepth.value);

        renderHorizontalQuad(minX, maxX, minZ, maxZ, y1);
        renderHorizontalQuad(minX, maxX, minZ, maxZ, y2);


        buffer.begin(GL_LINES, DefaultVertexFormats.POSITION);
        buffer.pos(minX, minY, minZ).endVertex();
        buffer.pos(minX, maxY, minZ).endVertex();
        buffer.pos(maxX, minY, minZ).endVertex();
        buffer.pos(maxX, maxY, minZ).endVertex();
        buffer.pos(maxX, minY, maxZ).endVertex();
        buffer.pos(maxX, maxY, maxZ).endVertex();
        buffer.pos(minX, minY, maxZ).endVertex();
        buffer.pos(minX, maxY, maxZ).endVertex();
        tessellator.draw();

        IRenderer.endLines(settings.renderGoalIgnoreDepth.value);
    }

    private static void renderHorizontalQuad(double minX, double maxX, double minZ, double maxZ, double y) {
        if (y != 0) {
            buffer.begin(GL_LINE_LOOP, DefaultVertexFormats.POSITION);
            buffer.pos(minX, y, minZ).endVertex();
            buffer.pos(maxX, y, minZ).endVertex();
            buffer.pos(maxX, y, maxZ).endVertex();
            buffer.pos(minX, y, maxZ).endVertex();
            tessellator.draw();
        }
    }
}<|MERGE_RESOLUTION|>--- conflicted
+++ resolved
@@ -252,11 +252,7 @@
                         goalPos.getZ() - renderPosZ,
                         settings.renderGoalAnimated.value ? partialTicks : 0,
                         1.0,
-<<<<<<< HEAD
-                        player.world.getGameTime(),
-=======
-                        settings.renderGoalAnimated.value ? player.world.getTotalWorldTime() : 0,
->>>>>>> bcc33362
+                        settings.renderGoalAnimated.value ? player.world.getGameTime() : 0,
                         0,
                         256,
                         color.getColorComponents(null),
