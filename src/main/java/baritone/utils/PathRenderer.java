/*
 * This file is part of Baritone.
 *
 * Baritone is free software: you can redistribute it and/or modify
 * it under the terms of the GNU Lesser General Public License as published by
 * the Free Software Foundation, either version 3 of the License, or
 * (at your option) any later version.
 *
 * Baritone is distributed in the hope that it will be useful,
 * but WITHOUT ANY WARRANTY; without even the implied warranty of
 * MERCHANTABILITY or FITNESS FOR A PARTICULAR PURPOSE.  See the
 * GNU Lesser General Public License for more details.
 *
 * You should have received a copy of the GNU Lesser General Public License
 * along with Baritone.  If not, see <https://www.gnu.org/licenses/>.
 */

package baritone.utils;

import baritone.api.BaritoneAPI;
import baritone.api.event.events.RenderEvent;
import baritone.api.pathing.calc.IPath;
import baritone.api.pathing.goals.*;
import baritone.api.utils.BetterBlockPos;
import baritone.api.utils.IPlayerContext;
import baritone.api.utils.interfaces.IGoalRenderPos;
import baritone.behavior.PathingBehavior;
import baritone.pathing.path.PathExecutor;
import com.mojang.blaze3d.systems.RenderSystem;
import com.mojang.blaze3d.vertex.PoseStack;
import com.mojang.math.Matrix4f;
import net.minecraft.client.renderer.blockentity.BeaconRenderer;
import net.minecraft.core.BlockPos;
import net.minecraft.resources.ResourceLocation;
import net.minecraft.util.Mth;
import net.minecraft.world.entity.Entity;
import net.minecraft.world.level.block.state.BlockState;
import net.minecraft.world.level.dimension.DimensionType;
import net.minecraft.world.phys.AABB;
import net.minecraft.world.phys.shapes.Shapes;
import net.minecraft.world.phys.shapes.VoxelShape;

import java.awt.*;
import java.util.Arrays;
import java.util.Collection;
import java.util.Collections;
import java.util.List;

import static org.lwjgl.opengl.GL11.*;

/**
 * @author Brady
 * @since 8/9/2018
 */
public final class PathRenderer implements IRenderer {

    private static final ResourceLocation TEXTURE_BEACON_BEAM = new ResourceLocation("textures/entity/beacon_beam.png");


    private PathRenderer() {}

    public static double posX() {
        return renderManager.renderPosX();
    }

    public static double posY() {
        return renderManager.renderPosY();
    }

    public static double posZ() {
        return renderManager.renderPosZ();
    }

    public static void render(RenderEvent event, PathingBehavior behavior) {
        final IPlayerContext ctx = behavior.ctx;
        if (ctx.world() == null) {
            return;
        }
        if (ctx.minecraft().screen instanceof GuiClick) {
            ((GuiClick) ctx.minecraft().screen).onRender(event.getModelViewStack(), event.getProjectionMatrix());
        }

        final float partialTicks = event.getPartialTicks();
        final Goal goal = behavior.getGoal();

        final DimensionType thisPlayerDimension = ctx.world().dimensionType();
        final DimensionType currentRenderViewDimension = BaritoneAPI.getProvider().getPrimaryBaritone().getPlayerContext().world().dimensionType();

        if (thisPlayerDimension != currentRenderViewDimension) {
            // this is a path for a bot in a different dimension, don't render it
            return;
        }

        if (goal != null && settings.renderGoal.value) {
            drawGoal(event.getModelViewStack(), ctx, goal, partialTicks, settings.colorGoalBox.value);
        }

        if (!settings.renderPath.value) {
            return;
        }

        PathExecutor current = behavior.getCurrent(); // this should prevent most race conditions?
        PathExecutor next = behavior.getNext(); // like, now it's not possible for current!=null to be true, then suddenly false because of another thread
        if (current != null && settings.renderSelectionBoxes.value) {
            drawManySelectionBoxes(event.getModelViewStack(), ctx.player(), current.toBreak(), settings.colorBlocksToBreak.value);
            drawManySelectionBoxes(event.getModelViewStack(), ctx.player(), current.toPlace(), settings.colorBlocksToPlace.value);
            drawManySelectionBoxes(event.getModelViewStack(), ctx.player(), current.toWalkInto(), settings.colorBlocksToWalkInto.value);
        }

        //drawManySelectionBoxes(player, Collections.singletonList(behavior.pathStart()), partialTicks, Color.WHITE);

        // Render the current path, if there is one
        if (current != null && current.getPath() != null) {
            int renderBegin = Math.max(current.getPosition() - 3, 0);
            drawPath(event.getModelViewStack(), current.getPath(), renderBegin, settings.colorCurrentPath.value, settings.fadePath.value, 10, 20);
        }

        if (next != null && next.getPath() != null) {
            drawPath(event.getModelViewStack(), next.getPath(), 0, settings.colorNextPath.value, settings.fadePath.value, 10, 20);
        }

        // If there is a path calculation currently running, render the path calculation process
        behavior.getInProgress().ifPresent(currentlyRunning -> {
            currentlyRunning.bestPathSoFar().ifPresent(p -> {
                drawPath(event.getModelViewStack(), p, 0, settings.colorBestPathSoFar.value, settings.fadePath.value, 10, 20);
            });

            currentlyRunning.pathToMostRecentNodeConsidered().ifPresent(mr -> {
                drawPath(event.getModelViewStack(), mr, 0, settings.colorMostRecentConsidered.value, settings.fadePath.value, 10, 20);
                drawManySelectionBoxes(event.getModelViewStack(), ctx.player(), Collections.singletonList(mr.getDest()), settings.colorMostRecentConsidered.value);
            });
        });
    }

    private static void drawPath(PoseStack stack, IPath path, int startIndex, Color color, boolean fadeOut, int fadeStart0, int fadeEnd0) {
        IRenderer.startLines(color, settings.pathRenderLineWidthPixels.value, settings.renderPathIgnoreDepth.value);

        int fadeStart = fadeStart0 + startIndex;
        int fadeEnd = fadeEnd0 + startIndex;

        List<BetterBlockPos> positions = path.positions();
        for (int i = startIndex, next; i < positions.size() - 1; i = next) {
            BetterBlockPos start = positions.get(i);
            BetterBlockPos end = positions.get(next = i + 1);

            int dirX = end.x - start.x;
            int dirY = end.y - start.y;
            int dirZ = end.z - start.z;

            while (next + 1 < positions.size() && (!fadeOut || next + 1 < fadeStart) &&
                    (dirX == positions.get(next + 1).x - end.x &&
                            dirY == positions.get(next + 1).y - end.y &&
                            dirZ == positions.get(next + 1).z - end.z)) {
                end = positions.get(++next);
            }

            if (fadeOut) {
                float alpha;

                if (i <= fadeStart) {
                    alpha = 0.4F;
                } else {
                    if (i > fadeEnd) {
                        break;
                    }
                    alpha = 0.4F * (1.0F - (float) (i - fadeStart) / (float) (fadeEnd - fadeStart));
                }
                IRenderer.glColor(color, alpha);
            }

            emitLine(stack, start.x, start.y, start.z, end.x, end.y, end.z);
        }

        IRenderer.endLines(settings.renderPathIgnoreDepth.value);
    }

    private static void emitLine(PoseStack stack, double x1, double y1, double z1, double x2, double y2, double z2) {
        Matrix4f matrix4f = stack.last().pose();
        double vpX = posX();
        double vpY = posY();
        double vpZ = posZ();
        boolean renderPathAsFrickinThingy = !settings.renderPathAsLine.value;

        buffer.vertex(matrix4f, (float) (x1 + 0.5D - vpX), (float) (y1 + 0.5D - vpY), (float) (z1 + 0.5D - vpZ)).color(color[0], color[1], color[2], color[3]).endVertex();
        buffer.vertex(matrix4f, (float) (x2 + 0.5D - vpX), (float) (y2 + 0.5D - vpY), (float) (z2 + 0.5D - vpZ)).color(color[0], color[1], color[2], color[3]).endVertex();

        if (renderPathAsFrickinThingy) {
            buffer.vertex(matrix4f, (float) (x2 + 0.5D - vpX), (float) (y2 + 0.5D - vpY), (float) (z2 + 0.5D - vpZ)).color(color[0], color[1], color[2], color[3]).endVertex();
            buffer.vertex(matrix4f, (float) (x2 + 0.5D - vpX), (float) (y2 + 0.53D - vpY), (float) (z2 + 0.5D - vpZ)).color(color[0], color[1], color[2], color[3]).endVertex();

            buffer.vertex(matrix4f, (float) (x2 + 0.5D - vpX), (float) (y2 + 0.53D - vpY), (float) (z2 + 0.5D - vpZ)).color(color[0], color[1], color[2], color[3]).endVertex();
            buffer.vertex(matrix4f, (float) (x1 + 0.5D - vpX), (float) (y1 + 0.53D - vpY), (float) (z1 + 0.5D - vpZ)).color(color[0], color[1], color[2], color[3]).endVertex();

            buffer.vertex(matrix4f, (float) (x1 + 0.5D - vpX), (float) (y1 + 0.53D - vpY), (float) (z1 + 0.5D - vpZ)).color(color[0], color[1], color[2], color[3]).endVertex();
            buffer.vertex(matrix4f, (float) (x1 + 0.5D - vpX), (float) (y1 + 0.5D - vpY), (float) (z1 + 0.5D - vpZ)).color(color[0], color[1], color[2], color[3]).endVertex();
        }
    }

    public static void drawManySelectionBoxes(PoseStack stack, Entity player, Collection<BlockPos> positions, Color color) {
        IRenderer.startLines(color, settings.pathRenderLineWidthPixels.value, settings.renderSelectionBoxesIgnoreDepth.value);

        //BlockPos blockpos = movingObjectPositionIn.getBlockPos();
        BlockStateInterface bsi = new BlockStateInterface(BaritoneAPI.getProvider().getPrimaryBaritone().getPlayerContext()); // TODO this assumes same dimension between primary baritone and render view? is this safe?

        positions.forEach(pos -> {
            BlockState state = bsi.get0(pos);
            VoxelShape shape = state.getShape(player.level, pos);
            AABB toDraw = shape.isEmpty() ? Shapes.block().bounds() : shape.bounds();
            toDraw = toDraw.move(pos);
            IRenderer.emitAABB(stack, toDraw, .002D);
        });

        IRenderer.endLines(settings.renderSelectionBoxesIgnoreDepth.value);
    }

    private static void drawGoal(PoseStack stack, IPlayerContext ctx, Goal goal, float partialTicks, Color color) {
        drawGoal(stack, ctx, goal, partialTicks, color, true);
    }

    private static void drawGoal(PoseStack stack, IPlayerContext ctx, Goal goal, float partialTicks, Color color, boolean setupRender) {
        double renderPosX = posX();
        double renderPosY = posY();
        double renderPosZ = posZ();
        double minX, maxX;
        double minZ, maxZ;
        double minY, maxY;
        double y, y1, y2;
        if (!settings.renderGoalAnimated.value) {
            // y = 1 causes rendering issues when the player is at the same y as the top of a block for some reason
            y = 0.999F;
        } else {
            y = Mth.cos((float) (((float) ((System.nanoTime() / 100000L) % 20000L)) / 20000F * Math.PI * 2));
        }
        if (goal instanceof IGoalRenderPos) {
            BlockPos goalPos = ((IGoalRenderPos) goal).getGoalPos();
            minX = goalPos.getX() + 0.002 - renderPosX;
            maxX = goalPos.getX() + 1 - 0.002 - renderPosX;
            minZ = goalPos.getZ() + 0.002 - renderPosZ;
            maxZ = goalPos.getZ() + 1 - 0.002 - renderPosZ;
            if (goal instanceof GoalGetToBlock || goal instanceof GoalTwoBlocks) {
                y /= 2;
            }
            y1 = 1 + y + goalPos.getY() - renderPosY;
            y2 = 1 - y + goalPos.getY() - renderPosY;
            minY = goalPos.getY() - renderPosY;
            maxY = minY + 2;
            if (goal instanceof GoalGetToBlock || goal instanceof GoalTwoBlocks) {
                y1 -= 0.5;
                y2 -= 0.5;
                maxY--;
            }
            drawDankLitGoalBox(stack, color, minX, maxX, minZ, maxZ, minY, maxY, y1, y2, setupRender);
        } else if (goal instanceof GoalXZ) {
            GoalXZ goalPos = (GoalXZ) goal;
            minY = mc.level.getMinBuildHeight();
            maxY = mc.level.getMaxBuildHeight();

            if (settings.renderGoalXZBeacon.value) {
                glPushAttrib(GL_LIGHTING_BIT);

                //TODO: check
                textureManager.bindForSetup(TEXTURE_BEACON_BEAM);
                if (settings.renderGoalIgnoreDepth.value) {
                    RenderSystem.disableDepthTest();
                }

                stack.pushPose(); // push
                stack.translate(goalPos.getX() - renderPosX, -renderPosY, goalPos.getZ() - renderPosZ); // translate

                //TODO: check
                BeaconRenderer.renderBeaconBeam(
                        stack,
                        ctx.minecraft().renderBuffers().bufferSource(),
                        TEXTURE_BEACON_BEAM,
                        settings.renderGoalAnimated.value ? partialTicks : 0,
                        1.0F,
<<<<<<< HEAD
                        settings.renderGoalAnimated.value ? player.level.getGameTime() : 0,
                        (int) minY,
                        (int) maxY,
=======
                        settings.renderGoalAnimated.value ? ctx.world().getGameTime() : 0,
                        0,
                        256,
>>>>>>> cbf0d79c
                        color.getColorComponents(null),

                        // Arguments filled by the private method lol
                        0.2F,
                        0.25F
                );

                stack.popPose(); // pop

                if (settings.renderGoalIgnoreDepth.value) {
                    RenderSystem.enableDepthTest();
                }

                glPopAttrib();
                return;
            }

            minX = goalPos.getX() + 0.002 - renderPosX;
            maxX = goalPos.getX() + 1 - 0.002 - renderPosX;
            minZ = goalPos.getZ() + 0.002 - renderPosZ;
            maxZ = goalPos.getZ() + 1 - 0.002 - renderPosZ;

            y1 = 0;
            y2 = 0;
<<<<<<< HEAD
            minY -= renderPosY;
            maxY -= renderPosY;
=======
            minY = 0 - renderPosY;
            maxY = 256 - renderPosY;
            drawDankLitGoalBox(stack, color, minX, maxX, minZ, maxZ, minY, maxY, y1, y2, setupRender);
>>>>>>> cbf0d79c
        } else if (goal instanceof GoalComposite) {
            // Simple way to determine if goals can be batched, without having some sort of GoalRenderer
            boolean batch = Arrays.stream(((GoalComposite) goal).goals()).allMatch(IGoalRenderPos.class::isInstance);

            if (batch) {
                IRenderer.startLines(color, settings.goalRenderLineWidthPixels.value, settings.renderGoalIgnoreDepth.value);
            }
            for (Goal g : ((GoalComposite) goal).goals()) {
                drawGoal(stack, ctx, g, partialTicks, color, !batch);
            }
            if (batch) {
                IRenderer.endLines(settings.renderGoalIgnoreDepth.value);
            }
        } else if (goal instanceof GoalInverted) {
            drawGoal(stack, ctx, ((GoalInverted) goal).origin, partialTicks, settings.colorInvertedGoalBox.value);
        } else if (goal instanceof GoalYLevel) {
            GoalYLevel goalpos = (GoalYLevel) goal;
            minX = ctx.player().position().x - settings.yLevelBoxSize.value - renderPosX;
            minZ = ctx.player().position().z - settings.yLevelBoxSize.value - renderPosZ;
            maxX = ctx.player().position().x + settings.yLevelBoxSize.value - renderPosX;
            maxZ = ctx.player().position().z + settings.yLevelBoxSize.value - renderPosZ;
            minY = ((GoalYLevel) goal).level - renderPosY;
            maxY = minY + 2;
            y1 = 1 + y + goalpos.level - renderPosY;
            y2 = 1 - y + goalpos.level - renderPosY;
            drawDankLitGoalBox(stack, color, minX, maxX, minZ, maxZ, minY, maxY, y1, y2, setupRender);
        }
    }

    private static void drawDankLitGoalBox(PoseStack stack, Color colorIn, double minX, double maxX, double minZ, double maxZ, double minY, double maxY, double y1, double y2, boolean setupRender) {
        if (setupRender) {
            IRenderer.startLines(colorIn, settings.goalRenderLineWidthPixels.value, settings.renderGoalIgnoreDepth.value);
        }

        renderHorizontalQuad(stack, minX, maxX, minZ, maxZ, y1);
        renderHorizontalQuad(stack, minX, maxX, minZ, maxZ, y2);

        Matrix4f matrix4f = stack.last().pose();
        buffer.vertex(matrix4f, (float) minX, (float) minY, (float) minZ).color(color[0], color[1], color[2], color[3]).endVertex();
        buffer.vertex(matrix4f, (float) minX, (float) maxY, (float) minZ).color(color[0], color[1], color[2], color[3]).endVertex();
        buffer.vertex(matrix4f, (float) maxX, (float) minY, (float) minZ).color(color[0], color[1], color[2], color[3]).endVertex();
        buffer.vertex(matrix4f, (float) maxX, (float) maxY, (float) minZ).color(color[0], color[1], color[2], color[3]).endVertex();
        buffer.vertex(matrix4f, (float) maxX, (float) minY, (float) maxZ).color(color[0], color[1], color[2], color[3]).endVertex();
        buffer.vertex(matrix4f, (float) maxX, (float) maxY, (float) maxZ).color(color[0], color[1], color[2], color[3]).endVertex();
        buffer.vertex(matrix4f, (float) minX, (float) minY, (float) maxZ).color(color[0], color[1], color[2], color[3]).endVertex();
        buffer.vertex(matrix4f, (float) minX, (float) maxY, (float) maxZ).color(color[0], color[1], color[2], color[3]).endVertex();

        if (setupRender) {
            IRenderer.endLines(settings.renderGoalIgnoreDepth.value);
        }
    }

    private static void renderHorizontalQuad(PoseStack stack, double minX, double maxX, double minZ, double maxZ, double y) {
        if (y != 0) {
            Matrix4f matrix4f = stack.last().pose();
            buffer.vertex(matrix4f, (float) minX, (float) y, (float) minZ).color(color[0], color[1], color[2], color[3]).endVertex();
            buffer.vertex(matrix4f, (float) maxX, (float) y, (float) minZ).color(color[0], color[1], color[2], color[3]).endVertex();

            buffer.vertex(matrix4f, (float) maxX, (float) y, (float) minZ).color(color[0], color[1], color[2], color[3]).endVertex();
            buffer.vertex(matrix4f, (float) maxX, (float) y, (float) maxZ).color(color[0], color[1], color[2], color[3]).endVertex();

            buffer.vertex(matrix4f, (float) maxX, (float) y, (float) maxZ).color(color[0], color[1], color[2], color[3]).endVertex();
            buffer.vertex(matrix4f, (float) minX, (float) y, (float) maxZ).color(color[0], color[1], color[2], color[3]).endVertex();

            buffer.vertex(matrix4f, (float) minX, (float) y, (float) maxZ).color(color[0], color[1], color[2], color[3]).endVertex();
            buffer.vertex(matrix4f, (float) minX, (float) y, (float) minZ).color(color[0], color[1], color[2], color[3]).endVertex();
        }
    }
}<|MERGE_RESOLUTION|>--- conflicted
+++ resolved
@@ -252,8 +252,8 @@
             drawDankLitGoalBox(stack, color, minX, maxX, minZ, maxZ, minY, maxY, y1, y2, setupRender);
         } else if (goal instanceof GoalXZ) {
             GoalXZ goalPos = (GoalXZ) goal;
-            minY = mc.level.getMinBuildHeight();
-            maxY = mc.level.getMaxBuildHeight();
+            minY = ctx.world().getMinBuildHeight();
+            maxY = ctx.world().getMaxBuildHeight();
 
             if (settings.renderGoalXZBeacon.value) {
                 glPushAttrib(GL_LIGHTING_BIT);
@@ -274,15 +274,9 @@
                         TEXTURE_BEACON_BEAM,
                         settings.renderGoalAnimated.value ? partialTicks : 0,
                         1.0F,
-<<<<<<< HEAD
-                        settings.renderGoalAnimated.value ? player.level.getGameTime() : 0,
+                        settings.renderGoalAnimated.value ? ctx.world().getGameTime() : 0,
                         (int) minY,
                         (int) maxY,
-=======
-                        settings.renderGoalAnimated.value ? ctx.world().getGameTime() : 0,
-                        0,
-                        256,
->>>>>>> cbf0d79c
                         color.getColorComponents(null),
 
                         // Arguments filled by the private method lol
@@ -307,14 +301,9 @@
 
             y1 = 0;
             y2 = 0;
-<<<<<<< HEAD
             minY -= renderPosY;
             maxY -= renderPosY;
-=======
-            minY = 0 - renderPosY;
-            maxY = 256 - renderPosY;
             drawDankLitGoalBox(stack, color, minX, maxX, minZ, maxZ, minY, maxY, y1, y2, setupRender);
->>>>>>> cbf0d79c
         } else if (goal instanceof GoalComposite) {
             // Simple way to determine if goals can be batched, without having some sort of GoalRenderer
             boolean batch = Arrays.stream(((GoalComposite) goal).goals()).allMatch(IGoalRenderPos.class::isInstance);
