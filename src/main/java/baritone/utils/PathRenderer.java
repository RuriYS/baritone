/*
 * This file is part of Baritone.
 *
 * Baritone is free software: you can redistribute it and/or modify
 * it under the terms of the GNU Lesser General Public License as published by
 * the Free Software Foundation, either version 3 of the License, or
 * (at your option) any later version.
 *
 * Baritone is distributed in the hope that it will be useful,
 * but WITHOUT ANY WARRANTY; without even the implied warranty of
 * MERCHANTABILITY or FITNESS FOR A PARTICULAR PURPOSE.  See the
 * GNU Lesser General Public License for more details.
 *
 * You should have received a copy of the GNU Lesser General Public License
 * along with Baritone.  If not, see <https://www.gnu.org/licenses/>.
 */

package baritone.utils;

import baritone.api.BaritoneAPI;
import baritone.api.event.events.RenderEvent;
import baritone.api.pathing.calc.IPath;
import baritone.api.pathing.goals.*;
import baritone.api.utils.BetterBlockPos;
import baritone.api.utils.Helper;
import baritone.api.utils.interfaces.IGoalRenderPos;
import baritone.behavior.PathingBehavior;
import baritone.pathing.path.PathExecutor;
import com.mojang.blaze3d.systems.RenderSystem;
import com.mojang.blaze3d.vertex.DefaultVertexFormat;
import com.mojang.blaze3d.vertex.PoseStack;
import com.mojang.blaze3d.vertex.VertexFormat;
import com.mojang.math.Matrix4f;
import java.awt.*;
import java.util.Collection;
import java.util.Collections;
import java.util.List;
import net.minecraft.client.renderer.blockentity.BeaconRenderer;
import net.minecraft.core.BlockPos;
import net.minecraft.resources.ResourceLocation;
import net.minecraft.util.Mth;
import net.minecraft.world.entity.Entity;
import net.minecraft.world.level.block.state.BlockState;
import net.minecraft.world.level.dimension.DimensionType;
import net.minecraft.world.phys.AABB;
import net.minecraft.world.phys.shapes.Shapes;
import net.minecraft.world.phys.shapes.VoxelShape;

import static org.lwjgl.opengl.GL11.*;

/**
 * @author Brady
 * @since 8/9/2018
 */
public final class PathRenderer implements IRenderer, Helper {

    private static final ResourceLocation TEXTURE_BEACON_BEAM = new ResourceLocation("textures/entity/beacon_beam.png");


    private PathRenderer() {}

    public static double posX() {
        return renderManager.renderPosX();
    }

    public static double posY() {
        return renderManager.renderPosY();
    }

    public static double posZ() {
        return renderManager.renderPosZ();
    }

    public static void render(RenderEvent event, PathingBehavior behavior) {
        float partialTicks = event.getPartialTicks();
        Goal goal = behavior.getGoal();
        if (Helper.mc.screen instanceof GuiClick) {
            ((GuiClick) Helper.mc.screen).onRender(event.getModelViewStack(), event.getProjectionMatrix());
        }

        DimensionType thisPlayerDimension = behavior.baritone.getPlayerContext().world().dimensionType();
        DimensionType currentRenderViewDimension = BaritoneAPI.getProvider().getPrimaryBaritone().getPlayerContext().world().dimensionType();

        if (thisPlayerDimension != currentRenderViewDimension) {
            // this is a path for a bot in a different dimension, don't render it
            return;
        }

        Entity renderView = Helper.mc.getCameraEntity();

        if (renderView.level != BaritoneAPI.getProvider().getPrimaryBaritone().getPlayerContext().world()) {
            System.out.println("I have no idea what's going on");
            System.out.println("The primary baritone is in a different world than the render view entity");
            System.out.println("Not rendering the path");
            return;
        }

        if (goal != null && settings.renderGoal.value) {
            drawDankLitGoalBox(event.getModelViewStack(), renderView, goal, partialTicks, settings.colorGoalBox.value);
        }

        if (!settings.renderPath.value) {
            return;
        }

        PathExecutor current = behavior.getCurrent(); // this should prevent most race conditions?
        PathExecutor next = behavior.getNext(); // like, now it's not possible for current!=null to be true, then suddenly false because of another thread
        if (current != null && settings.renderSelectionBoxes.value) {
            drawManySelectionBoxes(event.getModelViewStack(), renderView, current.toBreak(), settings.colorBlocksToBreak.value);
            drawManySelectionBoxes(event.getModelViewStack(), renderView, current.toPlace(), settings.colorBlocksToPlace.value);
            drawManySelectionBoxes(event.getModelViewStack(), renderView, current.toWalkInto(), settings.colorBlocksToWalkInto.value);
        }

        //drawManySelectionBoxes(player, Collections.singletonList(behavior.pathStart()), partialTicks, Color.WHITE);

        // Render the current path, if there is one
        if (current != null && current.getPath() != null) {
            int renderBegin = Math.max(current.getPosition() - 3, 0);
            drawPath(event.getModelViewStack(), current.getPath(), renderBegin, settings.colorCurrentPath.value, settings.fadePath.value, 10, 20);
        }

        if (next != null && next.getPath() != null) {
            drawPath(event.getModelViewStack(), next.getPath(), 0, settings.colorNextPath.value, settings.fadePath.value, 10, 20);
        }

        // If there is a path calculation currently running, render the path calculation process
        behavior.getInProgress().ifPresent(currentlyRunning -> {
            currentlyRunning.bestPathSoFar().ifPresent(p -> {
                drawPath(event.getModelViewStack(), p, 0, settings.colorBestPathSoFar.value, settings.fadePath.value, 10, 20);
            });

            currentlyRunning.pathToMostRecentNodeConsidered().ifPresent(mr -> {
                drawPath(event.getModelViewStack(), mr, 0, settings.colorMostRecentConsidered.value, settings.fadePath.value, 10, 20);
                drawManySelectionBoxes(event.getModelViewStack(), renderView, Collections.singletonList(mr.getDest()), settings.colorMostRecentConsidered.value);
            });
        });
    }

    public static void drawPath(PoseStack stack, IPath path, int startIndex, Color color, boolean fadeOut, int fadeStart0, int fadeEnd0) {
        IRenderer.startLines(color, settings.pathRenderLineWidthPixels.value, settings.renderPathIgnoreDepth.value);

        int fadeStart = fadeStart0 + startIndex;
        int fadeEnd = fadeEnd0 + startIndex;

        List<BetterBlockPos> positions = path.positions();
        for (int i = startIndex, next; i < positions.size() - 1; i = next) {
            BetterBlockPos start = positions.get(i);
            BetterBlockPos end = positions.get(next = i + 1);

            int dirX = end.x - start.x;
            int dirY = end.y - start.y;
            int dirZ = end.z - start.z;

            while (next + 1 < positions.size() && (!fadeOut || next + 1 < fadeStart) &&
                    (dirX == positions.get(next + 1).x - end.x &&
                            dirY == positions.get(next + 1).y - end.y &&
                            dirZ == positions.get(next + 1).z - end.z)) {
                end = positions.get(++next);
            }

            if (fadeOut) {
                float alpha;

                if (i <= fadeStart) {
                    alpha = 0.4F;
                } else {
                    if (i > fadeEnd) {
                        break;
                    }
                    alpha = 0.4F * (1.0F - (float) (i - fadeStart) / (float) (fadeEnd - fadeStart));
                }
                IRenderer.glColor(color, alpha);
            }

            drawLine(stack, start.x, start.y, start.z, end.x, end.y, end.z);

            tessellator.end();
        }

        IRenderer.endLines(settings.renderPathIgnoreDepth.value);
    }


    public static void drawLine(PoseStack stack, double x1, double y1, double z1, double x2, double y2, double z2) {
        Matrix4f matrix4f = stack.last().pose();

        double vpX = posX();
        double vpY = posY();
        double vpZ = posZ();
        boolean renderPathAsFrickinThingy = !settings.renderPathAsLine.value;

        //TODO: check
        buffer.begin(renderPathAsFrickinThingy ? VertexFormat.Mode.DEBUG_LINE_STRIP : VertexFormat.Mode.DEBUG_LINES, DefaultVertexFormat.POSITION_COLOR);
        buffer.vertex(matrix4f, (float) (x1 + 0.5D - vpX), (float) (y1 + 0.5D - vpY), (float) (z1 + 0.5D - vpZ)).color(color[0], color[1], color[2], color[3]).endVertex();
        buffer.vertex(matrix4f, (float) (x2 + 0.5D - vpX), (float) (y2 + 0.5D - vpY), (float) (z2 + 0.5D - vpZ)).color(color[0], color[1], color[2], color[3]).endVertex();

        if (renderPathAsFrickinThingy) {
            buffer.vertex(matrix4f, (float) (x2 + 0.5D - vpX), (float) (y2 + 0.53D - vpY), (float) (z2 + 0.5D - vpZ)).color(color[0], color[1], color[2], color[3]).endVertex();
            buffer.vertex(matrix4f, (float) (x1 + 0.5D - vpX), (float) (y1 + 0.53D - vpY), (float) (z1 + 0.5D - vpZ)).color(color[0], color[1], color[2], color[3]).endVertex();
            buffer.vertex(matrix4f, (float) (x1 + 0.5D - vpX), (float) (y1 + 0.5D - vpY), (float) (z1 + 0.5D - vpZ)).color(color[0], color[1], color[2], color[3]).endVertex();
        }
    }

    public static void drawManySelectionBoxes(PoseStack stack, Entity player, Collection<BlockPos> positions, Color color) {
        IRenderer.startLines(color, settings.pathRenderLineWidthPixels.value, settings.renderSelectionBoxesIgnoreDepth.value);

        //BlockPos blockpos = movingObjectPositionIn.getBlockPos();
        BlockStateInterface bsi = new BlockStateInterface(BaritoneAPI.getProvider().getPrimaryBaritone().getPlayerContext()); // TODO this assumes same dimension between primary baritone and render view? is this safe?

        positions.forEach(pos -> {
            BlockState state = bsi.get0(pos);
            VoxelShape shape = state.getShape(player.level, pos);
            AABB toDraw = shape.isEmpty() ? Shapes.block().bounds() : shape.bounds();
            toDraw = toDraw.move(pos);
            IRenderer.drawAABB(stack, toDraw, .002D);
        });

        IRenderer.endLines(settings.renderSelectionBoxesIgnoreDepth.value);
    }

    public static void drawDankLitGoalBox(PoseStack stack, Entity player, Goal goal, float partialTicks, Color color) {
        double renderPosX = posX();
        double renderPosY = posY();
        double renderPosZ = posZ();
        double minX, maxX;
        double minZ, maxZ;
        double minY, maxY;
<<<<<<< HEAD
        double y1, y2;
        double y = Mth.cos((float) (((float) ((System.nanoTime() / 100000L) % 20000L)) / 20000F * Math.PI * 2));
=======
        double y, y1, y2;
        if (!settings.renderGoalAnimated.value) {
            // y = 1 causes rendering issues when the player is at the same y as the top of a block for some reason
            y = 0.999F;
        }
        else {
            y = MathHelper.cos((float) (((float) ((System.nanoTime() / 100000L) % 20000L)) / 20000F * Math.PI * 2));
        }
>>>>>>> 0908e509
        if (goal instanceof IGoalRenderPos) {
            BlockPos goalPos = ((IGoalRenderPos) goal).getGoalPos();
            minX = goalPos.getX() + 0.002 - renderPosX;
            maxX = goalPos.getX() + 1 - 0.002 - renderPosX;
            minZ = goalPos.getZ() + 0.002 - renderPosZ;
            maxZ = goalPos.getZ() + 1 - 0.002 - renderPosZ;
            if (goal instanceof GoalGetToBlock || goal instanceof GoalTwoBlocks) {
                y /= 2;
            }
            y1 = 1 + y + goalPos.getY() - renderPosY;
            y2 = 1 - y + goalPos.getY() - renderPosY;
            minY = goalPos.getY() - renderPosY;
            maxY = minY + 2;
            if (goal instanceof GoalGetToBlock || goal instanceof GoalTwoBlocks) {
                y1 -= 0.5;
                y2 -= 0.5;
                maxY--;
            }
        } else if (goal instanceof GoalXZ) {
            GoalXZ goalPos = (GoalXZ) goal;

            if (settings.renderGoalXZBeacon.value) {
                glPushAttrib(GL_LIGHTING_BIT);

                //TODO: check
                Helper.mc.getTextureManager().bindForSetup(TEXTURE_BEACON_BEAM);
                if (settings.renderGoalIgnoreDepth.value) {
                    RenderSystem.disableDepthTest();
                }

<<<<<<< HEAD
                stack.pushPose(); // push
                stack.translate(goalPos.getX() - renderPosX, -renderPosY, goalPos.getZ() - renderPosZ); // translate

                //TODO: check
                BeaconRenderer.renderBeaconBeam(
                        stack,
                        mc.renderBuffers().bufferSource(),
                        TEXTURE_BEACON_BEAM,
                        partialTicks,
                        1.0F,
                        player.level.getGameTime(),
=======
                TileEntityBeaconRenderer.renderBeamSegment(
                        goalPos.getX() - renderPosX,
                        -renderPosY,
                        goalPos.getZ() - renderPosZ,
                        settings.renderGoalAnimated.value ? partialTicks : 0,
                        1.0,
                        settings.renderGoalAnimated.value ? player.world.getTotalWorldTime() : 0,
>>>>>>> 0908e509
                        0,
                        256,
                        color.getColorComponents(null),

                        // Arguments filled by the private method lol
                        0.2F,
                        0.25F
                );

                stack.popPose(); // pop

                if (settings.renderGoalIgnoreDepth.value) {
                    RenderSystem.enableDepthTest();
                }

                glPopAttrib();
                return;
            }

            minX = goalPos.getX() + 0.002 - renderPosX;
            maxX = goalPos.getX() + 1 - 0.002 - renderPosX;
            minZ = goalPos.getZ() + 0.002 - renderPosZ;
            maxZ = goalPos.getZ() + 1 - 0.002 - renderPosZ;

            y1 = 0;
            y2 = 0;
            minY = 0 - renderPosY;
            maxY = 256 - renderPosY;
        } else if (goal instanceof GoalComposite) {
            for (Goal g : ((GoalComposite) goal).goals()) {
                drawDankLitGoalBox(stack, player, g, partialTicks, color);
            }
            return;
        } else if (goal instanceof GoalInverted) {
            drawDankLitGoalBox(stack, player, ((GoalInverted) goal).origin, partialTicks, settings.colorInvertedGoalBox.value);
            return;
        } else if (goal instanceof GoalYLevel) {
            GoalYLevel goalpos = (GoalYLevel) goal;
            minX = player.position().x - settings.yLevelBoxSize.value - renderPosX;
            minZ = player.position().z - settings.yLevelBoxSize.value - renderPosZ;
            maxX = player.position().x + settings.yLevelBoxSize.value - renderPosX;
            maxZ = player.position().z + settings.yLevelBoxSize.value - renderPosZ;
            minY = ((GoalYLevel) goal).level - renderPosY;
            maxY = minY + 2;
            y1 = 1 + y + goalpos.level - renderPosY;
            y2 = 1 - y + goalpos.level - renderPosY;
        } else {
            return;
        }

        IRenderer.startLines(color, settings.goalRenderLineWidthPixels.value, settings.renderGoalIgnoreDepth.value);

        renderHorizontalQuad(stack, minX, maxX, minZ, maxZ, y1);
        renderHorizontalQuad(stack, minX, maxX, minZ, maxZ, y2);

        Matrix4f matrix4f = stack.last().pose();
        buffer.begin(VertexFormat.Mode.DEBUG_LINES, DefaultVertexFormat.POSITION_COLOR);
        buffer.vertex(matrix4f, (float) minX, (float) minY, (float) minZ).color(IRenderer.color[0], IRenderer.color[1], IRenderer.color[2], IRenderer.color[3]).endVertex();
        buffer.vertex(matrix4f, (float) minX, (float) maxY, (float) minZ).color(IRenderer.color[0], IRenderer.color[1], IRenderer.color[2], IRenderer.color[3]).endVertex();
        buffer.vertex(matrix4f, (float) maxX, (float) minY, (float) minZ).color(IRenderer.color[0], IRenderer.color[1], IRenderer.color[2], IRenderer.color[3]).endVertex();
        buffer.vertex(matrix4f, (float) maxX, (float) maxY, (float) minZ).color(IRenderer.color[0], IRenderer.color[1], IRenderer.color[2], IRenderer.color[3]).endVertex();
        buffer.vertex(matrix4f, (float) maxX, (float) minY, (float) maxZ).color(IRenderer.color[0], IRenderer.color[1], IRenderer.color[2], IRenderer.color[3]).endVertex();
        buffer.vertex(matrix4f, (float) maxX, (float) maxY, (float) maxZ).color(IRenderer.color[0], IRenderer.color[1], IRenderer.color[2], IRenderer.color[3]).endVertex();
        buffer.vertex(matrix4f, (float) minX, (float) minY, (float) maxZ).color(IRenderer.color[0], IRenderer.color[1], IRenderer.color[2], IRenderer.color[3]).endVertex();
        buffer.vertex(matrix4f, (float) minX, (float) maxY, (float) maxZ).color(IRenderer.color[0], IRenderer.color[1], IRenderer.color[2], IRenderer.color[3]).endVertex();
        tessellator.end();

        IRenderer.endLines(settings.renderGoalIgnoreDepth.value);
    }

    private static void renderHorizontalQuad(PoseStack stack, double minX, double maxX, double minZ, double maxZ, double y) {
        if (y != 0) {
            Matrix4f matrix4f = stack.last().pose();
            //TODO: check
            buffer.begin(VertexFormat.Mode.DEBUG_LINE_STRIP, DefaultVertexFormat.POSITION_COLOR);
            buffer.vertex(matrix4f, (float) minX, (float) y, (float) minZ).color(color[0], color[1], color[2], color[3]).endVertex();
            buffer.vertex(matrix4f, (float) maxX, (float) y, (float) minZ).color(color[0], color[1], color[2], color[3]).endVertex();
            buffer.vertex(matrix4f, (float) maxX, (float) y, (float) maxZ).color(color[0], color[1], color[2], color[3]).endVertex();
            buffer.vertex(matrix4f, (float) minX, (float) y, (float) maxZ).color(color[0], color[1], color[2], color[3]).endVertex();
            buffer.vertex(matrix4f, (float) minX, (float) y, (float) minZ).color(color[0], color[1], color[2], color[3]).endVertex();
            tessellator.end();
        }
    }
}<|MERGE_RESOLUTION|>--- conflicted
+++ resolved
@@ -225,19 +225,14 @@
         double minX, maxX;
         double minZ, maxZ;
         double minY, maxY;
-<<<<<<< HEAD
-        double y1, y2;
-        double y = Mth.cos((float) (((float) ((System.nanoTime() / 100000L) % 20000L)) / 20000F * Math.PI * 2));
-=======
         double y, y1, y2;
         if (!settings.renderGoalAnimated.value) {
             // y = 1 causes rendering issues when the player is at the same y as the top of a block for some reason
             y = 0.999F;
         }
         else {
-            y = MathHelper.cos((float) (((float) ((System.nanoTime() / 100000L) % 20000L)) / 20000F * Math.PI * 2));
-        }
->>>>>>> 0908e509
+            y = Mth.cos((float) (((float) ((System.nanoTime() / 100000L) % 20000L)) / 20000F * Math.PI * 2));
+        }
         if (goal instanceof IGoalRenderPos) {
             BlockPos goalPos = ((IGoalRenderPos) goal).getGoalPos();
             minX = goalPos.getX() + 0.002 - renderPosX;
@@ -268,7 +263,6 @@
                     RenderSystem.disableDepthTest();
                 }
 
-<<<<<<< HEAD
                 stack.pushPose(); // push
                 stack.translate(goalPos.getX() - renderPosX, -renderPosY, goalPos.getZ() - renderPosZ); // translate
 
@@ -280,15 +274,6 @@
                         partialTicks,
                         1.0F,
                         player.level.getGameTime(),
-=======
-                TileEntityBeaconRenderer.renderBeamSegment(
-                        goalPos.getX() - renderPosX,
-                        -renderPosY,
-                        goalPos.getZ() - renderPosZ,
-                        settings.renderGoalAnimated.value ? partialTicks : 0,
-                        1.0,
-                        settings.renderGoalAnimated.value ? player.world.getTotalWorldTime() : 0,
->>>>>>> 0908e509
                         0,
                         256,
                         color.getColorComponents(null),
