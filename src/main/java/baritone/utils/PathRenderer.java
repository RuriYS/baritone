--- conflicted
+++ resolved
@@ -37,7 +37,6 @@
 import net.minecraft.world.phys.AABB;
 import net.minecraft.world.phys.shapes.Shapes;
 import net.minecraft.world.phys.shapes.VoxelShape;
-import org.joml.Matrix4f;
 
 import java.awt.*;
 import java.util.Arrays;
@@ -109,53 +108,31 @@
         // Render the current path, if there is one
         if (current != null && current.getPath() != null) {
             int renderBegin = Math.max(current.getPosition() - 3, 0);
-<<<<<<< HEAD
-            drawPath(event.getModelViewStack(), current.getPath(), renderBegin, settings.colorCurrentPath.value, settings.fadePath.value, 10, 20);
+            drawPath(event.getModelViewStack(), current.getPath().positions(), renderBegin, settings.colorCurrentPath.value, settings.fadePath.value, 10, 20);
         }
 
         if (next != null && next.getPath() != null) {
-            drawPath(event.getModelViewStack(), next.getPath(), 0, settings.colorNextPath.value, settings.fadePath.value, 10, 20);
-=======
-            drawPath(current.getPath().positions(), renderBegin, settings.colorCurrentPath.value, settings.fadePath.value, 10, 20);
-        }
-
-        if (next != null && next.getPath() != null) {
-            drawPath(next.getPath().positions(), 0, settings.colorNextPath.value, settings.fadePath.value, 10, 20);
->>>>>>> ca4385da
+            drawPath(event.getModelViewStack(), next.getPath().positions(), 0, settings.colorNextPath.value, settings.fadePath.value, 10, 20);
         }
 
         // If there is a path calculation currently running, render the path calculation process
         behavior.getInProgress().ifPresent(currentlyRunning -> {
             currentlyRunning.bestPathSoFar().ifPresent(p -> {
-<<<<<<< HEAD
-                drawPath(event.getModelViewStack(), p, 0, settings.colorBestPathSoFar.value, settings.fadePath.value, 10, 20);
+                drawPath(event.getModelViewStack(), p.positions(), 0, settings.colorBestPathSoFar.value, settings.fadePath.value, 10, 20);
             });
 
             currentlyRunning.pathToMostRecentNodeConsidered().ifPresent(mr -> {
-                drawPath(event.getModelViewStack(), mr, 0, settings.colorMostRecentConsidered.value, settings.fadePath.value, 10, 20);
+                drawPath(event.getModelViewStack(), mr.positions(), 0, settings.colorMostRecentConsidered.value, settings.fadePath.value, 10, 20);
                 drawManySelectionBoxes(event.getModelViewStack(), ctx.player(), Collections.singletonList(mr.getDest()), settings.colorMostRecentConsidered.value);
             });
         });
     }
 
-    private static void drawPath(PoseStack stack, IPath path, int startIndex, Color color, boolean fadeOut, int fadeStart0, int fadeEnd0) {
-=======
-                drawPath(p.positions(), 0, settings.colorBestPathSoFar.value, settings.fadePath.value, 10, 20);
-            });
-
-            currentlyRunning.pathToMostRecentNodeConsidered().ifPresent(mr -> {
-                drawPath(mr.positions(), 0, settings.colorMostRecentConsidered.value, settings.fadePath.value, 10, 20);
-                drawManySelectionBoxes(ctx.player(), Collections.singletonList(mr.getDest()), settings.colorMostRecentConsidered.value);
-            });
-        });
-    }
-
-    public static void drawPath(List<BetterBlockPos> positions, int startIndex, Color color, boolean fadeOut, int fadeStart0, int fadeEnd0) {
-        drawPath(positions, startIndex, color, fadeOut, fadeStart0, fadeEnd0, 0.5D);
-    }
-
-    public static void drawPath(List<BetterBlockPos> positions, int startIndex, Color color, boolean fadeOut, int fadeStart0, int fadeEnd0, double offset) {
->>>>>>> ca4385da
+    public static void drawPath(PoseStack stack, List<BetterBlockPos> positions, int startIndex, Color color, boolean fadeOut, int fadeStart0, int fadeEnd0) {
+        drawPath(stack, positions, startIndex, color, fadeOut, fadeStart0, fadeEnd0, 0.5D);
+    }
+
+    public static void drawPath(PoseStack stack, List<BetterBlockPos> positions, int startIndex, Color color, boolean fadeOut, int fadeStart0, int fadeEnd0, double offset) {
         IRenderer.startLines(color, settings.pathRenderLineWidthPixels.value, settings.renderPathIgnoreDepth.value);
 
         int fadeStart = fadeStart0 + startIndex;
@@ -190,61 +167,37 @@
                 IRenderer.glColor(color, alpha);
             }
 
-<<<<<<< HEAD
-            emitPathLine(stack, start.x, start.y, start.z, end.x, end.y, end.z);
-=======
-            emitPathLine(start.x, start.y, start.z, end.x, end.y, end.z, offset);
->>>>>>> ca4385da
+            emitPathLine(stack, start.x, start.y, start.z, end.x, end.y, end.z, offset);
         }
 
         IRenderer.endLines(settings.renderPathIgnoreDepth.value);
     }
 
-<<<<<<< HEAD
-    private static void emitPathLine(PoseStack stack, double x1, double y1, double z1, double x2, double y2, double z2) {
+    private static void emitPathLine(PoseStack stack, double x1, double y1, double z1, double x2, double y2, double z2, double offset) {
+        final double extraOffset = offset + 0.03D;
+
         double vpX = posX();
         double vpY = posY();
         double vpZ = posZ();
         boolean renderPathAsFrickinThingy = !settings.renderPathAsLine.value;
 
         IRenderer.emitLine(stack,
-                x1 + 0.5D - vpX, y1 + 0.5D - vpY, z1 + 0.5D - vpZ,
-                x2 + 0.5D - vpX, y2 + 0.5D - vpY, z2 + 0.5D - vpZ
+                x1 + offset - vpX, y1 + offset - vpY, z1 + offset - vpZ,
+                x2 + offset - vpX, y2 + offset - vpY, z2 + offset - vpZ
         );
         if (renderPathAsFrickinThingy) {
             IRenderer.emitLine(stack,
-                    x2 + 0.5D - vpX, y2 + 0.5D - vpY, z2 + 0.5D - vpZ,
-                    x2 + 0.5D - vpX, y2 + 0.53D - vpY, z2 + 0.5D - vpZ
+                    x2 + offset - vpX, y2 + offset - vpY, z2 + offset - vpZ,
+                    x2 + offset - vpX, y2 + extraOffset - vpY, z2 + offset - vpZ
             );
             IRenderer.emitLine(stack,
-                    x2 + 0.5D - vpX, y2 + 0.53D - vpY, z2 + 0.5D - vpZ,
-                    x1 + 0.5D - vpX, y1 + 0.53D - vpY, z1 + 0.5D - vpZ
+                    x2 + offset - vpX, y2 + extraOffset - vpY, z2 + offset - vpZ,
+                    x1 + offset - vpX, y1 + extraOffset - vpY, z1 + offset - vpZ
             );
             IRenderer.emitLine(stack,
-                    x1 + 0.5D - vpX, y1 + 0.53D - vpY, z1 + 0.5D - vpZ,
-                    x1 + 0.5D - vpX, y1 + 0.5D - vpY, z1 + 0.5D - vpZ
+                    x1 + offset - vpX, y1 + extraOffset - vpY, z1 + offset - vpZ,
+                    x1 + offset - vpX, y1 + offset - vpY, z1 + offset - vpZ
             );
-=======
-    private static void emitPathLine(double x1, double y1, double z1, double x2, double y2, double z2, double offset) {
-        final double extraOffset = offset + 0.03D;
-        double vpX = renderManager.viewerPosX;
-        double vpY = renderManager.viewerPosY;
-        double vpZ = renderManager.viewerPosZ;
-        boolean renderPathAsFrickinThingy = !settings.renderPathAsLine.value;
-
-        buffer.pos(x1 + offset - vpX, y1 + offset - vpY, z1 + offset - vpZ).color(color[0], color[1], color[2], color[3]).endVertex();
-        buffer.pos(x2 + offset - vpX, y2 + offset - vpY, z2 + offset - vpZ).color(color[0], color[1], color[2], color[3]).endVertex();
-
-        if (renderPathAsFrickinThingy) {
-            buffer.pos(x2 + offset - vpX, y2 + offset - vpY, z2 + offset - vpZ).color(color[0], color[1], color[2], color[3]).endVertex();
-            buffer.pos(x2 + offset - vpX, y2 + extraOffset - vpY, z2 + offset - vpZ).color(color[0], color[1], color[2], color[3]).endVertex();
-
-            buffer.pos(x2 + offset - vpX, y2 + extraOffset - vpY, z2 + offset - vpZ).color(color[0], color[1], color[2], color[3]).endVertex();
-            buffer.pos(x1 + offset - vpX, y1 + extraOffset - vpY, z1 + offset - vpZ).color(color[0], color[1], color[2], color[3]).endVertex();
-
-            buffer.pos(x1 + offset - vpX, y1 + extraOffset - vpY, z1 + offset - vpZ).color(color[0], color[1], color[2], color[3]).endVertex();
-            buffer.pos(x1 + offset - vpX, y1 + offset - vpY, z1 + offset - vpZ).color(color[0], color[1], color[2], color[3]).endVertex();
->>>>>>> ca4385da
         }
     }
 
@@ -265,13 +218,8 @@
         IRenderer.endLines(settings.renderSelectionBoxesIgnoreDepth.value);
     }
 
-<<<<<<< HEAD
-    private static void drawGoal(PoseStack stack, IPlayerContext ctx, Goal goal, float partialTicks, Color color) {
+    public static void drawGoal(PoseStack stack, IPlayerContext ctx, Goal goal, float partialTicks, Color color) {
         drawGoal(stack, ctx, goal, partialTicks, color, true);
-=======
-    public static void drawGoal(Entity player, Goal goal, float partialTicks, Color color) {
-        drawGoal(player, goal, partialTicks, color, true);
->>>>>>> ca4385da
     }
 
     private static void drawGoal(PoseStack stack, IPlayerContext ctx, Goal goal, float partialTicks, Color color, boolean setupRender) {
@@ -313,13 +261,8 @@
             maxY = ctx.world().getMaxBuildHeight();
 
             if (settings.renderGoalXZBeacon.value) {
-<<<<<<< HEAD
                 //TODO: check
                 textureManager.bindForSetup(TEXTURE_BEACON_BEAM);
-=======
-                textureManager.bindTexture(TileEntityBeaconRenderer.TEXTURE_BEACON_BEAM);
-
->>>>>>> ca4385da
                 if (settings.renderGoalIgnoreDepth.value) {
                     RenderSystem.disableDepthTest();
                 }
