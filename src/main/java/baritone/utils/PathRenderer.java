/*
 * This file is part of Baritone.
 *
 * Baritone is free software: you can redistribute it and/or modify
 * it under the terms of the GNU Lesser General Public License as published by
 * the Free Software Foundation, either version 3 of the License, or
 * (at your option) any later version.
 *
 * Baritone is distributed in the hope that it will be useful,
 * but WITHOUT ANY WARRANTY; without even the implied warranty of
 * MERCHANTABILITY or FITNESS FOR A PARTICULAR PURPOSE.  See the
 * GNU Lesser General Public License for more details.
 *
 * You should have received a copy of the GNU Lesser General Public License
 * along with Baritone.  If not, see <https://www.gnu.org/licenses/>.
 */

package baritone.utils;

import baritone.Baritone;
import baritone.api.BaritoneAPI;
import baritone.api.event.events.RenderEvent;
import baritone.api.pathing.calc.IPath;
import baritone.api.pathing.goals.*;
import baritone.api.utils.BetterBlockPos;
import baritone.api.utils.interfaces.IGoalRenderPos;
import baritone.behavior.PathingBehavior;
import baritone.pathing.path.PathExecutor;
import net.minecraft.block.state.IBlockState;
import net.minecraft.client.renderer.BufferBuilder;
import net.minecraft.client.renderer.GlStateManager;
import net.minecraft.client.renderer.Tessellator;
import net.minecraft.client.renderer.tileentity.TileEntityBeaconRenderer;
import net.minecraft.client.renderer.vertex.DefaultVertexFormats;
import net.minecraft.entity.Entity;
import net.minecraft.init.Blocks;
import net.minecraft.util.ResourceLocation;
import net.minecraft.util.math.AxisAlignedBB;
import net.minecraft.util.math.BlockPos;
import net.minecraft.util.math.MathHelper;

import java.awt.*;
import java.util.Collection;
import java.util.Collections;
import java.util.List;

import static org.lwjgl.opengl.GL11.*;

/**
 * @author Brady
 * @since 8/9/2018
 */
public final class PathRenderer implements Helper {

    private static final ResourceLocation TEXTURE_BEACON_BEAM = new ResourceLocation("textures/entity/beacon_beam.png");
    private static final Tessellator TESSELLATOR = Tessellator.getInstance();
    private static final BufferBuilder BUFFER = TESSELLATOR.getBuffer();

    private PathRenderer() {}

    public static void render(RenderEvent event, PathingBehavior behavior) {
        float partialTicks = event.getPartialTicks();
        Goal goal = behavior.getGoal();
        if (mc.currentScreen instanceof GuiClickMeme) {
            ((GuiClickMeme) mc.currentScreen).onRender(partialTicks);
        }

        int thisPlayerDimension = behavior.baritone.getPlayerContext().world().getDimension().getType().getId();
        int currentRenderViewDimension = BaritoneAPI.getProvider().getPrimaryBaritone().getPlayerContext().world().getDimension().getType().getId();

        if (thisPlayerDimension != currentRenderViewDimension) {
            // this is a path for a bot in a different dimension, don't render it
            return;
        }

        Entity renderView = mc.getRenderViewEntity();

        if (renderView.world != BaritoneAPI.getProvider().getPrimaryBaritone().getPlayerContext().world()) {
            System.out.println("I have no idea what's going on");
            System.out.println("The primary baritone is in a different world than the render view entity");
            System.out.println("Not rendering the path");
            return;
        }

        if (goal != null && Baritone.settings().renderGoal.value) {
            drawDankLitGoalBox(renderView, goal, partialTicks, Baritone.settings().colorGoalBox.value);
        }
        if (!Baritone.settings().renderPath.value) {
            return;
        }

        //drawManySelectionBoxes(player, Collections.singletonList(behavior.pathStart()), partialTicks, Color.WHITE);
        //long start = System.nanoTime();


        PathExecutor current = behavior.getCurrent(); // this should prevent most race conditions?
        PathExecutor next = behavior.getNext(); // like, now it's not possible for current!=null to be true, then suddenly false because of another thread

        // Render the current path, if there is one
        if (current != null && current.getPath() != null) {
            int renderBegin = Math.max(current.getPosition() - 3, 0);
            drawPath(current.getPath(), renderBegin, renderView, partialTicks, Baritone.settings().colorCurrentPath.value, Baritone.settings().fadePath.value, 10, 20);
        }
        if (next != null && next.getPath() != null) {
            drawPath(next.getPath(), 0, renderView, partialTicks, Baritone.settings().colorNextPath.value, Baritone.settings().fadePath.value, 10, 20);
        }

        //long split = System.nanoTime();
        if (current != null) {
            drawManySelectionBoxes(renderView, current.toBreak(), Baritone.settings().colorBlocksToBreak.value);
            drawManySelectionBoxes(renderView, current.toPlace(), Baritone.settings().colorBlocksToPlace.value);
            drawManySelectionBoxes(renderView, current.toWalkInto(), Baritone.settings().colorBlocksToWalkInto.value);
        }

        // If there is a path calculation currently running, render the path calculation process
        behavior.getInProgress().ifPresent(currentlyRunning -> {
            currentlyRunning.bestPathSoFar().ifPresent(p -> {
                drawPath(p, 0, renderView, partialTicks, Baritone.settings().colorBestPathSoFar.value, Baritone.settings().fadePath.value, 10, 20);
            });
            currentlyRunning.pathToMostRecentNodeConsidered().ifPresent(mr -> {

                drawPath(mr, 0, renderView, partialTicks, Baritone.settings().colorMostRecentConsidered.value, Baritone.settings().fadePath.value, 10, 20);
                drawManySelectionBoxes(renderView, Collections.singletonList(mr.getDest()), Baritone.settings().colorMostRecentConsidered.value);
            });
        });
        //long end = System.nanoTime();
        //System.out.println((end - split) + " " + (split - start));
        // if (end - start > 0) {
        //   System.out.println("Frame took " + (split - start) + " " + (end - split));
        //}
    }

    public static void drawPath(IPath path, int startIndex, Entity player, float partialTicks, Color color, boolean fadeOut, int fadeStart0, int fadeEnd0) {
        GlStateManager.enableBlend();
<<<<<<< HEAD
        GlStateManager.blendFuncSeparate(GL_SRC_ALPHA, GL_ONE_MINUS_SRC_ALPHA, GL_ONE, GL_ZERO);
        GlStateManager.color4f(color.getColorComponents(null)[0], color.getColorComponents(null)[1], color.getColorComponents(null)[2], 0.4F);
        GlStateManager.lineWidth(Baritone.settings().pathRenderLineWidthPixels.get());
        GlStateManager.disableTexture2D();
        GlStateManager.depthMask(false);
        if (Baritone.settings().renderPathIgnoreDepth.get()) {
            GlStateManager.disableDepthTest();
=======
        GlStateManager.tryBlendFuncSeparate(GL_SRC_ALPHA, GL_ONE_MINUS_SRC_ALPHA, GL_ONE, GL_ZERO);
        GlStateManager.color(color.getColorComponents(null)[0], color.getColorComponents(null)[1], color.getColorComponents(null)[2], 0.4F);
        GlStateManager.glLineWidth(Baritone.settings().pathRenderLineWidthPixels.value);
        GlStateManager.disableTexture2D();
        GlStateManager.depthMask(false);
        if (Baritone.settings().renderPathIgnoreDepth.value) {
            GlStateManager.disableDepth();
>>>>>>> 76297e81
        }
        List<BetterBlockPos> positions = path.positions();
        int next;
        Tessellator tessellator = Tessellator.getInstance();
        int fadeStart = fadeStart0 + startIndex;
        int fadeEnd = fadeEnd0 + startIndex;
        for (int i = startIndex; i < positions.size() - 1; i = next) {
            BetterBlockPos start = positions.get(i);

            next = i + 1;
            BetterBlockPos end = positions.get(next);

            int dirX = end.x - start.x;
            int dirY = end.y - start.y;
            int dirZ = end.z - start.z;
            while (next + 1 < positions.size() && (!fadeOut || next + 1 < fadeStart) && (dirX == positions.get(next + 1).x - end.x && dirY == positions.get(next + 1).y - end.y && dirZ == positions.get(next + 1).z - end.z)) {
                next++;
                end = positions.get(next);
            }
            double x1 = start.x;
            double y1 = start.y;
            double z1 = start.z;
            double x2 = end.x;
            double y2 = end.y;
            double z2 = end.z;
            if (fadeOut) {

                float alpha;
                if (i <= fadeStart) {
                    alpha = 0.4F;
                } else {
                    if (i > fadeEnd) {
                        break;
                    }
                    alpha = 0.4F * (1.0F - (float) (i - fadeStart) / (float) (fadeEnd - fadeStart));
                }
                GlStateManager.color4f(color.getColorComponents(null)[0], color.getColorComponents(null)[1], color.getColorComponents(null)[2], alpha);
            }
            drawLine(player, x1, y1, z1, x2, y2, z2);
            tessellator.draw();
        }
<<<<<<< HEAD
        if (Baritone.settings().renderPathIgnoreDepth.get()) {
            GlStateManager.enableDepthTest();
=======
        if (Baritone.settings().renderPathIgnoreDepth.value) {
            GlStateManager.enableDepth();
>>>>>>> 76297e81
        }
        //GlStateManager.color(0.0f, 0.0f, 0.0f, 0.4f);
        GlStateManager.depthMask(true);
        GlStateManager.enableTexture2D();
        GlStateManager.disableBlend();
    }

    public static void drawLine(Entity player, double bp1x, double bp1y, double bp1z, double bp2x, double bp2y, double bp2z) {
        double d0 = mc.getRenderManager().viewerPosX;
        double d1 = mc.getRenderManager().viewerPosY;
        double d2 = mc.getRenderManager().viewerPosZ;
        BUFFER.begin(GL_LINE_STRIP, DefaultVertexFormats.POSITION);
        BUFFER.pos(bp1x + 0.5D - d0, bp1y + 0.5D - d1, bp1z + 0.5D - d2).endVertex();
        BUFFER.pos(bp2x + 0.5D - d0, bp2y + 0.5D - d1, bp2z + 0.5D - d2).endVertex();
        BUFFER.pos(bp2x + 0.5D - d0, bp2y + 0.53D - d1, bp2z + 0.5D - d2).endVertex();
        BUFFER.pos(bp1x + 0.5D - d0, bp1y + 0.53D - d1, bp1z + 0.5D - d2).endVertex();
        BUFFER.pos(bp1x + 0.5D - d0, bp1y + 0.5D - d1, bp1z + 0.5D - d2).endVertex();
    }

    public static void drawManySelectionBoxes(Entity player, Collection<BlockPos> positions, Color color) {
        GlStateManager.enableBlend();
<<<<<<< HEAD
        GlStateManager.blendFuncSeparate(770, 771, 1, 0);
        GlStateManager.color4f(color.getColorComponents(null)[0], color.getColorComponents(null)[1], color.getColorComponents(null)[2], 0.4F);
        GlStateManager.lineWidth(Baritone.settings().pathRenderLineWidthPixels.get());
        GlStateManager.disableTexture2D();
        GlStateManager.depthMask(false);

        if (Baritone.settings().renderSelectionBoxesIgnoreDepth.get()) {
            GlStateManager.disableDepthTest();
=======
        GlStateManager.tryBlendFuncSeparate(770, 771, 1, 0);
        GlStateManager.color(color.getColorComponents(null)[0], color.getColorComponents(null)[1], color.getColorComponents(null)[2], 0.4F);
        GlStateManager.glLineWidth(Baritone.settings().pathRenderLineWidthPixels.value);
        GlStateManager.disableTexture2D();
        GlStateManager.depthMask(false);

        if (Baritone.settings().renderSelectionBoxesIgnoreDepth.value) {
            GlStateManager.disableDepth();
>>>>>>> 76297e81
        }

        float expand = 0.002F;
        //BlockPos blockpos = movingObjectPositionIn.getBlockPos();
        BlockStateInterface bsi = new BlockStateInterface(BaritoneAPI.getProvider().getPrimaryBaritone().getPlayerContext()); // TODO this assumes same dimension between primary baritone and render view? is this safe?
        positions.forEach(pos -> {
            IBlockState state = bsi.get0(pos);
            AxisAlignedBB toDraw;
            if (state.getBlock().equals(Blocks.AIR)) {
                toDraw = Blocks.DIRT.getDefaultState().getShape(player.world, pos).getBoundingBox();
            } else {
                toDraw = state.getShape(player.world, pos).getBoundingBox();
            }
            toDraw = toDraw.expand(expand, expand, expand).offset(-mc.getRenderManager().viewerPosX, -mc.getRenderManager().viewerPosY, -mc.getRenderManager().viewerPosZ);
            BUFFER.begin(GL_LINE_STRIP, DefaultVertexFormats.POSITION);
            BUFFER.pos(toDraw.minX, toDraw.minY, toDraw.minZ).endVertex();
            BUFFER.pos(toDraw.maxX, toDraw.minY, toDraw.minZ).endVertex();
            BUFFER.pos(toDraw.maxX, toDraw.minY, toDraw.maxZ).endVertex();
            BUFFER.pos(toDraw.minX, toDraw.minY, toDraw.maxZ).endVertex();
            BUFFER.pos(toDraw.minX, toDraw.minY, toDraw.minZ).endVertex();
            TESSELLATOR.draw();
            BUFFER.begin(GL_LINE_STRIP, DefaultVertexFormats.POSITION);
            BUFFER.pos(toDraw.minX, toDraw.maxY, toDraw.minZ).endVertex();
            BUFFER.pos(toDraw.maxX, toDraw.maxY, toDraw.minZ).endVertex();
            BUFFER.pos(toDraw.maxX, toDraw.maxY, toDraw.maxZ).endVertex();
            BUFFER.pos(toDraw.minX, toDraw.maxY, toDraw.maxZ).endVertex();
            BUFFER.pos(toDraw.minX, toDraw.maxY, toDraw.minZ).endVertex();
            TESSELLATOR.draw();
            BUFFER.begin(GL_LINES, DefaultVertexFormats.POSITION);
            BUFFER.pos(toDraw.minX, toDraw.minY, toDraw.minZ).endVertex();
            BUFFER.pos(toDraw.minX, toDraw.maxY, toDraw.minZ).endVertex();
            BUFFER.pos(toDraw.maxX, toDraw.minY, toDraw.minZ).endVertex();
            BUFFER.pos(toDraw.maxX, toDraw.maxY, toDraw.minZ).endVertex();
            BUFFER.pos(toDraw.maxX, toDraw.minY, toDraw.maxZ).endVertex();
            BUFFER.pos(toDraw.maxX, toDraw.maxY, toDraw.maxZ).endVertex();
            BUFFER.pos(toDraw.minX, toDraw.minY, toDraw.maxZ).endVertex();
            BUFFER.pos(toDraw.minX, toDraw.maxY, toDraw.maxZ).endVertex();
            TESSELLATOR.draw();
        });

<<<<<<< HEAD
        if (Baritone.settings().renderSelectionBoxesIgnoreDepth.get()) {
            GlStateManager.enableDepthTest();
=======
        if (Baritone.settings().renderSelectionBoxesIgnoreDepth.value) {
            GlStateManager.enableDepth();
>>>>>>> 76297e81
        }

        GlStateManager.depthMask(true);
        GlStateManager.enableTexture2D();
        GlStateManager.disableBlend();
    }

    public static void drawDankLitGoalBox(Entity player, Goal goal, float partialTicks, Color color) {
        double renderPosX = mc.getRenderManager().viewerPosX;
        double renderPosY = mc.getRenderManager().viewerPosY;
        double renderPosZ = mc.getRenderManager().viewerPosZ;
        double minX;
        double maxX;
        double minZ;
        double maxZ;
        double minY;
        double maxY;
        double y1;
        double y2;
        if (goal instanceof IGoalRenderPos) {
            BlockPos goalPos = ((IGoalRenderPos) goal).getGoalPos();
            minX = goalPos.getX() + 0.002 - renderPosX;
            maxX = goalPos.getX() + 1 - 0.002 - renderPosX;
            minZ = goalPos.getZ() + 0.002 - renderPosZ;
            maxZ = goalPos.getZ() + 1 - 0.002 - renderPosZ;
            double y = MathHelper.cos((float) (((float) ((System.nanoTime() / 100000L) % 20000L)) / 20000F * Math.PI * 2));
            if (goal instanceof GoalGetToBlock || goal instanceof GoalTwoBlocks) {
                y /= 2;
            }
            y1 = 1 + y + goalPos.getY() - renderPosY;
            y2 = 1 - y + goalPos.getY() - renderPosY;
            minY = goalPos.getY() - renderPosY;
            maxY = minY + 2;
            if (goal instanceof GoalGetToBlock || goal instanceof GoalTwoBlocks) {
                y1 -= 0.5;
                y2 -= 0.5;
                maxY--;
            }
        } else if (goal instanceof GoalXZ) {
            GoalXZ goalPos = (GoalXZ) goal;

            if (Baritone.settings().renderGoalXZBeacon.value) {
                glPushAttrib(GL_LIGHTING_BIT);

                mc.getTextureManager().bindTexture(TEXTURE_BEACON_BEAM);

<<<<<<< HEAD
                if (Baritone.settings().renderGoalIgnoreDepth.get()) {
                    GlStateManager.disableDepthTest();
=======
                if (Baritone.settings().renderGoalIgnoreDepth.value) {
                    GlStateManager.disableDepth();
>>>>>>> 76297e81
                }

                TileEntityBeaconRenderer.renderBeamSegment(
                        goalPos.getX() - renderPosX,
                        -renderPosY,
                        goalPos.getZ() - renderPosZ,
                        partialTicks,
                        1.0,
                        player.world.getGameTime(),
                        0,
                        256,
                        color.getColorComponents(null),

                        // Arguments filled by the private method lol
                        0.2D,
                        0.25D
                );

<<<<<<< HEAD
                if (Baritone.settings().renderGoalIgnoreDepth.get()) {
                    GlStateManager.enableDepthTest();
=======
                if (Baritone.settings().renderGoalIgnoreDepth.value) {
                    GlStateManager.enableDepth();
>>>>>>> 76297e81
                }

                glPopAttrib();
                return;
            }

            minX = goalPos.getX() + 0.002 - renderPosX;
            maxX = goalPos.getX() + 1 - 0.002 - renderPosX;
            minZ = goalPos.getZ() + 0.002 - renderPosZ;
            maxZ = goalPos.getZ() + 1 - 0.002 - renderPosZ;

            y1 = 0;
            y2 = 0;
            minY = 0 - renderPosY;
            maxY = 256 - renderPosY;
        } else if (goal instanceof GoalComposite) {
            for (Goal g : ((GoalComposite) goal).goals()) {
                drawDankLitGoalBox(player, g, partialTicks, color);
            }
            return;
        } else {
            return;
        }

        GlStateManager.enableBlend();
<<<<<<< HEAD
        GlStateManager.blendFuncSeparate(770, 771, 1, 0);
        GlStateManager.color4f(color.getColorComponents(null)[0], color.getColorComponents(null)[1], color.getColorComponents(null)[2], 0.6F);
        GlStateManager.lineWidth(Baritone.settings().goalRenderLineWidthPixels.get());
        GlStateManager.disableTexture2D();
        GlStateManager.depthMask(false);
        if (Baritone.settings().renderGoalIgnoreDepth.get()) {
            GlStateManager.disableDepthTest();
=======
        GlStateManager.tryBlendFuncSeparate(770, 771, 1, 0);
        GlStateManager.color(color.getColorComponents(null)[0], color.getColorComponents(null)[1], color.getColorComponents(null)[2], 0.6F);
        GlStateManager.glLineWidth(Baritone.settings().goalRenderLineWidthPixels.value);
        GlStateManager.disableTexture2D();
        GlStateManager.depthMask(false);
        if (Baritone.settings().renderGoalIgnoreDepth.value) {
            GlStateManager.disableDepth();
>>>>>>> 76297e81
        }

        renderHorizontalQuad(minX, maxX, minZ, maxZ, y1);
        renderHorizontalQuad(minX, maxX, minZ, maxZ, y2);

        BUFFER.begin(GL_LINES, DefaultVertexFormats.POSITION);
        BUFFER.pos(minX, minY, minZ).endVertex();
        BUFFER.pos(minX, maxY, minZ).endVertex();
        BUFFER.pos(maxX, minY, minZ).endVertex();
        BUFFER.pos(maxX, maxY, minZ).endVertex();
        BUFFER.pos(maxX, minY, maxZ).endVertex();
        BUFFER.pos(maxX, maxY, maxZ).endVertex();
        BUFFER.pos(minX, minY, maxZ).endVertex();
        BUFFER.pos(minX, maxY, maxZ).endVertex();
        TESSELLATOR.draw();

<<<<<<< HEAD
        if (Baritone.settings().renderGoalIgnoreDepth.get()) {
            GlStateManager.enableDepthTest();
=======
        if (Baritone.settings().renderGoalIgnoreDepth.value) {
            GlStateManager.enableDepth();
>>>>>>> 76297e81
        }
        GlStateManager.depthMask(true);
        GlStateManager.enableTexture2D();
        GlStateManager.disableBlend();
    }

    private static void renderHorizontalQuad(double minX, double maxX, double minZ, double maxZ, double y) {
        if (y != 0) {
            BUFFER.begin(GL_LINE_LOOP, DefaultVertexFormats.POSITION);
            BUFFER.pos(minX, y, minZ).endVertex();
            BUFFER.pos(maxX, y, minZ).endVertex();
            BUFFER.pos(maxX, y, maxZ).endVertex();
            BUFFER.pos(minX, y, maxZ).endVertex();
            TESSELLATOR.draw();
        }
    }
}<|MERGE_RESOLUTION|>--- conflicted
+++ resolved
@@ -132,23 +132,13 @@
 
     public static void drawPath(IPath path, int startIndex, Entity player, float partialTicks, Color color, boolean fadeOut, int fadeStart0, int fadeEnd0) {
         GlStateManager.enableBlend();
-<<<<<<< HEAD
         GlStateManager.blendFuncSeparate(GL_SRC_ALPHA, GL_ONE_MINUS_SRC_ALPHA, GL_ONE, GL_ZERO);
         GlStateManager.color4f(color.getColorComponents(null)[0], color.getColorComponents(null)[1], color.getColorComponents(null)[2], 0.4F);
         GlStateManager.lineWidth(Baritone.settings().pathRenderLineWidthPixels.get());
         GlStateManager.disableTexture2D();
         GlStateManager.depthMask(false);
-        if (Baritone.settings().renderPathIgnoreDepth.get()) {
+        if (Baritone.settings().renderPathIgnoreDepth.value) {
             GlStateManager.disableDepthTest();
-=======
-        GlStateManager.tryBlendFuncSeparate(GL_SRC_ALPHA, GL_ONE_MINUS_SRC_ALPHA, GL_ONE, GL_ZERO);
-        GlStateManager.color(color.getColorComponents(null)[0], color.getColorComponents(null)[1], color.getColorComponents(null)[2], 0.4F);
-        GlStateManager.glLineWidth(Baritone.settings().pathRenderLineWidthPixels.value);
-        GlStateManager.disableTexture2D();
-        GlStateManager.depthMask(false);
-        if (Baritone.settings().renderPathIgnoreDepth.value) {
-            GlStateManager.disableDepth();
->>>>>>> 76297e81
         }
         List<BetterBlockPos> positions = path.positions();
         int next;
@@ -190,13 +180,8 @@
             drawLine(player, x1, y1, z1, x2, y2, z2);
             tessellator.draw();
         }
-<<<<<<< HEAD
-        if (Baritone.settings().renderPathIgnoreDepth.get()) {
+        if (Baritone.settings().renderPathIgnoreDepth.value) {
             GlStateManager.enableDepthTest();
-=======
-        if (Baritone.settings().renderPathIgnoreDepth.value) {
-            GlStateManager.enableDepth();
->>>>>>> 76297e81
         }
         //GlStateManager.color(0.0f, 0.0f, 0.0f, 0.4f);
         GlStateManager.depthMask(true);
@@ -218,25 +203,14 @@
 
     public static void drawManySelectionBoxes(Entity player, Collection<BlockPos> positions, Color color) {
         GlStateManager.enableBlend();
-<<<<<<< HEAD
         GlStateManager.blendFuncSeparate(770, 771, 1, 0);
         GlStateManager.color4f(color.getColorComponents(null)[0], color.getColorComponents(null)[1], color.getColorComponents(null)[2], 0.4F);
-        GlStateManager.lineWidth(Baritone.settings().pathRenderLineWidthPixels.get());
+        GlStateManager.lineWidth(Baritone.settings().pathRenderLineWidthPixels.value);
         GlStateManager.disableTexture2D();
         GlStateManager.depthMask(false);
 
-        if (Baritone.settings().renderSelectionBoxesIgnoreDepth.get()) {
+        if (Baritone.settings().renderSelectionBoxesIgnoreDepth.value) {
             GlStateManager.disableDepthTest();
-=======
-        GlStateManager.tryBlendFuncSeparate(770, 771, 1, 0);
-        GlStateManager.color(color.getColorComponents(null)[0], color.getColorComponents(null)[1], color.getColorComponents(null)[2], 0.4F);
-        GlStateManager.glLineWidth(Baritone.settings().pathRenderLineWidthPixels.value);
-        GlStateManager.disableTexture2D();
-        GlStateManager.depthMask(false);
-
-        if (Baritone.settings().renderSelectionBoxesIgnoreDepth.value) {
-            GlStateManager.disableDepth();
->>>>>>> 76297e81
         }
 
         float expand = 0.002F;
@@ -277,13 +251,8 @@
             TESSELLATOR.draw();
         });
 
-<<<<<<< HEAD
-        if (Baritone.settings().renderSelectionBoxesIgnoreDepth.get()) {
+        if (Baritone.settings().renderSelectionBoxesIgnoreDepth.value) {
             GlStateManager.enableDepthTest();
-=======
-        if (Baritone.settings().renderSelectionBoxesIgnoreDepth.value) {
-            GlStateManager.enableDepth();
->>>>>>> 76297e81
         }
 
         GlStateManager.depthMask(true);
@@ -330,13 +299,8 @@
 
                 mc.getTextureManager().bindTexture(TEXTURE_BEACON_BEAM);
 
-<<<<<<< HEAD
-                if (Baritone.settings().renderGoalIgnoreDepth.get()) {
+                if (Baritone.settings().renderGoalIgnoreDepth.value) {
                     GlStateManager.disableDepthTest();
-=======
-                if (Baritone.settings().renderGoalIgnoreDepth.value) {
-                    GlStateManager.disableDepth();
->>>>>>> 76297e81
                 }
 
                 TileEntityBeaconRenderer.renderBeamSegment(
@@ -355,13 +319,8 @@
                         0.25D
                 );
 
-<<<<<<< HEAD
-                if (Baritone.settings().renderGoalIgnoreDepth.get()) {
+                if (Baritone.settings().renderGoalIgnoreDepth.value) {
                     GlStateManager.enableDepthTest();
-=======
-                if (Baritone.settings().renderGoalIgnoreDepth.value) {
-                    GlStateManager.enableDepth();
->>>>>>> 76297e81
                 }
 
                 glPopAttrib();
@@ -387,23 +346,13 @@
         }
 
         GlStateManager.enableBlend();
-<<<<<<< HEAD
         GlStateManager.blendFuncSeparate(770, 771, 1, 0);
         GlStateManager.color4f(color.getColorComponents(null)[0], color.getColorComponents(null)[1], color.getColorComponents(null)[2], 0.6F);
         GlStateManager.lineWidth(Baritone.settings().goalRenderLineWidthPixels.get());
         GlStateManager.disableTexture2D();
         GlStateManager.depthMask(false);
-        if (Baritone.settings().renderGoalIgnoreDepth.get()) {
+        if (Baritone.settings().renderGoalIgnoreDepth.value) {
             GlStateManager.disableDepthTest();
-=======
-        GlStateManager.tryBlendFuncSeparate(770, 771, 1, 0);
-        GlStateManager.color(color.getColorComponents(null)[0], color.getColorComponents(null)[1], color.getColorComponents(null)[2], 0.6F);
-        GlStateManager.glLineWidth(Baritone.settings().goalRenderLineWidthPixels.value);
-        GlStateManager.disableTexture2D();
-        GlStateManager.depthMask(false);
-        if (Baritone.settings().renderGoalIgnoreDepth.value) {
-            GlStateManager.disableDepth();
->>>>>>> 76297e81
         }
 
         renderHorizontalQuad(minX, maxX, minZ, maxZ, y1);
@@ -420,13 +369,8 @@
         BUFFER.pos(minX, maxY, maxZ).endVertex();
         TESSELLATOR.draw();
 
-<<<<<<< HEAD
-        if (Baritone.settings().renderGoalIgnoreDepth.get()) {
+        if (Baritone.settings().renderGoalIgnoreDepth.value) {
             GlStateManager.enableDepthTest();
-=======
-        if (Baritone.settings().renderGoalIgnoreDepth.value) {
-            GlStateManager.enableDepth();
->>>>>>> 76297e81
         }
         GlStateManager.depthMask(true);
         GlStateManager.enableTexture2D();
