--- conflicted
+++ resolved
@@ -33,17 +33,10 @@
     public SelectionSchematic(ISchematic schematic, Vec3i origin, ISelection[] selections) {
         super(schematic);
         this.selections = Stream.of(selections).map(
-<<<<<<< HEAD
-                sel -> sel
-                    .shift(Direction.WEST, origin.getX())
-                    .shift(Direction.DOWN, origin.getY())
-                    .shift(Direction.NORTH, origin.getZ()))
-=======
                         sel -> sel
-                                .shift(EnumFacing.WEST, origin.getX())
-                                .shift(EnumFacing.DOWN, origin.getY())
-                                .shift(EnumFacing.NORTH, origin.getZ()))
->>>>>>> d05d5fd9
+                                .shift(Direction.WEST, origin.getX())
+                                .shift(Direction.DOWN, origin.getY())
+                                .shift(Direction.NORTH, origin.getZ()))
                 .toArray(ISelection[]::new);
     }
 
