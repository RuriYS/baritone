/*
 * This file is part of Baritone.
 *
 * Baritone is free software: you can redistribute it and/or modify
 * it under the terms of the GNU Lesser General Public License as published by
 * the Free Software Foundation, either version 3 of the License, or
 * (at your option) any later version.
 *
 * Baritone is distributed in the hope that it will be useful,
 * but WITHOUT ANY WARRANTY; without even the implied warranty of
 * MERCHANTABILITY or FITNESS FOR A PARTICULAR PURPOSE.  See the
 * GNU Lesser General Public License for more details.
 *
 * You should have received a copy of the GNU Lesser General Public License
 * along with Baritone.  If not, see <https://www.gnu.org/licenses/>.
 */

package baritone.utils.schematic.schematica;

import baritone.api.utils.ISchematic;
import com.github.lunatrius.schematica.client.world.SchematicWorld;
import net.minecraft.block.BlockState;
import net.minecraft.util.math.BlockPos;

import java.util.List;

public final class SchematicAdapter implements ISchematic {

    private final SchematicWorld schematic;

    public SchematicAdapter(SchematicWorld schematicWorld) {
        this.schematic = schematicWorld;
    }

    @Override
<<<<<<< HEAD
    public BlockState desiredState(int x, int y, int z) {
=======
    public IBlockState desiredState(int x, int y, int z, IBlockState current, List<IBlockState> approxPlaceable) {
>>>>>>> 7e505fc6
        return schematic.getSchematic().getBlockState(new BlockPos(x, y, z));
    }

    @Override
    public int widthX() {
        return schematic.getSchematic().getWidth();
    }

    @Override
    public int heightY() {
        return schematic.getSchematic().getHeight();
    }

    @Override
    public int lengthZ() {
        return schematic.getSchematic().getLength();
    }
}<|MERGE_RESOLUTION|>--- conflicted
+++ resolved
@@ -33,11 +33,7 @@
     }
 
     @Override
-<<<<<<< HEAD
-    public BlockState desiredState(int x, int y, int z) {
-=======
-    public IBlockState desiredState(int x, int y, int z, IBlockState current, List<IBlockState> approxPlaceable) {
->>>>>>> 7e505fc6
+    public BlockState desiredState(int x, int y, int z, BlockState current, List<BlockState> approxPlaceable) {
         return schematic.getSchematic().getBlockState(new BlockPos(x, y, z));
     }
 
