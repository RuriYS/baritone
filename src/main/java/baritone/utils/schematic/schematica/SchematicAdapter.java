--- conflicted
+++ resolved
@@ -33,18 +33,13 @@
     }
 
     @Override
-<<<<<<< HEAD
     public BlockState desiredState(int x, int y, int z, BlockState current, List<BlockState> approxPlaceable) {
-        return schematic.getSchematic().getBlockState(new BlockPos(x, y, z));
-=======
-    public IBlockState desiredState(int x, int y, int z, IBlockState current, List<IBlockState> approxPlaceable) {
         return this.getDirect(x, y, z);
     }
 
     @Override
-    public IBlockState getDirect(int x, int y, int z) {
+    public BlockState getDirect(int x, int y, int z) {
         return this.schematic.getSchematic().getBlockState(new BlockPos(x, y, z));
->>>>>>> e3d3407d
     }
 
     @Override
