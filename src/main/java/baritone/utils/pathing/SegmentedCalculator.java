/*
 * This file is part of Baritone.
 *
 * Baritone is free software: you can redistribute it and/or modify
 * it under the terms of the GNU Lesser General Public License as published by
 * the Free Software Foundation, either version 3 of the License, or
 * (at your option) any later version.
 *
 * Baritone is distributed in the hope that it will be useful,
 * but WITHOUT ANY WARRANTY; without even the implied warranty of
 * MERCHANTABILITY or FITNESS FOR A PARTICULAR PURPOSE.  See the
 * GNU Lesser General Public License for more details.
 *
 * You should have received a copy of the GNU Lesser General Public License
 * along with Baritone.  If not, see <https://www.gnu.org/licenses/>.
 */

package baritone.utils.pathing;

import baritone.Baritone;
import baritone.api.pathing.calc.IPath;
import baritone.api.pathing.goals.Goal;
import baritone.api.utils.BetterBlockPos;
import baritone.api.utils.PathCalculationResult;
import baritone.cache.CachedWorld;
import baritone.pathing.calc.AStarPathFinder;
import baritone.pathing.calc.AbstractNodeCostSearch;
import baritone.pathing.movement.CalculationContext;
import baritone.pathing.path.SplicedPath;
import net.minecraft.util.EnumFacing;

import java.util.Optional;
import java.util.function.Consumer;

/**
 * Calculate and splice many path segments to reach a goal
 *
 * @author leijurv
 */
public class SegmentedCalculator {
    private final BetterBlockPos start;
    private final Goal goal;
    private final CalculationContext context;

    private SegmentedCalculator(BetterBlockPos start, Goal goal, CalculationContext context) {
        this.start = start;
        this.goal = goal;
        this.context = context;
    }

    private Optional<IPath> doCalc() {
        Optional<IPath> soFar = Optional.empty();
        while (true) {
            PathCalculationResult result = segment(soFar);
            switch (result.getType()) {
                case SUCCESS_SEGMENT:
                case SUCCESS_TO_GOAL:
                    break;
                case FAILURE: // if path calculation failed, we're done
                case EXCEPTION: // if path calculation threw an exception, we're done
                    return soFar;
                default: // CANCELLATION and null should not be possible, nothing else has access to this, so it can't have been canceled
                    throw new IllegalStateException();
            }
            IPath segment = result.getPath().get(); // path calculation result type is SUCCESS_SEGMENT, so the path must be present
            IPath combined = soFar.map(previous -> (IPath) SplicedPath.trySplice(previous, segment, true).get()).orElse(segment);
            loadAdjacent(combined.getDest().getX(), combined.getDest().getZ());
            soFar = Optional.of(combined);
            if (result.getType() == PathCalculationResult.Type.SUCCESS_TO_GOAL) {
                return soFar;
            }
        }
    }

    private void loadAdjacent(int blockX, int blockZ) {
        BetterBlockPos bp = new BetterBlockPos(blockX, 64, blockZ);
        CachedWorld cached = (CachedWorld) context.getBaritone().getPlayerContext().worldData().getCachedWorld();
        for (int i = 0; i < 4; i++) {
            // pathing thread is not allowed to load new cached regions from disk
            // it checks if every chunk is loaded before getting blocks from it
            // so you see path segments ending at multiples of 512 (plus or minus one) on either x or z axis
            // this loads every adjacent chunk to the segment end, so it can continue into the next cached region
            BetterBlockPos toLoad = bp.offset(EnumFacing.byHorizontalIndex(i), 16);
            cached.tryLoadFromDisk(toLoad.x >> 9, toLoad.z >> 9);
        }
    }

    private PathCalculationResult segment(Optional<IPath> previous) {
        BetterBlockPos segmentStart = previous.map(IPath::getDest).orElse(start); // <-- e p i c
<<<<<<< HEAD
        AbstractNodeCostSearch search = new AStarPathFinder(segmentStart.x, segmentStart.y, segmentStart.z, goal, new Favoring(previous.orElse(null), context), context); // this is on another thread, so cannot include mob avoidances.
        return search.calculate(Baritone.settings().primaryTimeoutMS.get(), Baritone.settings().failureTimeoutMS.get()); // use normal time settings, not the plan ahead settings, so as to not overwhelm the computer
=======
        AbstractNodeCostSearch search = new AStarPathFinder(segmentStart.x, segmentStart.y, segmentStart.z, goal, new Favoring(previous.orElse(null)), context); // this is on another thread, so cannot include mob avoidances.
        return search.calculate(Baritone.settings().primaryTimeoutMS.value, Baritone.settings().failureTimeoutMS.value); // use normal time settings, not the plan ahead settings, so as to not overwhelm the computer
>>>>>>> a5a795a2
    }

    public static void calculateSegmentsThreaded(BetterBlockPos start, Goal goal, CalculationContext context, Consumer<IPath> onCompletion, Runnable onFailure) {
        Baritone.getExecutor().execute(() -> {
            Optional<IPath> result;
            try {
                result = new SegmentedCalculator(start, goal, context).doCalc();
            } catch (Exception ex) {
                ex.printStackTrace();
                result = Optional.empty();
            }
            if (result.isPresent()) {
                onCompletion.accept(result.get());
            } else {
                onFailure.run();
            }
        });
    }
}<|MERGE_RESOLUTION|>--- conflicted
+++ resolved
@@ -87,13 +87,8 @@
 
     private PathCalculationResult segment(Optional<IPath> previous) {
         BetterBlockPos segmentStart = previous.map(IPath::getDest).orElse(start); // <-- e p i c
-<<<<<<< HEAD
         AbstractNodeCostSearch search = new AStarPathFinder(segmentStart.x, segmentStart.y, segmentStart.z, goal, new Favoring(previous.orElse(null), context), context); // this is on another thread, so cannot include mob avoidances.
-        return search.calculate(Baritone.settings().primaryTimeoutMS.get(), Baritone.settings().failureTimeoutMS.get()); // use normal time settings, not the plan ahead settings, so as to not overwhelm the computer
-=======
-        AbstractNodeCostSearch search = new AStarPathFinder(segmentStart.x, segmentStart.y, segmentStart.z, goal, new Favoring(previous.orElse(null)), context); // this is on another thread, so cannot include mob avoidances.
         return search.calculate(Baritone.settings().primaryTimeoutMS.value, Baritone.settings().failureTimeoutMS.value); // use normal time settings, not the plan ahead settings, so as to not overwhelm the computer
->>>>>>> a5a795a2
     }
 
     public static void calculateSegmentsThreaded(BetterBlockPos start, Goal goal, CalculationContext context, Consumer<IPath> onCompletion, Runnable onFailure) {
