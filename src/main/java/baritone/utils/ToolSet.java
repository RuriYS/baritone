/*
 * This file is part of Baritone.
 *
 * Baritone is free software: you can redistribute it and/or modify
 * it under the terms of the GNU Lesser General Public License as published by
 * the Free Software Foundation, either version 3 of the License, or
 * (at your option) any later version.
 *
 * Baritone is distributed in the hope that it will be useful,
 * but WITHOUT ANY WARRANTY; without even the implied warranty of
 * MERCHANTABILITY or FITNESS FOR A PARTICULAR PURPOSE.  See the
 * GNU Lesser General Public License for more details.
 *
 * You should have received a copy of the GNU Lesser General Public License
 * along with Baritone.  If not, see <https://www.gnu.org/licenses/>.
 */

package baritone.utils;

import baritone.Baritone;
<<<<<<< HEAD
=======
import baritone.utils.accessor.IItemTool;
import net.minecraft.block.Block;
import net.minecraft.block.state.IBlockState;
import net.minecraft.client.entity.EntityPlayerSP;
import net.minecraft.enchantment.EnchantmentHelper;
import net.minecraft.init.Enchantments;
import net.minecraft.init.MobEffects;
import net.minecraft.item.Item.ToolMaterial;
import net.minecraft.item.ItemStack;
import net.minecraft.item.ItemSword;
import net.minecraft.item.ItemTool;

>>>>>>> 2b4da2a4
import java.util.HashMap;
import java.util.Map;
import java.util.function.Function;
import net.minecraft.client.player.LocalPlayer;
import net.minecraft.world.effect.MobEffects;
import net.minecraft.world.item.DiggerItem;
import net.minecraft.world.item.ItemStack;
import net.minecraft.world.item.SwordItem;
import net.minecraft.world.item.enchantment.EnchantmentHelper;
import net.minecraft.world.item.enchantment.Enchantments;
import net.minecraft.world.level.block.Block;
import net.minecraft.world.level.block.state.BlockState;

/**
 * A cached list of the best tools on the hotbar for any block
 *
 * @author Avery, Brady, leijurv
 */
public class ToolSet {

    /**
     * A cache mapping a {@link Block} to how long it will take to break
     * with this toolset, given the optimum tool is used.
     */
    private final Map<Block, Double> breakStrengthCache;

    /**
     * My buddy leijurv owned me so we have this to not create a new lambda instance.
     */
    private final Function<Block, Double> backendCalculation;

    private final LocalPlayer player;

    public ToolSet(LocalPlayer player) {
        breakStrengthCache = new HashMap<>();
        this.player = player;

        if (Baritone.settings().considerPotionEffects.value) {
            double amplifier = potionAmplifier();
            Function<Double, Double> amplify = x -> amplifier * x;
            backendCalculation = amplify.compose(this::getBestDestructionTime);
        } else {
            backendCalculation = this::getBestDestructionTime;
        }
    }

    /**
     * Using the best tool on the hotbar, how fast we can mine this block
     *
     * @param state the blockstate to be mined
     * @return the speed of how fast we'll mine it. 1/(time in ticks)
     */
    public double getStrVsBlock(BlockState state) {
        return breakStrengthCache.computeIfAbsent(state.getBlock(), backendCalculation);
    }

    /**
<<<<<<< HEAD
     * Evaluate the material cost of a possible tool. Will return 1 for tools, -1 for other
     *
     * @param itemStack a possibly empty ItemStack
     * @return Either 1 or -1
     */
    private int getMaterialCost(ItemStack itemStack) {
        return itemStack.getItem() instanceof DiggerItem ? 1 : -1;
=======
     * Evaluate the material cost of a possible tool. The priority matches the
     * harvest level order; there is a chance for multiple at the same with modded tools
     * but in that case we don't really care.
     *
     * @param itemStack a possibly empty ItemStack
     * @return values from 0 up
     */
    private int getMaterialCost(ItemStack itemStack) {
        if (itemStack.getItem() instanceof ItemTool) {
            ItemTool tool = (ItemTool) itemStack.getItem();
            return ((IItemTool) tool).getHarvestLevel();
        } else {
            return -1;
        }
>>>>>>> 2b4da2a4
    }

    public boolean hasSilkTouch(ItemStack stack) {
        return EnchantmentHelper.getItemEnchantmentLevel(Enchantments.SILK_TOUCH, stack) > 0;
    }

    /**
     * Calculate which tool on the hotbar is best for mining, depending on an override setting,
     * related to auto tool movement cost, it will either return current selected slot, or the best slot.
     *
     * @param b the blockstate to be mined
     * @return An int containing the index in the tools array that worked best
     */

    public int getBestSlot(Block b, boolean preferSilkTouch) {
        return getBestSlot(b, preferSilkTouch, false);
    }

    public int getBestSlot(Block b, boolean preferSilkTouch, boolean pathingCalculation) {

        /*
        If we actually want know what efficiency our held item has instead of the best one
        possible, this lets us make pathing depend on the actual tool to be used (if auto tool is disabled)
        */
        if (!Baritone.settings().autoTool.value && pathingCalculation) {
            return player.getInventory().selected;
        }

        int best = 0;
        double highestSpeed = Double.NEGATIVE_INFINITY;
        int lowestCost = Integer.MIN_VALUE;
        boolean bestSilkTouch = false;
        BlockState blockState = b.defaultBlockState();
        for (int i = 0; i < 9; i++) {
            ItemStack itemStack = player.getInventory().getItem(i);
            if (!Baritone.settings().useSwordToMine.value && itemStack.getItem() instanceof SwordItem) {
                continue;
            }
          
            if (Baritone.settings().itemSaver.value && (itemStack.getDamageValue() + Baritone.settings().itemSaverThreshold.value) >= itemStack.getMaxDamage() && itemStack.getMaxDamage() > 1) {
                continue;
            }
            double speed = calculateSpeedVsBlock(itemStack, blockState);
            boolean silkTouch = hasSilkTouch(itemStack);
            if (speed > highestSpeed) {
                highestSpeed = speed;
                best = i;
                lowestCost = getMaterialCost(itemStack);
                bestSilkTouch = silkTouch;
            } else if (speed == highestSpeed) {
                int cost = getMaterialCost(itemStack);
                if ((cost < lowestCost && (silkTouch || !bestSilkTouch)) ||
                        (preferSilkTouch && !bestSilkTouch && silkTouch)) {
                    highestSpeed = speed;
                    best = i;
                    lowestCost = cost;
                    bestSilkTouch = silkTouch;
                }
            }
        }
        return best;
    }

    /**
     * Calculate how effectively a block can be destroyed
     *
     * @param b the blockstate to be mined
     * @return A double containing the destruction ticks with the best tool
     */
    private double getBestDestructionTime(Block b) {
        ItemStack stack = player.getInventory().getItem(getBestSlot(b, false, true));
        return calculateSpeedVsBlock(stack, b.defaultBlockState()) * avoidanceMultiplier(b);
    }

    private double avoidanceMultiplier(Block b) {
        return Baritone.settings().blocksToAvoidBreaking.value.contains(b) ? Baritone.settings().avoidBreakingMultiplier.value : 1;
    }

    /**
     * Calculates how long would it take to mine the specified block given the best tool
     * in this toolset is used. A negative value is returned if the specified block is unbreakable.
     *
     * @param item  the item to mine it with
     * @param state the blockstate to be mined
     * @return how long it would take in ticks
     */
    public static double calculateSpeedVsBlock(ItemStack item, BlockState state) {
        float hardness = state.getDestroySpeed(null, null);
        if (hardness < 0) {
            return -1;
        }

        float speed = item.getDestroySpeed(state);
        if (speed > 1) {
            int effLevel = EnchantmentHelper.getItemEnchantmentLevel(Enchantments.BLOCK_EFFICIENCY, item);
            if (effLevel > 0 && !item.isEmpty()) {
                speed += effLevel * effLevel + 1;
            }
        }

        speed /= hardness;
        if (!state.requiresCorrectToolForDrops() || (!item.isEmpty() && item.isCorrectToolForDrops(state))) {
            return speed / 30;
        } else {
            return speed / 100;
        }
    }

    /**
     * Calculates any modifier to breaking time based on status effects.
     *
     * @return a double to scale block breaking speed.
     */
    private double potionAmplifier() {
        double speed = 1;
        if (player.hasEffect(MobEffects.DIG_SPEED)) {
            speed *= 1 + (player.getEffect(MobEffects.DIG_SPEED).getAmplifier() + 1) * 0.2;
        }
        if (player.hasEffect(MobEffects.DIG_SLOWDOWN)) {
            switch (player.getEffect(MobEffects.DIG_SLOWDOWN).getAmplifier()) {
                case 0:
                    speed *= 0.3;
                    break;
                case 1:
                    speed *= 0.09;
                    break;
                case 2:
                    speed *= 0.0027; // you might think that 0.09*0.3 = 0.027 so that should be next, that would make too much sense. it's 0.0027.
                    break;
                default:
                    speed *= 0.00081;
                    break;
            }
        }
        return speed;
    }
}<|MERGE_RESOLUTION|>--- conflicted
+++ resolved
@@ -18,29 +18,17 @@
 package baritone.utils;
 
 import baritone.Baritone;
-<<<<<<< HEAD
-=======
-import baritone.utils.accessor.IItemTool;
-import net.minecraft.block.Block;
-import net.minecraft.block.state.IBlockState;
-import net.minecraft.client.entity.EntityPlayerSP;
-import net.minecraft.enchantment.EnchantmentHelper;
-import net.minecraft.init.Enchantments;
-import net.minecraft.init.MobEffects;
-import net.minecraft.item.Item.ToolMaterial;
-import net.minecraft.item.ItemStack;
-import net.minecraft.item.ItemSword;
-import net.minecraft.item.ItemTool;
-
->>>>>>> 2b4da2a4
 import java.util.HashMap;
 import java.util.Map;
 import java.util.function.Function;
+
+import baritone.utils.accessor.IItemTool;
 import net.minecraft.client.player.LocalPlayer;
 import net.minecraft.world.effect.MobEffects;
 import net.minecraft.world.item.DiggerItem;
 import net.minecraft.world.item.ItemStack;
 import net.minecraft.world.item.SwordItem;
+import net.minecraft.world.item.TieredItem;
 import net.minecraft.world.item.enchantment.EnchantmentHelper;
 import net.minecraft.world.item.enchantment.Enchantments;
 import net.minecraft.world.level.block.Block;
@@ -90,15 +78,6 @@
     }
 
     /**
-<<<<<<< HEAD
-     * Evaluate the material cost of a possible tool. Will return 1 for tools, -1 for other
-     *
-     * @param itemStack a possibly empty ItemStack
-     * @return Either 1 or -1
-     */
-    private int getMaterialCost(ItemStack itemStack) {
-        return itemStack.getItem() instanceof DiggerItem ? 1 : -1;
-=======
      * Evaluate the material cost of a possible tool. The priority matches the
      * harvest level order; there is a chance for multiple at the same with modded tools
      * but in that case we don't really care.
@@ -107,13 +86,12 @@
      * @return values from 0 up
      */
     private int getMaterialCost(ItemStack itemStack) {
-        if (itemStack.getItem() instanceof ItemTool) {
-            ItemTool tool = (ItemTool) itemStack.getItem();
+        if (itemStack.getItem() instanceof TieredItem) {
+            TieredItem tool = (TieredItem) itemStack.getItem();
             return ((IItemTool) tool).getHarvestLevel();
         } else {
             return -1;
         }
->>>>>>> 2b4da2a4
     }
 
     public boolean hasSilkTouch(ItemStack stack) {
