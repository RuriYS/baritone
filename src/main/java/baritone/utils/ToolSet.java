/*
 * This file is part of Baritone.
 *
 * Baritone is free software: you can redistribute it and/or modify
 * it under the terms of the GNU Lesser General Public License as published by
 * the Free Software Foundation, either version 3 of the License, or
 * (at your option) any later version.
 *
 * Baritone is distributed in the hope that it will be useful,
 * but WITHOUT ANY WARRANTY; without even the implied warranty of
 * MERCHANTABILITY or FITNESS FOR A PARTICULAR PURPOSE.  See the
 * GNU Lesser General Public License for more details.
 *
 * You should have received a copy of the GNU Lesser General Public License
 * along with Baritone.  If not, see <https://www.gnu.org/licenses/>.
 */

package baritone.utils;

import baritone.Baritone;
import net.minecraft.block.Block;
import net.minecraft.block.BlockState;
import net.minecraft.client.entity.player.ClientPlayerEntity;
import net.minecraft.enchantment.EnchantmentHelper;
import net.minecraft.enchantment.Enchantments;
import net.minecraft.item.ItemStack;
import net.minecraft.item.ToolItem;
import net.minecraft.potion.Effects;

import java.util.HashMap;
import java.util.Map;
import java.util.function.Function;

/**
 * A cached list of the best tools on the hotbar for any block
 *
 * @author Avery, Brady, leijurv
 */
public class ToolSet {

    /**
     * A cache mapping a {@link Block} to how long it will take to break
     * with this toolset, given the optimum tool is used.
     */
    private final Map<Block, Double> breakStrengthCache;

    /**
     * My buddy leijurv owned me so we have this to not create a new lambda instance.
     */
    private final Function<Block, Double> backendCalculation;

    private final ClientPlayerEntity player;

    public ToolSet(ClientPlayerEntity player) {
        breakStrengthCache = new HashMap<>();
        this.player = player;

        if (Baritone.settings().considerPotionEffects.value) {
            double amplifier = potionAmplifier();
            Function<Double, Double> amplify = x -> amplifier * x;
            backendCalculation = amplify.compose(this::getBestDestructionTime);
        } else {
            backendCalculation = this::getBestDestructionTime;
        }
    }

    /**
     * Using the best tool on the hotbar, how fast we can mine this block
     *
     * @param state the blockstate to be mined
     * @return the speed of how fast we'll mine it. 1/(time in ticks)
     */
    public double getStrVsBlock(BlockState state) {
        return breakStrengthCache.computeIfAbsent(state.getBlock(), backendCalculation);
    }

    /**
     * Evaluate the material cost of a possible tool. Will return 1 for tools, -1 for other
     *
     * @param itemStack a possibly empty ItemStack
     * @return Either 1 or -1
     */
    private int getMaterialCost(ItemStack itemStack) {
        return itemStack.getItem() instanceof ToolItem ? 1 : -1;
    }

    public boolean hasSilkTouch(ItemStack stack) {
        return EnchantmentHelper.getEnchantmentLevel(Enchantments.SILK_TOUCH, stack) > 0;
    }

    /**
     * Calculate which tool on the hotbar is best for mining
     *
     * @param b the blockstate to be mined
     * @return An int containing the index in the tools array that worked best
     */
    public int getBestSlot(Block b, boolean preferSilkTouch) {
        int best = 0;
        double highestSpeed = Double.NEGATIVE_INFINITY;
        int lowestCost = Integer.MIN_VALUE;
        boolean bestSilkTouch = false;
<<<<<<< HEAD
        BlockState blockState = b.getDefaultState();
        for (byte i = 0; i < 9; i++) {
=======
        IBlockState blockState = b.getDefaultState();
        for (int i = 0; i < 9; i++) {
>>>>>>> 1c00e167
            ItemStack itemStack = player.inventory.getStackInSlot(i);
            double speed = calculateSpeedVsBlock(itemStack, blockState);
            boolean silkTouch = hasSilkTouch(itemStack);
            if (speed > highestSpeed) {
                highestSpeed = speed;
                best = i;
                lowestCost = getMaterialCost(itemStack);
                bestSilkTouch = silkTouch;
            } else if (speed == highestSpeed) {
                int cost = getMaterialCost(itemStack);
                if ((cost < lowestCost && (silkTouch || !bestSilkTouch)) ||
                        (preferSilkTouch && !bestSilkTouch && silkTouch)) {
                    highestSpeed = speed;
                    best = i;
                    lowestCost = cost;
                    bestSilkTouch = silkTouch;
                }
            }
        }
        return best;
    }

    /**
     * Calculate how effectively a block can be destroyed
     *
     * @param b the blockstate to be mined
     * @return A double containing the destruction ticks with the best tool
     */
    private double getBestDestructionTime(Block b) {
        ItemStack stack = player.inventory.getStackInSlot(getBestSlot(b, false));
        return calculateSpeedVsBlock(stack, b.getDefaultState()) * avoidanceMultiplier(b);
    }

    private double avoidanceMultiplier(Block b) {
        return Baritone.settings().blocksToAvoidBreaking.value.contains(b) ? 0.1 : 1;
    }

    /**
     * Calculates how long would it take to mine the specified block given the best tool
     * in this toolset is used. A negative value is returned if the specified block is unbreakable.
     *
     * @param item  the item to mine it with
     * @param state the blockstate to be mined
     * @return how long it would take in ticks
     */
    public static double calculateSpeedVsBlock(ItemStack item, BlockState state) {
        float hardness = state.getBlockHardness(null, null);
        if (hardness < 0) {
            return -1;
        }

        float speed = item.getDestroySpeed(state);
        if (speed > 1) {
            int effLevel = EnchantmentHelper.getEnchantmentLevel(Enchantments.EFFICIENCY, item);
            if (effLevel > 0 && !item.isEmpty()) {
                speed += effLevel * effLevel + 1;
            }
        }

        speed /= hardness;
        if (state.getMaterial().isToolNotRequired() || (!item.isEmpty() && item.canHarvestBlock(state))) {
            return speed / 30;
        } else {
            return speed / 100;
        }
    }

    /**
     * Calculates any modifier to breaking time based on status effects.
     *
     * @return a double to scale block breaking speed.
     */
    private double potionAmplifier() {
        double speed = 1;
        if (player.isPotionActive(Effects.HASTE)) {
            speed *= 1 + (player.getActivePotionEffect(Effects.HASTE).getAmplifier() + 1) * 0.2;
        }
        if (player.isPotionActive(Effects.MINING_FATIGUE)) {
            switch (player.getActivePotionEffect(Effects.MINING_FATIGUE).getAmplifier()) {
                case 0:
                    speed *= 0.3;
                    break;
                case 1:
                    speed *= 0.09;
                    break;
                case 2:
                    speed *= 0.0027; // you might think that 0.09*0.3 = 0.027 so that should be next, that would make too much sense. it's 0.0027.
                    break;
                default:
                    speed *= 0.00081;
                    break;
            }
        }
        return speed;
    }
}<|MERGE_RESOLUTION|>--- conflicted
+++ resolved
@@ -99,13 +99,8 @@
         double highestSpeed = Double.NEGATIVE_INFINITY;
         int lowestCost = Integer.MIN_VALUE;
         boolean bestSilkTouch = false;
-<<<<<<< HEAD
         BlockState blockState = b.getDefaultState();
-        for (byte i = 0; i < 9; i++) {
-=======
-        IBlockState blockState = b.getDefaultState();
         for (int i = 0; i < 9; i++) {
->>>>>>> 1c00e167
             ItemStack itemStack = player.inventory.getStackInSlot(i);
             double speed = calculateSpeedVsBlock(itemStack, blockState);
             boolean silkTouch = hasSilkTouch(itemStack);
