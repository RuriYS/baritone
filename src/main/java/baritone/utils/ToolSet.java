/*
 * This file is part of Baritone.
 *
 * Baritone is free software: you can redistribute it and/or modify
 * it under the terms of the GNU Lesser General Public License as published by
 * the Free Software Foundation, either version 3 of the License, or
 * (at your option) any later version.
 *
 * Baritone is distributed in the hope that it will be useful,
 * but WITHOUT ANY WARRANTY; without even the implied warranty of
 * MERCHANTABILITY or FITNESS FOR A PARTICULAR PURPOSE.  See the
 * GNU Lesser General Public License for more details.
 *
 * You should have received a copy of the GNU Lesser General Public License
 * along with Baritone.  If not, see <https://www.gnu.org/licenses/>.
 */

package baritone.utils;

import baritone.Baritone;
import net.minecraft.block.Block;
import net.minecraft.block.BlockState;
import net.minecraft.client.entity.player.ClientPlayerEntity;
import net.minecraft.enchantment.EnchantmentHelper;
import net.minecraft.enchantment.Enchantments;
import net.minecraft.item.ItemStack;
<<<<<<< HEAD
import net.minecraft.item.SwordItem;
import net.minecraft.item.ToolItem;
import net.minecraft.potion.Effects;
=======
import net.minecraft.item.ItemSword;
import net.minecraft.item.ItemTiered;
>>>>>>> dd29b722

import java.util.HashMap;
import java.util.Map;
import java.util.function.Function;

/**
 * A cached list of the best tools on the hotbar for any block
 *
 * @author Avery, Brady, leijurv
 */
public class ToolSet {

    /**
     * A cache mapping a {@link Block} to how long it will take to break
     * with this toolset, given the optimum tool is used.
     */
    private final Map<Block, Double> breakStrengthCache;

    /**
     * My buddy leijurv owned me so we have this to not create a new lambda instance.
     */
    private final Function<Block, Double> backendCalculation;

    private final ClientPlayerEntity player;

    public ToolSet(ClientPlayerEntity player) {
        breakStrengthCache = new HashMap<>();
        this.player = player;

        if (Baritone.settings().considerPotionEffects.value) {
            double amplifier = potionAmplifier();
            Function<Double, Double> amplify = x -> amplifier * x;
            backendCalculation = amplify.compose(this::getBestDestructionTime);
        } else {
            backendCalculation = this::getBestDestructionTime;
        }
    }

    /**
     * Using the best tool on the hotbar, how fast we can mine this block
     *
     * @param state the blockstate to be mined
     * @return the speed of how fast we'll mine it. 1/(time in ticks)
     */
    public double getStrVsBlock(BlockState state) {
        return breakStrengthCache.computeIfAbsent(state.getBlock(), backendCalculation);
    }

    /**
     * Evaluate the material cost of a possible tool. The priority matches the
     * harvest level order; there is a chance for multiple at the same with modded tools
     * but in that case we don't really care.
     *
     * @param itemStack a possibly empty ItemStack
     * @return values from 0 up
     */
    private int getMaterialCost(ItemStack itemStack) {
<<<<<<< HEAD
        return itemStack.getItem() instanceof ToolItem ? 1 : -1;
=======
        if (itemStack.getItem() instanceof ItemTiered) {
            ItemTiered tool = (ItemTiered) itemStack.getItem();
            return tool.getTier().getHarvestLevel();
        } else {
            return -1;
        }
>>>>>>> dd29b722
    }

    public boolean hasSilkTouch(ItemStack stack) {
        return EnchantmentHelper.getEnchantmentLevel(Enchantments.SILK_TOUCH, stack) > 0;
    }

    /**
     * Calculate which tool on the hotbar is best for mining, depending on an override setting,
     * related to auto tool movement cost, it will either return current selected slot, or the best slot.
     *
     * @param b the blockstate to be mined
     * @return An int containing the index in the tools array that worked best
     */

    public int getBestSlot(Block b, boolean preferSilkTouch) {
        return getBestSlot(b, preferSilkTouch, false);
    }

    public int getBestSlot(Block b, boolean preferSilkTouch, boolean pathingCalculation) {

        /*
        If we actually want know what efficiency our held item has instead of the best one
        possible, this lets us make pathing depend on the actual tool to be used (if auto tool is disabled)
        */
        if (!Baritone.settings().autoTool.value && pathingCalculation) {
            return player.inventory.currentItem;
        }

        int best = 0;
        double highestSpeed = Double.NEGATIVE_INFINITY;
        int lowestCost = Integer.MIN_VALUE;
        boolean bestSilkTouch = false;
        BlockState blockState = b.getDefaultState();
        for (int i = 0; i < 9; i++) {
            ItemStack itemStack = player.inventory.getStackInSlot(i);
            if (!Baritone.settings().useSwordToMine.value && itemStack.getItem() instanceof SwordItem) {
                continue;
            }
          
            if (Baritone.settings().itemSaver.value && (itemStack.getDamage() + Baritone.settings().itemSaverThreshold.value) >= itemStack.getMaxDamage() && itemStack.getMaxDamage() > 1) {
                continue;
            }
            double speed = calculateSpeedVsBlock(itemStack, blockState);
            boolean silkTouch = hasSilkTouch(itemStack);
            if (speed > highestSpeed) {
                highestSpeed = speed;
                best = i;
                lowestCost = getMaterialCost(itemStack);
                bestSilkTouch = silkTouch;
            } else if (speed == highestSpeed) {
                int cost = getMaterialCost(itemStack);
                if ((cost < lowestCost && (silkTouch || !bestSilkTouch)) ||
                        (preferSilkTouch && !bestSilkTouch && silkTouch)) {
                    highestSpeed = speed;
                    best = i;
                    lowestCost = cost;
                    bestSilkTouch = silkTouch;
                }
            }
        }
        return best;
    }

    /**
     * Calculate how effectively a block can be destroyed
     *
     * @param b the blockstate to be mined
     * @return A double containing the destruction ticks with the best tool
     */
    private double getBestDestructionTime(Block b) {
        ItemStack stack = player.inventory.getStackInSlot(getBestSlot(b, false, true));
        return calculateSpeedVsBlock(stack, b.getDefaultState()) * avoidanceMultiplier(b);
    }

    private double avoidanceMultiplier(Block b) {
        return Baritone.settings().blocksToAvoidBreaking.value.contains(b) ? Baritone.settings().avoidBreakingMultiplier.value : 1;
    }

    /**
     * Calculates how long would it take to mine the specified block given the best tool
     * in this toolset is used. A negative value is returned if the specified block is unbreakable.
     *
     * @param item  the item to mine it with
     * @param state the blockstate to be mined
     * @return how long it would take in ticks
     */
    public static double calculateSpeedVsBlock(ItemStack item, BlockState state) {
        float hardness = state.getBlockHardness(null, null);
        if (hardness < 0) {
            return -1;
        }

        float speed = item.getDestroySpeed(state);
        if (speed > 1) {
            int effLevel = EnchantmentHelper.getEnchantmentLevel(Enchantments.EFFICIENCY, item);
            if (effLevel > 0 && !item.isEmpty()) {
                speed += effLevel * effLevel + 1;
            }
        }

        speed /= hardness;
        if (state.getMaterial().isToolNotRequired() || (!item.isEmpty() && item.canHarvestBlock(state))) {
            return speed / 30;
        } else {
            return speed / 100;
        }
    }

    /**
     * Calculates any modifier to breaking time based on status effects.
     *
     * @return a double to scale block breaking speed.
     */
    private double potionAmplifier() {
        double speed = 1;
        if (player.isPotionActive(Effects.HASTE)) {
            speed *= 1 + (player.getActivePotionEffect(Effects.HASTE).getAmplifier() + 1) * 0.2;
        }
        if (player.isPotionActive(Effects.MINING_FATIGUE)) {
            switch (player.getActivePotionEffect(Effects.MINING_FATIGUE).getAmplifier()) {
                case 0:
                    speed *= 0.3;
                    break;
                case 1:
                    speed *= 0.09;
                    break;
                case 2:
                    speed *= 0.0027; // you might think that 0.09*0.3 = 0.027 so that should be next, that would make too much sense. it's 0.0027.
                    break;
                default:
                    speed *= 0.00081;
                    break;
            }
        }
        return speed;
    }
}<|MERGE_RESOLUTION|>--- conflicted
+++ resolved
@@ -24,14 +24,9 @@
 import net.minecraft.enchantment.EnchantmentHelper;
 import net.minecraft.enchantment.Enchantments;
 import net.minecraft.item.ItemStack;
-<<<<<<< HEAD
 import net.minecraft.item.SwordItem;
-import net.minecraft.item.ToolItem;
+import net.minecraft.item.TieredItem;
 import net.minecraft.potion.Effects;
-=======
-import net.minecraft.item.ItemSword;
-import net.minecraft.item.ItemTiered;
->>>>>>> dd29b722
 
 import java.util.HashMap;
 import java.util.Map;
@@ -89,16 +84,12 @@
      * @return values from 0 up
      */
     private int getMaterialCost(ItemStack itemStack) {
-<<<<<<< HEAD
-        return itemStack.getItem() instanceof ToolItem ? 1 : -1;
-=======
-        if (itemStack.getItem() instanceof ItemTiered) {
-            ItemTiered tool = (ItemTiered) itemStack.getItem();
+        if (itemStack.getItem() instanceof TieredItem) {
+            TieredItem tool = (TieredItem) itemStack.getItem();
             return tool.getTier().getHarvestLevel();
         } else {
             return -1;
         }
->>>>>>> dd29b722
     }
 
     public boolean hasSilkTouch(ItemStack stack) {
