--- conflicted
+++ resolved
@@ -18,8 +18,6 @@
 package baritone.utils;
 
 import baritone.Baritone;
-<<<<<<< HEAD
-=======
 import net.minecraft.client.player.LocalPlayer;
 import net.minecraft.world.effect.MobEffects;
 import net.minecraft.world.item.ItemStack;
@@ -30,22 +28,9 @@
 import net.minecraft.world.level.block.Block;
 import net.minecraft.world.level.block.state.BlockState;
 
->>>>>>> 59b3fe7c
 import java.util.HashMap;
 import java.util.Map;
 import java.util.function.Function;
-
-import baritone.utils.accessor.IItemTool;
-import net.minecraft.client.player.LocalPlayer;
-import net.minecraft.world.effect.MobEffects;
-import net.minecraft.world.item.DiggerItem;
-import net.minecraft.world.item.ItemStack;
-import net.minecraft.world.item.SwordItem;
-import net.minecraft.world.item.TieredItem;
-import net.minecraft.world.item.enchantment.EnchantmentHelper;
-import net.minecraft.world.item.enchantment.Enchantments;
-import net.minecraft.world.level.block.Block;
-import net.minecraft.world.level.block.state.BlockState;
 
 /**
  * A cached list of the best tools on the hotbar for any block
@@ -101,11 +86,7 @@
     private int getMaterialCost(ItemStack itemStack) {
         if (itemStack.getItem() instanceof TieredItem) {
             TieredItem tool = (TieredItem) itemStack.getItem();
-<<<<<<< HEAD
-            return ((IItemTool) tool).getHarvestLevel();
-=======
             return tool.getTier().getLevel();
->>>>>>> 59b3fe7c
         } else {
             return -1;
         }
