/*
 * This file is part of Baritone.
 *
 * Baritone is free software: you can redistribute it and/or modify
 * it under the terms of the GNU Lesser General Public License as published by
 * the Free Software Foundation, either version 3 of the License, or
 * (at your option) any later version.
 *
 * Baritone is distributed in the hope that it will be useful,
 * but WITHOUT ANY WARRANTY; without even the implied warranty of
 * MERCHANTABILITY or FITNESS FOR A PARTICULAR PURPOSE.  See the
 * GNU Lesser General Public License for more details.
 *
 * You should have received a copy of the GNU Lesser General Public License
 * along with Baritone.  If not, see <https://www.gnu.org/licenses/>.
 */

package baritone.utils;

import baritone.Baritone;
import net.minecraft.block.Block;
import net.minecraft.block.state.IBlockState;
import net.minecraft.client.entity.EntityPlayerSP;
import net.minecraft.enchantment.EnchantmentHelper;
import net.minecraft.init.Enchantments;
import net.minecraft.init.MobEffects;
import net.minecraft.item.ItemStack;
import net.minecraft.item.ItemSword;
import net.minecraft.item.ItemTiered;

import java.util.HashMap;
import java.util.Map;
import java.util.function.Function;

/**
 * A cached list of the best tools on the hotbar for any block
 *
 * @author Avery, Brady, leijurv
 */
public class ToolSet {

    /**
     * A cache mapping a {@link Block} to how long it will take to break
     * with this toolset, given the optimum tool is used.
     */
    private final Map<Block, Double> breakStrengthCache;

    /**
     * My buddy leijurv owned me so we have this to not create a new lambda instance.
     */
    private final Function<Block, Double> backendCalculation;

    private final EntityPlayerSP player;

    public ToolSet(EntityPlayerSP player) {
        breakStrengthCache = new HashMap<>();
        this.player = player;

        if (Baritone.settings().considerPotionEffects.value) {
            double amplifier = potionAmplifier();
            Function<Double, Double> amplify = x -> amplifier * x;
            backendCalculation = amplify.compose(this::getBestDestructionTime);
        } else {
            backendCalculation = this::getBestDestructionTime;
        }
    }

    /**
     * Using the best tool on the hotbar, how fast we can mine this block
     *
     * @param state the blockstate to be mined
     * @return the speed of how fast we'll mine it. 1/(time in ticks)
     */
    public double getStrVsBlock(IBlockState state) {
        return breakStrengthCache.computeIfAbsent(state.getBlock(), backendCalculation);
    }

    /**
     * Evaluate the material cost of a possible tool. The priority matches the
     * harvest level order; there is a chance for multiple at the same with modded tools
     * but in that case we don't really care.
     *
     * @param itemStack a possibly empty ItemStack
     * @return values from 0 up
     */
    private int getMaterialCost(ItemStack itemStack) {
        if (itemStack.getItem() instanceof ItemTiered) {
            ItemTiered tool = (ItemTiered) itemStack.getItem();
            return tool.getTier().getHarvestLevel();
        } else {
            return -1;
        }
    }

    public boolean hasSilkTouch(ItemStack stack) {
        return EnchantmentHelper.getEnchantmentLevel(Enchantments.SILK_TOUCH, stack) > 0;
    }

    /**
     * Calculate which tool on the hotbar is best for mining, depending on an override setting,
     * related to auto tool movement cost, it will either return current selected slot, or the best slot.
     *
     * @param b the blockstate to be mined
     * @return An int containing the index in the tools array that worked best
     */

    public int getBestSlot(Block b, boolean preferSilkTouch) {
        return getBestSlot(b, preferSilkTouch, false);
    }

    public int getBestSlot(Block b, boolean preferSilkTouch, boolean pathingCalculation) {

        /*
        If we actually want know what efficiency our held item has instead of the best one
        possible, this lets us make pathing depend on the actual tool to be used (if auto tool is disabled)
        */
        if (!Baritone.settings().autoTool.value && pathingCalculation) {
            return player.inventory.currentItem;
        }

        int best = 0;
        double highestSpeed = Double.NEGATIVE_INFINITY;
        int lowestCost = Integer.MIN_VALUE;
        boolean bestSilkTouch = false;
        IBlockState blockState = b.getDefaultState();
        for (int i = 0; i < 9; i++) {
            ItemStack itemStack = player.inventory.getStackInSlot(i);
            if (!Baritone.settings().useSwordToMine.value && itemStack.getItem() instanceof ItemSword) {
                continue;
            }
<<<<<<< HEAD
          
            if (Baritone.settings().itemSaver.value && (itemStack.getDamage() + Baritone.settings().itemSaverThreshold.value) >= itemStack.getMaxDamage() && itemStack.getMaxDamage() > 1) {
=======

            if (Baritone.settings().itemSaver.value && (itemStack.getItemDamage() + Baritone.settings().itemSaverThreshold.value) >= itemStack.getMaxDamage() && itemStack.getMaxDamage() > 1) {
>>>>>>> 698d40d7
                continue;
            }
            double speed = calculateSpeedVsBlock(itemStack, blockState);
            boolean silkTouch = hasSilkTouch(itemStack);
            if (speed > highestSpeed) {
                highestSpeed = speed;
                best = i;
                lowestCost = getMaterialCost(itemStack);
                bestSilkTouch = silkTouch;
            } else if (speed == highestSpeed) {
                int cost = getMaterialCost(itemStack);
                if ((cost < lowestCost && (silkTouch || !bestSilkTouch)) ||
                        (preferSilkTouch && !bestSilkTouch && silkTouch)) {
                    highestSpeed = speed;
                    best = i;
                    lowestCost = cost;
                    bestSilkTouch = silkTouch;
                }
            }
        }
        return best;
    }

    /**
     * Calculate how effectively a block can be destroyed
     *
     * @param b the blockstate to be mined
     * @return A double containing the destruction ticks with the best tool
     */
    private double getBestDestructionTime(Block b) {
        ItemStack stack = player.inventory.getStackInSlot(getBestSlot(b, false, true));
        return calculateSpeedVsBlock(stack, b.getDefaultState()) * avoidanceMultiplier(b);
    }

    private double avoidanceMultiplier(Block b) {
        return Baritone.settings().blocksToAvoidBreaking.value.contains(b) ? Baritone.settings().avoidBreakingMultiplier.value : 1;
    }

    /**
     * Calculates how long would it take to mine the specified block given the best tool
     * in this toolset is used. A negative value is returned if the specified block is unbreakable.
     *
     * @param item  the item to mine it with
     * @param state the blockstate to be mined
     * @return how long it would take in ticks
     */
    public static double calculateSpeedVsBlock(ItemStack item, IBlockState state) {
        float hardness = state.getBlockHardness(null, null);
        if (hardness < 0) {
            return -1;
        }

        float speed = item.getDestroySpeed(state);
        if (speed > 1) {
            int effLevel = EnchantmentHelper.getEnchantmentLevel(Enchantments.EFFICIENCY, item);
            if (effLevel > 0 && !item.isEmpty()) {
                speed += effLevel * effLevel + 1;
            }
        }

        speed /= hardness;
        if (state.getMaterial().isToolNotRequired() || (!item.isEmpty() && item.canHarvestBlock(state))) {
            return speed / 30;
        } else {
            return speed / 100;
        }
    }

    /**
     * Calculates any modifier to breaking time based on status effects.
     *
     * @return a double to scale block breaking speed.
     */
    private double potionAmplifier() {
        double speed = 1;
        if (player.isPotionActive(MobEffects.HASTE)) {
            speed *= 1 + (player.getActivePotionEffect(MobEffects.HASTE).getAmplifier() + 1) * 0.2;
        }
        if (player.isPotionActive(MobEffects.MINING_FATIGUE)) {
            switch (player.getActivePotionEffect(MobEffects.MINING_FATIGUE).getAmplifier()) {
                case 0:
                    speed *= 0.3;
                    break;
                case 1:
                    speed *= 0.09;
                    break;
                case 2:
                    speed *= 0.0027; // you might think that 0.09*0.3 = 0.027 so that should be next, that would make too much sense. it's 0.0027.
                    break;
                default:
                    speed *= 0.00081;
                    break;
            }
        }
        return speed;
    }
}<|MERGE_RESOLUTION|>--- conflicted
+++ resolved
@@ -128,13 +128,8 @@
             if (!Baritone.settings().useSwordToMine.value && itemStack.getItem() instanceof ItemSword) {
                 continue;
             }
-<<<<<<< HEAD
-          
+
             if (Baritone.settings().itemSaver.value && (itemStack.getDamage() + Baritone.settings().itemSaverThreshold.value) >= itemStack.getMaxDamage() && itemStack.getMaxDamage() > 1) {
-=======
-
-            if (Baritone.settings().itemSaver.value && (itemStack.getItemDamage() + Baritone.settings().itemSaverThreshold.value) >= itemStack.getMaxDamage() && itemStack.getMaxDamage() > 1) {
->>>>>>> 698d40d7
                 continue;
             }
             double speed = calculateSpeedVsBlock(itemStack, blockState);
