--- conflicted
+++ resolved
@@ -18,7 +18,6 @@
 package baritone.utils;
 
 import baritone.Baritone;
-import baritone.utils.accessor.IItemTool;
 import net.minecraft.block.Block;
 import net.minecraft.block.state.IBlockState;
 import net.minecraft.client.entity.EntityPlayerSP;
@@ -27,7 +26,7 @@
 import net.minecraft.init.MobEffects;
 import net.minecraft.item.ItemStack;
 import net.minecraft.item.ItemSword;
-import net.minecraft.item.ItemTool;
+import net.minecraft.item.ItemTiered;
 
 import java.util.HashMap;
 import java.util.Map;
@@ -77,15 +76,6 @@
     }
 
     /**
-<<<<<<< HEAD
-     * Evaluate the material cost of a possible tool. Will return 1 for tools, -1 for other
-     *
-     * @param itemStack a possibly empty ItemStack
-     * @return Either 1 or -1
-     */
-    private int getMaterialCost(ItemStack itemStack) {
-        return itemStack.getItem() instanceof ItemTool ? 1 : -1;
-=======
      * Evaluate the material cost of a possible tool. The priority matches the
      * harvest level order; there is a chance for multiple at the same with modded tools
      * but in that case we don't really care.
@@ -94,13 +84,12 @@
      * @return values from 0 up
      */
     private int getMaterialCost(ItemStack itemStack) {
-        if (itemStack.getItem() instanceof ItemTool) {
-            ItemTool tool = (ItemTool) itemStack.getItem();
-            return ((IItemTool) tool).getHarvestLevel();
+        if (itemStack.getItem() instanceof ItemTiered) {
+            ItemTiered tool = (ItemTiered) itemStack.getItem();
+            return tool.getTier().getHarvestLevel();
         } else {
             return -1;
         }
->>>>>>> dc6b32a1
     }
 
     public boolean hasSilkTouch(ItemStack stack) {
