/*
 * This file is part of Baritone.
 *
 * Baritone is free software: you can redistribute it and/or modify
 * it under the terms of the GNU Lesser General Public License as published by
 * the Free Software Foundation, either version 3 of the License, or
 * (at your option) any later version.
 *
 * Baritone is distributed in the hope that it will be useful,
 * but WITHOUT ANY WARRANTY; without even the implied warranty of
 * MERCHANTABILITY or FITNESS FOR A PARTICULAR PURPOSE.  See the
 * GNU Lesser General Public License for more details.
 *
 * You should have received a copy of the GNU Lesser General Public License
 * along with Baritone.  If not, see <https://www.gnu.org/licenses/>.
 */

package baritone.utils;

import baritone.Baritone;
import net.minecraft.block.Block;
import net.minecraft.block.BlockState;
import net.minecraft.client.entity.player.ClientPlayerEntity;
import net.minecraft.enchantment.EnchantmentHelper;
import net.minecraft.enchantment.Enchantments;
import net.minecraft.item.ItemStack;
import net.minecraft.item.ToolItem;
import net.minecraft.potion.Effects;

import java.util.HashMap;
import java.util.Map;
import java.util.function.Function;

/**
 * A cached list of the best tools on the hotbar for any block
 *
 * @author Avery, Brady, leijurv
 */
public class ToolSet {

    /**
     * A cache mapping a {@link Block} to how long it will take to break
     * with this toolset, given the optimum tool is used.
     */
    private final Map<Block, Double> breakStrengthCache;

    /**
     * My buddy leijurv owned me so we have this to not create a new lambda instance.
     */
    private final Function<Block, Double> backendCalculation;

    private final ClientPlayerEntity player;

    public ToolSet(ClientPlayerEntity player) {
        breakStrengthCache = new HashMap<>();
        this.player = player;

        if (Baritone.settings().considerPotionEffects.value) {
            double amplifier = potionAmplifier();
            Function<Double, Double> amplify = x -> amplifier * x;
            backendCalculation = amplify.compose(this::getBestDestructionTime);
        } else {
            backendCalculation = this::getBestDestructionTime;
        }
    }

    /**
     * Using the best tool on the hotbar, how fast we can mine this block
     *
     * @param state the blockstate to be mined
     * @return the speed of how fast we'll mine it. 1/(time in ticks)
     */
    public double getStrVsBlock(BlockState state) {
        return breakStrengthCache.computeIfAbsent(state.getBlock(), backendCalculation);
    }

    /**
     * Evaluate the material cost of a possible tool. Will return 1 for tools, -1 for other
     *
     * @param itemStack a possibly empty ItemStack
     * @return Either 1 or -1
     */
    private int getMaterialCost(ItemStack itemStack) {
        return itemStack.getItem() instanceof ToolItem ? 1 : -1;
    }

    public boolean hasSilkTouch(ItemStack stack) {
        return EnchantmentHelper.getEnchantmentLevel(Enchantments.SILK_TOUCH, stack) > 0;
    }

    /**
     * Calculate which tool on the hotbar is best for mining
     *
     * @param b the blockstate to be mined
     * @return A byte containing the index in the tools array that worked best
     */
    public byte getBestSlot(Block b, boolean preferSilkTouch) {
        byte best = 0;
<<<<<<< HEAD
        double value = Double.NEGATIVE_INFINITY;
        int materialCost = Integer.MIN_VALUE;
        BlockState blockState = b.getDefaultState();
=======
        double highestSpeed = Double.NEGATIVE_INFINITY;
        int lowestCost = Integer.MIN_VALUE;
        boolean bestSilkTouch = false;
        IBlockState blockState = b.getDefaultState();
>>>>>>> 7e505fc6
        for (byte i = 0; i < 9; i++) {
            ItemStack itemStack = player.inventory.getStackInSlot(i);
            double speed = calculateSpeedVsBlock(itemStack, blockState);
            boolean silkTouch = hasSilkTouch(itemStack);
            if (speed > highestSpeed) {
                highestSpeed = speed;
                best = i;
                lowestCost = getMaterialCost(itemStack);
                bestSilkTouch = silkTouch;
            } else if (speed == highestSpeed) {
                int cost = getMaterialCost(itemStack);
                if ((cost < lowestCost && (silkTouch || !bestSilkTouch)) ||
                        (preferSilkTouch && !bestSilkTouch && silkTouch)) {
                    highestSpeed = speed;
                    best = i;
                    lowestCost = cost;
                    bestSilkTouch = silkTouch;
                }
            }
        }
        return best;
    }

    /**
     * Calculate how effectively a block can be destroyed
     *
     * @param b the blockstate to be mined
     * @return A double containing the destruction ticks with the best tool
     */
    private double getBestDestructionTime(Block b) {
        ItemStack stack = player.inventory.getStackInSlot(getBestSlot(b, false));
        return calculateSpeedVsBlock(stack, b.getDefaultState()) * avoidanceMultiplier(b);
    }

    private double avoidanceMultiplier(Block b) {
        return Baritone.settings().blocksToAvoidBreaking.value.contains(b) ? 0.1 : 1;
    }

    /**
     * Calculates how long would it take to mine the specified block given the best tool
     * in this toolset is used. A negative value is returned if the specified block is unbreakable.
     *
     * @param item  the item to mine it with
     * @param state the blockstate to be mined
     * @return how long it would take in ticks
     */
    public static double calculateSpeedVsBlock(ItemStack item, BlockState state) {
        float hardness = state.getBlockHardness(null, null);
        if (hardness < 0) {
            return -1;
        }

        float speed = item.getDestroySpeed(state);
        if (speed > 1) {
            int effLevel = EnchantmentHelper.getEnchantmentLevel(Enchantments.EFFICIENCY, item);
            if (effLevel > 0 && !item.isEmpty()) {
                speed += effLevel * effLevel + 1;
            }
        }

        speed /= hardness;
        if (state.getMaterial().isToolNotRequired() || (!item.isEmpty() && item.canHarvestBlock(state))) {
            return speed / 30;
        } else {
            return speed / 100;
        }
    }

    /**
     * Calculates any modifier to breaking time based on status effects.
     *
     * @return a double to scale block breaking speed.
     */
    private double potionAmplifier() {
        double speed = 1;
        if (player.isPotionActive(Effects.HASTE)) {
            speed *= 1 + (player.getActivePotionEffect(Effects.HASTE).getAmplifier() + 1) * 0.2;
        }
        if (player.isPotionActive(Effects.MINING_FATIGUE)) {
            switch (player.getActivePotionEffect(Effects.MINING_FATIGUE).getAmplifier()) {
                case 0:
                    speed *= 0.3;
                    break;
                case 1:
                    speed *= 0.09;
                    break;
                case 2:
                    speed *= 0.0027; // you might think that 0.09*0.3 = 0.027 so that should be next, that would make too much sense. it's 0.0027.
                    break;
                default:
                    speed *= 0.00081;
                    break;
            }
        }
        return speed;
    }
}<|MERGE_RESOLUTION|>--- conflicted
+++ resolved
@@ -96,16 +96,10 @@
      */
     public byte getBestSlot(Block b, boolean preferSilkTouch) {
         byte best = 0;
-<<<<<<< HEAD
-        double value = Double.NEGATIVE_INFINITY;
-        int materialCost = Integer.MIN_VALUE;
-        BlockState blockState = b.getDefaultState();
-=======
         double highestSpeed = Double.NEGATIVE_INFINITY;
         int lowestCost = Integer.MIN_VALUE;
         boolean bestSilkTouch = false;
-        IBlockState blockState = b.getDefaultState();
->>>>>>> 7e505fc6
+        BlockState blockState = b.getDefaultState();
         for (byte i = 0; i < 9; i++) {
             ItemStack itemStack = player.inventory.getStackInSlot(i);
             double speed = calculateSpeedVsBlock(itemStack, blockState);
