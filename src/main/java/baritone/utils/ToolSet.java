--- conflicted
+++ resolved
@@ -24,13 +24,9 @@
 import net.minecraft.enchantment.EnchantmentHelper;
 import net.minecraft.enchantment.Enchantments;
 import net.minecraft.item.ItemStack;
-<<<<<<< HEAD
+import net.minecraft.item.SwordItem;
 import net.minecraft.item.ToolItem;
 import net.minecraft.potion.Effects;
-=======
-import net.minecraft.item.ItemSword;
-import net.minecraft.item.ItemTool;
->>>>>>> 7eecf691
 
 import java.util.HashMap;
 import java.util.Map;
@@ -122,7 +118,7 @@
         BlockState blockState = b.getDefaultState();
         for (int i = 0; i < 9; i++) {
             ItemStack itemStack = player.inventory.getStackInSlot(i);
-            if (!Baritone.settings().useSwordToMine.value && itemStack.getItem() instanceof ItemSword) {
+            if (!Baritone.settings().useSwordToMine.value && itemStack.getItem() instanceof SwordItem) {
                 continue;
             }
           
