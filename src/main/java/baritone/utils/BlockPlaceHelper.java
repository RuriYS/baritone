/*
 * This file is part of Baritone.
 *
 * Baritone is free software: you can redistribute it and/or modify
 * it under the terms of the GNU Lesser General Public License as published by
 * the Free Software Foundation, either version 3 of the License, or
 * (at your option) any later version.
 *
 * Baritone is distributed in the hope that it will be useful,
 * but WITHOUT ANY WARRANTY; without even the implied warranty of
 * MERCHANTABILITY or FITNESS FOR A PARTICULAR PURPOSE.  See the
 * GNU Lesser General Public License for more details.
 *
 * You should have received a copy of the GNU Lesser General Public License
 * along with Baritone.  If not, see <https://www.gnu.org/licenses/>.
 */

package baritone.utils;

import baritone.Baritone;
import baritone.api.utils.IPlayerContext;
import net.minecraft.util.EnumActionResult;
import net.minecraft.util.EnumHand;
import net.minecraft.util.math.RayTraceResult;

public class BlockPlaceHelper implements Helper {
    private final IPlayerContext ctx;
    private int rightClickTimer;

    public BlockPlaceHelper(IPlayerContext playerContext) {
        this.ctx = playerContext;
    }

    public void tick(boolean rightClickRequested) {
        if (rightClickTimer > 0) {
            rightClickTimer--;
            return;
        }
        RayTraceResult mouseOver = ctx.objectMouseOver();
<<<<<<< HEAD
        BlockPos pos = mouseOver.getBlockPos();
        if (!rightClickRequested || ctx.player().isRowingBoat() || pos == null || mouseOver.type != RayTraceResult.Type.BLOCK) {
=======
        if (!rightClickRequested || ctx.player().isRowingBoat() || mouseOver == null || mouseOver.getBlockPos() == null || mouseOver.typeOfHit != RayTraceResult.Type.BLOCK) {
>>>>>>> 76297e81
            return;
        }
        rightClickTimer = Baritone.settings().rightClickSpeed.value;
        for (EnumHand hand : EnumHand.values()) {
            if (ctx.playerController().processRightClickBlock(ctx.player(), ctx.world(), mouseOver.getBlockPos(), mouseOver.sideHit, mouseOver.hitVec, hand) == EnumActionResult.SUCCESS) {
                ctx.player().swingArm(hand);
                return;
            }
        }
    }
}<|MERGE_RESOLUTION|>--- conflicted
+++ resolved
@@ -37,12 +37,7 @@
             return;
         }
         RayTraceResult mouseOver = ctx.objectMouseOver();
-<<<<<<< HEAD
-        BlockPos pos = mouseOver.getBlockPos();
-        if (!rightClickRequested || ctx.player().isRowingBoat() || pos == null || mouseOver.type != RayTraceResult.Type.BLOCK) {
-=======
-        if (!rightClickRequested || ctx.player().isRowingBoat() || mouseOver == null || mouseOver.getBlockPos() == null || mouseOver.typeOfHit != RayTraceResult.Type.BLOCK) {
->>>>>>> 76297e81
+        if (!rightClickRequested || ctx.player().isRowingBoat() || mouseOver == null || mouseOver.getBlockPos() == null || mouseOver.type != RayTraceResult.Type.BLOCK) {
             return;
         }
         rightClickTimer = Baritone.settings().rightClickSpeed.value;
