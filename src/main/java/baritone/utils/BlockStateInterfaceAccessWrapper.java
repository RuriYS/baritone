/*
 * This file is part of Baritone.
 *
 * Baritone is free software: you can redistribute it and/or modify
 * it under the terms of the GNU Lesser General Public License as published by
 * the Free Software Foundation, either version 3 of the License, or
 * (at your option) any later version.
 *
 * Baritone is distributed in the hope that it will be useful,
 * but WITHOUT ANY WARRANTY; without even the implied warranty of
 * MERCHANTABILITY or FITNESS FOR A PARTICULAR PURPOSE.  See the
 * GNU Lesser General Public License for more details.
 *
 * You should have received a copy of the GNU Lesser General Public License
 * along with Baritone.  If not, see <https://www.gnu.org/licenses/>.
 */

package baritone.utils;

import net.minecraft.block.state.IBlockState;
<<<<<<< HEAD
import net.minecraft.fluid.IFluidState;
=======
import net.minecraft.init.Biomes;
>>>>>>> eda18207
import net.minecraft.tileentity.TileEntity;
import net.minecraft.util.math.BlockPos;
import net.minecraft.world.IBlockReader;

import javax.annotation.Nullable;

/**
 * @author Brady
 * @since 11/5/2019
 */
@SuppressWarnings("NullableProblems")
public final class BlockStateInterfaceAccessWrapper implements IBlockReader {

    private final BlockStateInterface bsi;

    BlockStateInterfaceAccessWrapper(BlockStateInterface bsi) {
        this.bsi = bsi;
    }

    @Nullable
    @Override
    public TileEntity getTileEntity(BlockPos pos) {
        return null;
    }

    @Override
<<<<<<< HEAD
=======
    public int getCombinedLight(BlockPos pos, int lightValue) {
        return 0;
    }

    @Override
>>>>>>> eda18207
    public IBlockState getBlockState(BlockPos pos) {
        // BlockStateInterface#get0(BlockPos) btfo!
        return this.bsi.get0(pos.getX(), pos.getY(), pos.getZ());
    }

    @Override
<<<<<<< HEAD
    public IFluidState getFluidState(BlockPos blockPos) {
        return getBlockState(blockPos).getFluidState();
=======
    public boolean isAirBlock(BlockPos pos) {
        return this.bsi.get0(pos.getX(), pos.getY(), pos.getZ()).getMaterial() == Material.AIR;
    }

    @Override
    public Biome getBiome(BlockPos pos) {
        return Biomes.FOREST;
    }

    @Override
    public int getStrongPower(BlockPos pos, EnumFacing direction) {
        return 0;
    }

    @Override
    public WorldType getWorldType() {
        return this.bsi.world.getWorldType();
>>>>>>> eda18207
    }
}<|MERGE_RESOLUTION|>--- conflicted
+++ resolved
@@ -18,11 +18,7 @@
 package baritone.utils;
 
 import net.minecraft.block.state.IBlockState;
-<<<<<<< HEAD
 import net.minecraft.fluid.IFluidState;
-=======
-import net.minecraft.init.Biomes;
->>>>>>> eda18207
 import net.minecraft.tileentity.TileEntity;
 import net.minecraft.util.math.BlockPos;
 import net.minecraft.world.IBlockReader;
@@ -49,41 +45,13 @@
     }
 
     @Override
-<<<<<<< HEAD
-=======
-    public int getCombinedLight(BlockPos pos, int lightValue) {
-        return 0;
-    }
-
-    @Override
->>>>>>> eda18207
     public IBlockState getBlockState(BlockPos pos) {
         // BlockStateInterface#get0(BlockPos) btfo!
         return this.bsi.get0(pos.getX(), pos.getY(), pos.getZ());
     }
 
     @Override
-<<<<<<< HEAD
     public IFluidState getFluidState(BlockPos blockPos) {
         return getBlockState(blockPos).getFluidState();
-=======
-    public boolean isAirBlock(BlockPos pos) {
-        return this.bsi.get0(pos.getX(), pos.getY(), pos.getZ()).getMaterial() == Material.AIR;
-    }
-
-    @Override
-    public Biome getBiome(BlockPos pos) {
-        return Biomes.FOREST;
-    }
-
-    @Override
-    public int getStrongPower(BlockPos pos, EnumFacing direction) {
-        return 0;
-    }
-
-    @Override
-    public WorldType getWorldType() {
-        return this.bsi.world.getWorldType();
->>>>>>> eda18207
     }
 }