--- conflicted
+++ resolved
@@ -31,14 +31,13 @@
 import net.minecraft.client.settings.CloudOption;
 import net.minecraft.client.settings.ParticleStatus;
 import net.minecraft.client.tutorial.TutorialSteps;
-<<<<<<< HEAD
+import net.minecraft.nbt.CompoundNBT;
 import net.minecraft.server.integrated.IntegratedServer;
 import net.minecraft.util.HTTPUtil;
-=======
-import net.minecraft.util.HttpUtil;
->>>>>>> e3d3407d
 import net.minecraft.util.math.BlockPos;
 import net.minecraft.world.*;
+import net.minecraft.world.dimension.DimensionType;
+import net.minecraft.world.server.ServerWorld;
 
 import java.io.File;
 import java.io.IOException;
@@ -100,14 +99,12 @@
             mc.launchIntegratedServer("BaritoneAutoTest", "BaritoneAutoTest", worldsettings);
         }
 
-        // If the integrated server is running, set the difficulty to peaceful
-        if (mc.getIntegratedServer() != null) {
-            mc.getIntegratedServer().setDifficultyForAllWorlds(EnumDifficulty.PEACEFUL);
+        IntegratedServer server = mc.getIntegratedServer();
 
-<<<<<<< HEAD
         // If the integrated server is launched and the world has initialized, set the spawn point
         // to our defined starting position
         if (server != null && server.getWorld(DimensionType.OVERWORLD) != null) {
+            server.setDifficultyForAllWorlds(Difficulty.PEACEFUL, true);
             if (mc.player == null) {
                 server.execute(() -> {
                     server.getWorld(DimensionType.OVERWORLD).setSpawnPoint(STARTING_POSITION);
@@ -117,14 +114,17 @@
                         throw new IllegalStateException(result + "");
                     }
                 });
-=======
-            for (final WorldServer world : mc.getIntegratedServer().getWorlds()) {
-                // If the world has initialized, set the spawn point to our defined starting position
-                if (world != null) {
-                    world.setSpawnPoint(STARTING_POSITION);
-                    world.getGameRules().setOrCreateGameRule("spawnRadius", "0", mc.getIntegratedServer());
+                for (final ServerWorld world : mc.getIntegratedServer().getWorlds()) {
+                    // If the world has initialized, set the spawn point to our defined starting position
+                    if (world != null) {
+                        // I would rather do this than try to mess with poz
+                        CompoundNBT nbt = world.getGameRules().write();
+                        nbt.putString("spawnRadius", "0");
+                        world.getGameRules().read(nbt);
+
+                        world.setSpawnPoint(STARTING_POSITION);
+                    }
                 }
->>>>>>> e3d3407d
             }
         }
 
@@ -133,11 +133,7 @@
             // Force the integrated server to share the world to LAN so that
             // the ingame pause menu gui doesn't actually pause our game
             if (mc.isSingleplayer() && !mc.getIntegratedServer().getPublic()) {
-<<<<<<< HEAD
-                mc.getIntegratedServer().shareToLAN(GameType.getByName("survival"), false, HTTPUtil.getSuitableLanPort());
-=======
-                mc.getIntegratedServer().shareToLAN(GameType.SURVIVAL, false, HttpUtil.getSuitableLanPort());
->>>>>>> e3d3407d
+                mc.getIntegratedServer().shareToLAN(GameType.SURVIVAL, false, HTTPUtil.getSuitableLanPort());
             }
 
             // For the first 200 ticks, wait for the world to generate
@@ -179,5 +175,6 @@
         }
     }
 
-    private BaritoneAutoTest() {}
+    private BaritoneAutoTest() {
+    }
 }