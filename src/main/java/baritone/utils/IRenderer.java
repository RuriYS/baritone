--- conflicted
+++ resolved
@@ -20,13 +20,9 @@
 import baritone.api.BaritoneAPI;
 import baritone.api.Settings;
 import baritone.utils.accessor.IEntityRenderManager;
-<<<<<<< HEAD
 import com.mojang.blaze3d.matrix.MatrixStack;
 import com.mojang.blaze3d.systems.RenderSystem;
-=======
-import com.mojang.blaze3d.platform.GlStateManager;
 import net.minecraft.client.Minecraft;
->>>>>>> 1d983d5f
 import net.minecraft.client.renderer.BufferBuilder;
 import net.minecraft.client.renderer.Matrix4f;
 import net.minecraft.client.renderer.Tessellator;
@@ -50,14 +46,10 @@
 
     static void glColor(Color color, float alpha) {
         float[] colorComponents = color.getColorComponents(null);
-<<<<<<< HEAD
-        RenderSystem.color4f(colorComponents[0], colorComponents[1], colorComponents[2], alpha);
-=======
         IRenderer.color[0] = colorComponents[0];
         IRenderer.color[1] = colorComponents[1];
         IRenderer.color[2] = colorComponents[2];
         IRenderer.color[3] = alpha;
->>>>>>> 1d983d5f
     }
 
     static void startLines(Color color, float alpha, float lineWidth, boolean ignoreDepth) {
@@ -89,85 +81,46 @@
         RenderSystem.disableBlend();
     }
 
-<<<<<<< HEAD
-    static void drawAABB(MatrixStack stack, AxisAlignedBB aabb) {
+    static void emitAABB(MatrixStack stack, AxisAlignedBB aabb) {
         AxisAlignedBB toDraw = aabb.offset(-renderManager.renderPosX(), -renderManager.renderPosY(), -renderManager.renderPosZ());
 
         Matrix4f matrix4f = stack.getLast().getMatrix();
-        buffer.begin(GL_LINES, DefaultVertexFormats.POSITION);
         // bottom
-        buffer.pos(matrix4f, (float) toDraw.minX, (float) toDraw.minY, (float) toDraw.minZ).endVertex();
-        buffer.pos(matrix4f, (float) toDraw.maxX, (float) toDraw.minY, (float) toDraw.minZ).endVertex();
-        buffer.pos(matrix4f, (float) toDraw.maxX, (float) toDraw.minY, (float) toDraw.minZ).endVertex();
-        buffer.pos(matrix4f, (float) toDraw.maxX, (float) toDraw.minY, (float) toDraw.maxZ).endVertex();
-        buffer.pos(matrix4f, (float) toDraw.maxX, (float) toDraw.minY, (float) toDraw.maxZ).endVertex();
-        buffer.pos(matrix4f, (float) toDraw.minX, (float) toDraw.minY, (float) toDraw.maxZ).endVertex();
-        buffer.pos(matrix4f, (float) toDraw.minX, (float) toDraw.minY, (float) toDraw.maxZ).endVertex();
-        buffer.pos(matrix4f, (float) toDraw.minX, (float) toDraw.minY, (float) toDraw.minZ).endVertex();
+        buffer.pos(matrix4f, (float) toDraw.minX, (float) toDraw.minY, (float) toDraw.minZ).color(color[0], color[1], color[2], color[3]).endVertex();
+        buffer.pos(matrix4f, (float) toDraw.maxX, (float) toDraw.minY, (float) toDraw.minZ).color(color[0], color[1], color[2], color[3]).endVertex();
+        buffer.pos(matrix4f, (float) toDraw.maxX, (float) toDraw.minY, (float) toDraw.minZ).color(color[0], color[1], color[2], color[3]).endVertex();
+        buffer.pos(matrix4f, (float) toDraw.maxX, (float) toDraw.minY, (float) toDraw.maxZ).color(color[0], color[1], color[2], color[3]).endVertex();
+        buffer.pos(matrix4f, (float) toDraw.maxX, (float) toDraw.minY, (float) toDraw.maxZ).color(color[0], color[1], color[2], color[3]).endVertex();
+        buffer.pos(matrix4f, (float) toDraw.minX, (float) toDraw.minY, (float) toDraw.maxZ).color(color[0], color[1], color[2], color[3]).endVertex();
+        buffer.pos(matrix4f, (float) toDraw.minX, (float) toDraw.minY, (float) toDraw.maxZ).color(color[0], color[1], color[2], color[3]).endVertex();
+        buffer.pos(matrix4f, (float) toDraw.minX, (float) toDraw.minY, (float) toDraw.minZ).color(color[0], color[1], color[2], color[3]).endVertex();
         // top
-        buffer.pos(matrix4f, (float) toDraw.minX, (float) toDraw.maxY, (float) toDraw.minZ).endVertex();
-        buffer.pos(matrix4f, (float) toDraw.maxX, (float) toDraw.maxY, (float) toDraw.minZ).endVertex();
-        buffer.pos(matrix4f, (float) toDraw.maxX, (float) toDraw.maxY, (float) toDraw.minZ).endVertex();
-        buffer.pos(matrix4f, (float) toDraw.maxX, (float) toDraw.maxY, (float) toDraw.maxZ).endVertex();
-        buffer.pos(matrix4f, (float) toDraw.maxX, (float) toDraw.maxY, (float) toDraw.maxZ).endVertex();
-        buffer.pos(matrix4f, (float) toDraw.minX, (float) toDraw.maxY, (float) toDraw.maxZ).endVertex();
-        buffer.pos(matrix4f, (float) toDraw.minX, (float) toDraw.maxY, (float) toDraw.maxZ).endVertex();
-        buffer.pos(matrix4f, (float) toDraw.minX, (float) toDraw.maxY, (float) toDraw.minZ).endVertex();
+        buffer.pos(matrix4f, (float) toDraw.minX, (float) toDraw.maxY, (float) toDraw.minZ).color(color[0], color[1], color[2], color[3]).endVertex();
+        buffer.pos(matrix4f, (float) toDraw.maxX, (float) toDraw.maxY, (float) toDraw.minZ).color(color[0], color[1], color[2], color[3]).endVertex();
+        buffer.pos(matrix4f, (float) toDraw.maxX, (float) toDraw.maxY, (float) toDraw.minZ).color(color[0], color[1], color[2], color[3]).endVertex();
+        buffer.pos(matrix4f, (float) toDraw.maxX, (float) toDraw.maxY, (float) toDraw.maxZ).color(color[0], color[1], color[2], color[3]).endVertex();
+        buffer.pos(matrix4f, (float) toDraw.maxX, (float) toDraw.maxY, (float) toDraw.maxZ).color(color[0], color[1], color[2], color[3]).endVertex();
+        buffer.pos(matrix4f, (float) toDraw.minX, (float) toDraw.maxY, (float) toDraw.maxZ).color(color[0], color[1], color[2], color[3]).endVertex();
+        buffer.pos(matrix4f, (float) toDraw.minX, (float) toDraw.maxY, (float) toDraw.maxZ).color(color[0], color[1], color[2], color[3]).endVertex();
+        buffer.pos(matrix4f, (float) toDraw.minX, (float) toDraw.maxY, (float) toDraw.minZ).color(color[0], color[1], color[2], color[3]).endVertex();
         // corners
-        buffer.pos(matrix4f, (float) toDraw.minX, (float) toDraw.minY, (float) toDraw.minZ).endVertex();
-        buffer.pos(matrix4f, (float) toDraw.minX, (float) toDraw.maxY, (float) toDraw.minZ).endVertex();
-        buffer.pos(matrix4f, (float) toDraw.maxX, (float) toDraw.minY, (float) toDraw.minZ).endVertex();
-        buffer.pos(matrix4f, (float) toDraw.maxX, (float) toDraw.maxY, (float) toDraw.minZ).endVertex();
-        buffer.pos(matrix4f, (float) toDraw.maxX, (float) toDraw.minY, (float) toDraw.maxZ).endVertex();
-        buffer.pos(matrix4f, (float) toDraw.maxX, (float) toDraw.maxY, (float) toDraw.maxZ).endVertex();
-        buffer.pos(matrix4f, (float) toDraw.minX, (float) toDraw.minY, (float) toDraw.maxZ).endVertex();
-        buffer.pos(matrix4f, (float) toDraw.minX, (float) toDraw.maxY, (float) toDraw.maxZ).endVertex();
+        buffer.pos(matrix4f, (float) toDraw.minX, (float) toDraw.minY, (float) toDraw.minZ).color(color[0], color[1], color[2], color[3]).endVertex();
+        buffer.pos(matrix4f, (float) toDraw.minX, (float) toDraw.maxY, (float) toDraw.minZ).color(color[0], color[1], color[2], color[3]).endVertex();
+        buffer.pos(matrix4f, (float) toDraw.maxX, (float) toDraw.minY, (float) toDraw.minZ).color(color[0], color[1], color[2], color[3]).endVertex();
+        buffer.pos(matrix4f, (float) toDraw.maxX, (float) toDraw.maxY, (float) toDraw.minZ).color(color[0], color[1], color[2], color[3]).endVertex();
+        buffer.pos(matrix4f, (float) toDraw.maxX, (float) toDraw.minY, (float) toDraw.maxZ).color(color[0], color[1], color[2], color[3]).endVertex();
+        buffer.pos(matrix4f, (float) toDraw.maxX, (float) toDraw.maxY, (float) toDraw.maxZ).color(color[0], color[1], color[2], color[3]).endVertex();
+        buffer.pos(matrix4f, (float) toDraw.minX, (float) toDraw.minY, (float) toDraw.maxZ).color(color[0], color[1], color[2], color[3]).endVertex();
+        buffer.pos(matrix4f, (float) toDraw.minX, (float) toDraw.maxY, (float) toDraw.maxZ).color(color[0], color[1], color[2], color[3]).endVertex();
+    }
+
+    static void emitAABB(MatrixStack stack, AxisAlignedBB aabb, double expand) {
+        emitAABB(stack, aabb.grow(expand, expand, expand));
+    }
+
+    static void drawAABB(MatrixStack stack, AxisAlignedBB aabb) {
+        buffer.begin(GL_LINES, DefaultVertexFormats.POSITION_COLOR);
+        emitAABB(stack, aabb);
         tessellator.draw();
     }
-
-    static void drawAABB(MatrixStack stack, AxisAlignedBB aabb, double expand) {
-        drawAABB(stack, aabb.grow(expand, expand, expand));
-=======
-    static void emitAABB(AxisAlignedBB aabb) {
-        AxisAlignedBB toDraw = aabb.offset(-renderManager.renderPosX(), -renderManager.renderPosY(), -renderManager.renderPosZ());
-
-        // bottom
-        buffer.pos(toDraw.minX, toDraw.minY, toDraw.minZ).color(color[0], color[1], color[2], color[3]).endVertex();
-        buffer.pos(toDraw.maxX, toDraw.minY, toDraw.minZ).color(color[0], color[1], color[2], color[3]).endVertex();
-        buffer.pos(toDraw.maxX, toDraw.minY, toDraw.minZ).color(color[0], color[1], color[2], color[3]).endVertex();
-        buffer.pos(toDraw.maxX, toDraw.minY, toDraw.maxZ).color(color[0], color[1], color[2], color[3]).endVertex();
-        buffer.pos(toDraw.maxX, toDraw.minY, toDraw.maxZ).color(color[0], color[1], color[2], color[3]).endVertex();
-        buffer.pos(toDraw.minX, toDraw.minY, toDraw.maxZ).color(color[0], color[1], color[2], color[3]).endVertex();
-        buffer.pos(toDraw.minX, toDraw.minY, toDraw.maxZ).color(color[0], color[1], color[2], color[3]).endVertex();
-        buffer.pos(toDraw.minX, toDraw.minY, toDraw.minZ).color(color[0], color[1], color[2], color[3]).endVertex();
-        // top
-        buffer.pos(toDraw.minX, toDraw.maxY, toDraw.minZ).color(color[0], color[1], color[2], color[3]).endVertex();
-        buffer.pos(toDraw.maxX, toDraw.maxY, toDraw.minZ).color(color[0], color[1], color[2], color[3]).endVertex();
-        buffer.pos(toDraw.maxX, toDraw.maxY, toDraw.minZ).color(color[0], color[1], color[2], color[3]).endVertex();
-        buffer.pos(toDraw.maxX, toDraw.maxY, toDraw.maxZ).color(color[0], color[1], color[2], color[3]).endVertex();
-        buffer.pos(toDraw.maxX, toDraw.maxY, toDraw.maxZ).color(color[0], color[1], color[2], color[3]).endVertex();
-        buffer.pos(toDraw.minX, toDraw.maxY, toDraw.maxZ).color(color[0], color[1], color[2], color[3]).endVertex();
-        buffer.pos(toDraw.minX, toDraw.maxY, toDraw.maxZ).color(color[0], color[1], color[2], color[3]).endVertex();
-        buffer.pos(toDraw.minX, toDraw.maxY, toDraw.minZ).color(color[0], color[1], color[2], color[3]).endVertex();
-        // corners
-        buffer.pos(toDraw.minX, toDraw.minY, toDraw.minZ).color(color[0], color[1], color[2], color[3]).endVertex();
-        buffer.pos(toDraw.minX, toDraw.maxY, toDraw.minZ).color(color[0], color[1], color[2], color[3]).endVertex();
-        buffer.pos(toDraw.maxX, toDraw.minY, toDraw.minZ).color(color[0], color[1], color[2], color[3]).endVertex();
-        buffer.pos(toDraw.maxX, toDraw.maxY, toDraw.minZ).color(color[0], color[1], color[2], color[3]).endVertex();
-        buffer.pos(toDraw.maxX, toDraw.minY, toDraw.maxZ).color(color[0], color[1], color[2], color[3]).endVertex();
-        buffer.pos(toDraw.maxX, toDraw.maxY, toDraw.maxZ).color(color[0], color[1], color[2], color[3]).endVertex();
-        buffer.pos(toDraw.minX, toDraw.minY, toDraw.maxZ).color(color[0], color[1], color[2], color[3]).endVertex();
-        buffer.pos(toDraw.minX, toDraw.maxY, toDraw.maxZ).color(color[0], color[1], color[2], color[3]).endVertex();
-    }
-
-    static void emitAABB(AxisAlignedBB aabb, double expand) {
-        emitAABB(aabb.grow(expand, expand, expand));
-    }
-
-    static void drawAABB(AxisAlignedBB aabb) {
-        buffer.begin(GL_LINES, DefaultVertexFormats.POSITION_COLOR);
-        emitAABB(aabb);
-        tessellator.draw();
->>>>>>> 1d983d5f
-    }
 }