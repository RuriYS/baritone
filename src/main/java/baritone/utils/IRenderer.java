--- conflicted
+++ resolved
@@ -26,15 +26,10 @@
 import net.minecraft.client.Minecraft;
 import net.minecraft.client.renderer.GameRenderer;
 import net.minecraft.client.renderer.texture.TextureManager;
-<<<<<<< HEAD
 import net.minecraft.world.phys.AABB;
+import net.minecraft.world.phys.Vec3;
 import org.joml.Matrix3f;
 import org.joml.Matrix4f;
-=======
-import net.minecraft.client.renderer.vertex.DefaultVertexFormats;
-import net.minecraft.util.math.AxisAlignedBB;
-import net.minecraft.util.math.Vec3d;
->>>>>>> ca4385da
 
 import java.awt.*;
 
@@ -46,7 +41,7 @@
     TextureManager textureManager = Minecraft.getInstance().getTextureManager();
     Settings settings = BaritoneAPI.getSettings();
 
-    float[] color = new float[] {1.0F, 1.0F, 1.0F, 255.0F};
+    float[] color = new float[]{1.0F, 1.0F, 1.0F, 255.0F};
 
     static void glColor(Color color, float alpha) {
         float[] colorComponents = color.getColorComponents(null);
@@ -66,16 +61,9 @@
                 GlStateManager.DestFactor.ZERO
         );
         glColor(color, alpha);
-<<<<<<< HEAD
         RenderSystem.lineWidth(lineWidth);
         RenderSystem.depthMask(false);
         RenderSystem.disableCull();
-=======
-        GlStateManager.glLineWidth(lineWidth);
-        GlStateManager.disableTexture2D();
-        GlStateManager.depthMask(false);
-        GlStateManager.disableLighting();
->>>>>>> ca4385da
 
         if (ignoreDepth) {
             RenderSystem.disableDepthTest();
@@ -94,7 +82,6 @@
             RenderSystem.enableDepthTest();
         }
 
-<<<<<<< HEAD
         RenderSystem.enableCull();
         RenderSystem.depthMask(true);
         RenderSystem.disableBlend();
@@ -133,12 +120,6 @@
 
         buffer.vertex(matrix4f, x1, y1, z1).color(color[0], color[1], color[2], color[3]).normal(normal, nx, ny, nz).endVertex();
         buffer.vertex(matrix4f, x2, y2, z2).color(color[0], color[1], color[2], color[3]).normal(normal, nx, ny, nz).endVertex();
-=======
-        GlStateManager.depthMask(true);
-        GlStateManager.enableTexture2D();
-        GlStateManager.disableBlend();
-        GlStateManager.enableLighting();
->>>>>>> ca4385da
     }
 
     static void emitAABB(PoseStack stack, AABB aabb) {
@@ -165,15 +146,15 @@
         emitAABB(stack, aabb.inflate(expand, expand, expand));
     }
 
-    static void emitLine(Vec3d start, Vec3d end) {
+    static void emitLine(Vec3 start, Vec3 end) {
         emitLine(start.x, start.y, start.z, end.x, end.y, end.z);
     }
 
     static void emitLine(double x1, double y1, double z1, double x2, double y2, double z2) {
-        double vpX = renderManager.viewerPosX;
-        double vpY = renderManager.viewerPosY;
-        double vpZ = renderManager.viewerPosZ;
-        buffer.pos(x1 - vpX, y1 - vpY, z1 - vpZ).color(color[0], color[1], color[2], color[3]).endVertex();
-        buffer.pos(x2 - vpX, y2 - vpY, z2 - vpZ).color(color[0], color[1], color[2], color[3]).endVertex();
+        double vpX = renderManager.renderPosX();
+        double vpY = renderManager.renderPosY();
+        double vpZ = renderManager.renderPosZ();
+        buffer.vertex(x1 - vpX, y1 - vpY, z1 - vpZ).color(color[0], color[1], color[2], color[3]).endVertex();
+        buffer.vertex(x2 - vpX, y2 - vpY, z2 - vpZ).color(color[0], color[1], color[2], color[3]).endVertex();
     }
 }