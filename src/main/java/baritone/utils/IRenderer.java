--- conflicted
+++ resolved
@@ -24,10 +24,6 @@
 import com.mojang.blaze3d.matrix.MatrixStack;
 import com.mojang.blaze3d.systems.RenderSystem;
 import net.minecraft.client.renderer.BufferBuilder;
-<<<<<<< HEAD
-=======
-import net.minecraft.client.renderer.Matrix4f;
->>>>>>> c98c54c9
 import net.minecraft.client.renderer.Tessellator;
 import net.minecraft.client.renderer.vertex.DefaultVertexFormats;
 import net.minecraft.util.math.AxisAlignedBB;
@@ -51,10 +47,6 @@
 
     static void startLines(Color color, float alpha, float lineWidth, boolean ignoreDepth) {
         RenderSystem.enableBlend();
-<<<<<<< HEAD
-        RenderSystem.disableLighting();
-=======
->>>>>>> c98c54c9
         RenderSystem.blendFuncSeparate(GL_SRC_ALPHA, GL_ONE_MINUS_SRC_ALPHA, GL_ONE, GL_ZERO);
         glColor(color, alpha);
         RenderSystem.lineWidth(lineWidth);
@@ -77,10 +69,6 @@
 
         RenderSystem.depthMask(true);
         RenderSystem.enableTexture();
-<<<<<<< HEAD
-        RenderSystem.enableLighting();
-=======
->>>>>>> c98c54c9
         RenderSystem.disableBlend();
     }
 
