--- conflicted
+++ resolved
@@ -66,12 +66,7 @@
         }
 
         GlStateManager.depthMask(true);
-<<<<<<< HEAD
         GlStateManager.enableTexture();
-        GlStateManager.enableLighting();
-=======
-        GlStateManager.enableTexture2D();
->>>>>>> f41c8738
         GlStateManager.disableBlend();
     }
 
