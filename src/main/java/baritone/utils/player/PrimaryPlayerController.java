--- conflicted
+++ resolved
@@ -19,18 +19,11 @@
 
 import baritone.api.utils.Helper;
 import baritone.api.utils.IPlayerController;
-<<<<<<< HEAD
+import baritone.utils.accessor.IPlayerControllerMP;
 import net.minecraft.client.entity.player.ClientPlayerEntity;
 import net.minecraft.client.world.ClientWorld;
 import net.minecraft.entity.player.PlayerEntity;
 import net.minecraft.inventory.container.ClickType;
-=======
-import baritone.utils.accessor.IPlayerControllerMP;
-import net.minecraft.client.entity.EntityPlayerSP;
-import net.minecraft.client.multiplayer.WorldClient;
-import net.minecraft.entity.player.EntityPlayer;
-import net.minecraft.inventory.ClickType;
->>>>>>> 7e505fc6
 import net.minecraft.item.ItemStack;
 import net.minecraft.util.ActionResultType;
 import net.minecraft.util.Direction;
@@ -39,6 +32,7 @@
 import net.minecraft.util.math.BlockRayTraceResult;
 import net.minecraft.world.GameType;
 import net.minecraft.world.World;
+
 
 /**
  * Implementation of {@link IPlayerController} that chains to the primary player controller's methods
@@ -51,9 +45,6 @@
     INSTANCE;
 
     @Override
-<<<<<<< HEAD
-    public boolean onPlayerDamageBlock(BlockPos pos, Direction side) {
-=======
     public void syncHeldItem() {
         ((IPlayerControllerMP) mc.playerController).callSyncCurrentPlayItem();
     }
@@ -64,8 +55,7 @@
     }
 
     @Override
-    public boolean onPlayerDamageBlock(BlockPos pos, EnumFacing side) {
->>>>>>> 7e505fc6
+    public boolean onPlayerDamageBlock(BlockPos pos, Direction side) {
         return mc.playerController.onPlayerDamageBlock(pos, side);
     }
 
@@ -85,14 +75,9 @@
     }
 
     @Override
-<<<<<<< HEAD
     public ActionResultType processRightClickBlock(ClientPlayerEntity player, World world, Hand hand, BlockRayTraceResult result) {
         // primaryplayercontroller is always in a ClientWorld so this is ok
         return mc.playerController.func_217292_a(player, (ClientWorld) world, hand, result);
-=======
-    public EnumActionResult processRightClickBlock(EntityPlayerSP player, World world, BlockPos pos, EnumFacing direction, Vec3d vec, EnumHand hand) {
-        return mc.playerController.processRightClickBlock(player, (WorldClient) world, pos, direction, vec, hand);
->>>>>>> 7e505fc6
     }
 
     @Override
@@ -101,7 +86,7 @@
     }
 
     @Override
-    public boolean clickBlock(BlockPos loc, EnumFacing face) {
+    public boolean clickBlock(BlockPos loc, Direction face) {
         return mc.playerController.clickBlock(loc, face);
     }
 
