--- conflicted
+++ resolved
@@ -39,21 +39,6 @@
 import baritone.utils.IRenderer;
 import baritone.utils.BlockStateInterface;
 import baritone.utils.schematic.StaticSchematic;
-<<<<<<< HEAD
-=======
-import net.minecraft.block.Blocks;
-import net.minecraft.block.BlockState;
-import net.minecraft.util.Direction;
-import net.minecraft.util.math.AxisAlignedBB;
-import net.minecraft.util.math.vector.Vector3i;
-
->>>>>>> b54ddead
-import java.awt.*;
-import java.util.*;
-import java.util.List;
-import java.util.function.Function;
-import java.util.stream.Stream;
-
 import net.minecraft.core.BlockPos;
 import net.minecraft.core.Direction;
 import net.minecraft.core.Vec3i;
@@ -61,12 +46,18 @@
 import net.minecraft.world.level.block.state.BlockState;
 import net.minecraft.world.phys.AABB;
 
+import java.awt.*;
+import java.util.*;
+import java.util.List;
+import java.util.function.Function;
+import java.util.stream.Stream;
+
 public class SelCommand extends Command {
 
     private ISelectionManager manager = baritone.getSelectionManager();
     private BetterBlockPos pos1 = null;
     private ISchematic clipboard = null;
-    private Vector3i clipboardOffset = null;
+    private Vec3i clipboardOffset = null;
 
     public SelCommand(IBaritone baritone) {
         super(baritone, "sel", "selection", "s");
@@ -81,11 +72,7 @@
                 float lineWidth = Baritone.settings().selectionLineWidth.value;
                 boolean ignoreDepth = Baritone.settings().renderSelectionIgnoreDepth.value;
                 IRenderer.startLines(color, opacity, lineWidth, ignoreDepth);
-<<<<<<< HEAD
                 IRenderer.drawAABB(event.getModelViewStack(), new AABB(pos1, pos1.offset(1, 1, 1)));
-=======
-                IRenderer.drawAABB(event.getModelViewStack(), new AxisAlignedBB(pos1, pos1.add(1, 1, 1)));
->>>>>>> b54ddead
                 IRenderer.endLines(ignoreDepth);
             }
         });
@@ -101,11 +88,7 @@
             if (action == Action.POS2 && pos1 == null) {
                 throw new CommandInvalidStateException("Set pos1 first before using pos2");
             }
-<<<<<<< HEAD
             BetterBlockPos playerPos = mc.getCameraEntity() != null ? BetterBlockPos.from(mc.getCameraEntity().blockPosition()) : ctx.playerFeet();
-=======
-            BetterBlockPos playerPos = mc.getRenderViewEntity() != null ? BetterBlockPos.from(mc.getRenderViewEntity().getPosition()) : ctx.playerFeet();
->>>>>>> b54ddead
             BetterBlockPos pos = args.hasAny() ? args.getDatatypePost(RelativeBlockPos.INSTANCE, playerPos) : playerPos;
             args.requireMax(0);
             if (action == Action.POS1) {
@@ -166,7 +149,7 @@
                 );
             }
             for (ISelection selection : selections) {
-                Vector3i size = selection.size();
+                Vec3i size = selection.size();
                 BetterBlockPos min = selection.min();
                 ISchematic schematic = new FillSchematic(size.getX(), size.getY(), size.getZ(), type);
                 if (action == Action.WALLS) {
@@ -181,11 +164,7 @@
             baritone.getBuilderProcess().build("Fill", composite, origin);
             logDirect("Filling now");
         } else if (action == Action.COPY) {
-<<<<<<< HEAD
             BetterBlockPos playerPos = mc.getCameraEntity() != null ? BetterBlockPos.from(mc.getCameraEntity().blockPosition()) : ctx.playerFeet();
-=======
-            BetterBlockPos playerPos = mc.getRenderViewEntity() != null ? BetterBlockPos.from(mc.getRenderViewEntity().getPosition()) : ctx.playerFeet();
->>>>>>> b54ddead
             BetterBlockPos pos = args.hasAny() ? args.getDatatypePost(RelativeBlockPos.INSTANCE, playerPos) : playerPos;
             args.requireMax(0);
             ISelection[] selections = manager.getSelections();
@@ -204,7 +183,7 @@
                 );
             }
             for (ISelection selection : selections) {
-                Vector3i size = selection.size();
+                Vec3i size = selection.size();
                 BetterBlockPos min = selection.min();
                 BlockState[][][] blockstates = new BlockState[size.getX()][size.getZ()][size.getY()];
                 for (int x = 0; x < size.getX(); x++) {
@@ -226,11 +205,7 @@
             clipboardOffset = origin.subtract(pos);
             logDirect("Selection copied");
         } else if (action == Action.PASTE) {
-<<<<<<< HEAD
             BetterBlockPos playerPos = mc.getCameraEntity() != null ? BetterBlockPos.from(mc.getCameraEntity().blockPosition()) : ctx.playerFeet();
-=======
-            BetterBlockPos playerPos = mc.getRenderViewEntity() != null ? BetterBlockPos.from(mc.getRenderViewEntity().getPosition()) : ctx.playerFeet();
->>>>>>> b54ddead
             BetterBlockPos pos = args.hasAny() ? args.getDatatypePost(RelativeBlockPos.INSTANCE, playerPos) : playerPos;
             args.requireMax(0);
             if (clipboard == null) {
