/*
 * This file is part of Baritone.
 *
 * Baritone is free software: you can redistribute it and/or modify
 * it under the terms of the GNU Lesser General Public License as published by
 * the Free Software Foundation, either version 3 of the License, or
 * (at your option) any later version.
 *
 * Baritone is distributed in the hope that it will be useful,
 * but WITHOUT ANY WARRANTY; without even the implied warranty of
 * MERCHANTABILITY or FITNESS FOR A PARTICULAR PURPOSE.  See the
 * GNU Lesser General Public License for more details.
 *
 * You should have received a copy of the GNU Lesser General Public License
 * along with Baritone.  If not, see <https://www.gnu.org/licenses/>.
 */

package baritone.command.defaults;

import baritone.Baritone;
import baritone.api.IBaritone;
import baritone.api.command.Command;
import baritone.api.command.argument.IArgConsumer;
import baritone.api.command.datatypes.ForBlockOptionalMeta;
import baritone.api.command.datatypes.ForDirection;
import baritone.api.command.datatypes.RelativeBlockPos;
import baritone.api.command.exception.CommandException;
import baritone.api.command.exception.CommandInvalidStateException;
import baritone.api.command.exception.CommandInvalidTypeException;
import baritone.api.command.helpers.TabCompleteHelper;
import baritone.api.event.events.RenderEvent;
import baritone.api.event.listener.AbstractGameEventListener;
import baritone.api.schematic.*;
import baritone.api.selection.ISelection;
import baritone.api.selection.ISelectionManager;
import baritone.api.utils.BetterBlockPos;
import baritone.api.utils.BlockOptionalMeta;
import baritone.api.utils.BlockOptionalMetaLookup;
import baritone.utils.IRenderer;
<<<<<<< HEAD
=======
import baritone.utils.BlockStateInterface;
import baritone.utils.schematic.StaticSchematic;
import net.minecraft.block.state.IBlockState;
import net.minecraft.init.Blocks;
import net.minecraft.util.EnumFacing;
import net.minecraft.util.math.AxisAlignedBB;
import net.minecraft.util.math.BlockPos;
import net.minecraft.util.math.Vec3i;

>>>>>>> 0908e509
import java.awt.*;
import java.util.*;
import java.util.List;
import java.util.function.Function;
import java.util.stream.Stream;
import net.minecraft.core.Direction;
import net.minecraft.core.Vec3i;
import net.minecraft.world.level.block.Blocks;
import net.minecraft.world.phys.AABB;

public class SelCommand extends Command {

    private ISelectionManager manager = baritone.getSelectionManager();
    private BetterBlockPos pos1 = null;
    private ISchematic clipboard = null;
    private Vec3i clipboardOffset = null;

    public SelCommand(IBaritone baritone) {
        super(baritone, "sel", "selection", "s");
        baritone.getGameEventHandler().registerEventListener(new AbstractGameEventListener() {
            @Override
            public void onRenderPass(RenderEvent event) {
                if (!Baritone.settings().renderSelectionCorners.value || pos1 == null) {
                    return;
                }
                Color color = Baritone.settings().colorSelectionPos1.value;
                float opacity = Baritone.settings().selectionOpacity.value;
                float lineWidth = Baritone.settings().selectionLineWidth.value;
                boolean ignoreDepth = Baritone.settings().renderSelectionIgnoreDepth.value;
                IRenderer.startLines(color, opacity, lineWidth, ignoreDepth);
                IRenderer.drawAABB(event.getModelViewStack(), new AABB(pos1, pos1.offset(1, 1, 1)));
                IRenderer.endLines(ignoreDepth);
            }
        });
    }

    @Override
    public void execute(String label, IArgConsumer args) throws CommandException {
        Action action = Action.getByName(args.getString());
        if (action == null) {
            throw new CommandInvalidTypeException(args.consumed(), "an action");
        }
        if (action == Action.POS1 || action == Action.POS2) {
            if (action == Action.POS2 && pos1 == null) {
                throw new CommandInvalidStateException("Set pos1 first before using pos2");
            }
            BetterBlockPos playerPos = mc.getCameraEntity() != null ? BetterBlockPos.from(mc.getCameraEntity().blockPosition()) : ctx.playerFeet();
            BetterBlockPos pos = args.hasAny() ? args.getDatatypePost(RelativeBlockPos.INSTANCE, playerPos) : playerPos;
            args.requireMax(0);
            if (action == Action.POS1) {
                pos1 = pos;
                logDirect("Position 1 has been set");
            } else {
                manager.addSelection(pos1, pos);
                pos1 = null;
                logDirect("Selection added");
            }
        } else if (action == Action.CLEAR) {
            args.requireMax(0);
            pos1 = null;
            logDirect(String.format("Removed %d selections", manager.removeAllSelections().length));
        } else if (action == Action.UNDO) {
            args.requireMax(0);
            if (pos1 != null) {
                pos1 = null;
                logDirect("Undid pos1");
            } else {
                ISelection[] selections = manager.getSelections();
                if (selections.length < 1) {
                    throw new CommandInvalidStateException("Nothing to undo!");
                } else {
                    pos1 = manager.removeSelection(selections[selections.length - 1]).pos1();
                    logDirect("Undid pos2");
                }
            }
        } else if (action == Action.SET || action == Action.WALLS || action == Action.SHELL || action == Action.CLEARAREA || action == Action.REPLACE) {
            BlockOptionalMeta type = action == Action.CLEARAREA
                    ? new BlockOptionalMeta(Blocks.AIR)
                    : args.getDatatypeFor(ForBlockOptionalMeta.INSTANCE);
            BlockOptionalMetaLookup replaces = null;
            if (action == Action.REPLACE) {
                args.requireMin(1);
                List<BlockOptionalMeta> replacesList = new ArrayList<>();
                replacesList.add(type);
                while (args.has(2)) {
                    replacesList.add(args.getDatatypeFor(ForBlockOptionalMeta.INSTANCE));
                }
                type = args.getDatatypeFor(ForBlockOptionalMeta.INSTANCE);
                replaces = new BlockOptionalMetaLookup(replacesList.toArray(new BlockOptionalMeta[0]));
            } else {
                args.requireMax(0);
            }
            ISelection[] selections = manager.getSelections();
            if (selections.length == 0) {
                throw new CommandInvalidStateException("No selections");
            }
            BetterBlockPos origin = selections[0].min();
            CompositeSchematic composite = new CompositeSchematic(0, 0, 0);
            for (ISelection selection : selections) {
                BetterBlockPos min = selection.min();
                origin = new BetterBlockPos(
                        Math.min(origin.x, min.x),
                        Math.min(origin.y, min.y),
                        Math.min(origin.z, min.z)
                );
            }
            for (ISelection selection : selections) {
                Vec3i size = selection.size();
                BetterBlockPos min = selection.min();
                ISchematic schematic = new FillSchematic(size.getX(), size.getY(), size.getZ(), type);
                if (action == Action.WALLS) {
                    schematic = new WallsSchematic(schematic);
                } else if (action == Action.SHELL) {
                    schematic = new ShellSchematic(schematic);
                } else if (action == Action.REPLACE) {
                    schematic = new ReplaceSchematic(schematic, replaces);
                }
                composite.put(schematic, min.x - origin.x, min.y - origin.y, min.z - origin.z);
            }
            baritone.getBuilderProcess().build("Fill", composite, origin);
            logDirect("Filling now");
        } else if (action == Action.COPY) {
            BetterBlockPos playerPos = mc.getRenderViewEntity() != null ? BetterBlockPos.from(new BlockPos(mc.getRenderViewEntity())) : ctx.playerFeet();
            BetterBlockPos pos = args.hasAny() ? args.getDatatypePost(RelativeBlockPos.INSTANCE, playerPos) : playerPos;
            args.requireMax(0);
            ISelection[] selections = manager.getSelections();
            if (selections.length < 1) {
                throw new CommandInvalidStateException("No selections");
            }
            BlockStateInterface bsi = new BlockStateInterface(ctx);
            BetterBlockPos origin = selections[0].min();
            CompositeSchematic composite = new CompositeSchematic(0, 0, 0);
            for (ISelection selection : selections) {
                BetterBlockPos min = selection.min();
                origin = new BetterBlockPos(
                        Math.min(origin.x, min.x),
                        Math.min(origin.y, min.y),
                        Math.min(origin.z, min.z)
                );
            }
            for (ISelection selection : selections) {
                Vec3i size = selection.size();
                BetterBlockPos min = selection.min();
                IBlockState[][][] blockstates = new IBlockState[size.getX()][size.getZ()][size.getY()];
                for (int x = 0; x < size.getX(); x++) {
                    for (int y = 0; y < size.getY(); y++) {
                        for (int z = 0; z < size.getZ(); z++) {
                            blockstates[x][z][y] = bsi.get0(min.x + x, min.y + y, min.z + z);
                        }
                    }
                }
                ISchematic schematic = new StaticSchematic(){{
                    states = blockstates;
                    x = size.getX();
                    y = size.getY();
                    z = size.getZ();
                }};
                composite.put(schematic, min.x - origin.x, min.y - origin.y, min.z - origin.z);
            }
            clipboard = composite;
            clipboardOffset = origin.subtract(pos);
            logDirect("Selection copied");
        } else if (action == Action.PASTE) {
            BetterBlockPos playerPos = mc.getRenderViewEntity() != null ? BetterBlockPos.from(new BlockPos(mc.getRenderViewEntity())) : ctx.playerFeet();
            BetterBlockPos pos = args.hasAny() ? args.getDatatypePost(RelativeBlockPos.INSTANCE, playerPos) : playerPos;
            args.requireMax(0);
            if (clipboard == null) {
                throw new CommandInvalidStateException("You need to copy a selection first");
            }
            baritone.getBuilderProcess().build("Fill", clipboard, pos.add(clipboardOffset));
            logDirect("Building now");
        } else if (action == Action.EXPAND || action == Action.CONTRACT || action == Action.SHIFT) {
            args.requireExactly(3);
            TransformTarget transformTarget = TransformTarget.getByName(args.getString());
            if (transformTarget == null) {
                throw new CommandInvalidStateException("Invalid transform type");
            }
            Direction direction = args.getDatatypeFor(ForDirection.INSTANCE);
            int blocks = args.getAs(Integer.class);
            ISelection[] selections = manager.getSelections();
            if (selections.length < 1) {
                throw new CommandInvalidStateException("No selections found");
            }
            selections = transformTarget.transform(selections);
            for (ISelection selection : selections) {
                if (action == Action.EXPAND) {
                    manager.expand(selection, direction, blocks);
                } else if (action == Action.CONTRACT) {
                    manager.contract(selection, direction, blocks);
                } else {
                    manager.shift(selection, direction, blocks);
                }
            }
            logDirect(String.format("Transformed %d selections", selections.length));
        }
    }

    @Override
    public Stream<String> tabComplete(String label, IArgConsumer args) throws CommandException {
        if (args.hasExactlyOne()) {
            return new TabCompleteHelper()
                    .append(Action.getAllNames())
                    .filterPrefix(args.getString())
                    .sortAlphabetically()
                    .stream();
        } else {
            Action action = Action.getByName(args.getString());
            if (action != null) {
                if (action == Action.POS1 || action == Action.POS2) {
                    if (args.hasAtMost(3)) {
                        return args.tabCompleteDatatype(RelativeBlockPos.INSTANCE);
                    }
                } else if (action == Action.SET || action == Action.WALLS || action == Action.CLEARAREA || action == Action.REPLACE) {
                    if (args.hasExactlyOne() || action == Action.REPLACE) {
                        while (args.has(2)) {
                            args.get();
                        }
                        return args.tabCompleteDatatype(ForBlockOptionalMeta.INSTANCE);
                    }
                } else if (action == Action.EXPAND || action == Action.CONTRACT || action == Action.SHIFT) {
                    if (args.hasExactlyOne()) {
                        return new TabCompleteHelper()
                                .append(TransformTarget.getAllNames())
                                .filterPrefix(args.getString())
                                .sortAlphabetically()
                                .stream();
                    } else {
                        TransformTarget target = TransformTarget.getByName(args.getString());
                        if (target != null && args.hasExactlyOne()) {
                            return args.tabCompleteDatatype(ForDirection.INSTANCE);
                        }
                    }
                }
            }
        }
        return Stream.empty();
    }

    @Override
    public String getShortDesc() {
        return "WorldEdit-like commands";
    }

    @Override
    public List<String> getLongDesc() {
        return Arrays.asList(
                "The sel command allows you to manipulate Baritone's selections, similarly to WorldEdit.",
                "",
                "Using these selections, you can clear areas, fill them with blocks, or something else.",
                "",
                "The expand/contract/shift commands use a kind of selector to choose which selections to target. Supported ones are a/all, n/newest, and o/oldest.",
                "",
                "Usage:",
                "> sel pos1/p1/1 - Set position 1 to your current position.",
                "> sel pos1/p1/1 <x> <y> <z> - Set position 1 to a relative position.",
                "> sel pos2/p2/2 - Set position 2 to your current position.",
                "> sel pos2/p2/2 <x> <y> <z> - Set position 2 to a relative position.",
                "",
                "> sel clear/c - Clear the selection.",
                "> sel undo/u - Undo the last action (setting positions, creating selections, etc.)",
                "> sel set/fill/s/f [block] - Completely fill all selections with a block.",
                "> sel walls/w [block] - Fill in the walls of the selection with a specified block.",
                "> sel shell/shl [block] - The same as walls, but fills in a ceiling and floor too.",
                "> sel cleararea/ca - Basically 'set air'.",
                "> sel replace/r <blocks...> <with> - Replaces blocks with another block.",
                "> sel copy/cp <x> <y> <z> - Copy the selected area relative to the specified or your position.",
                "> sel paste/p <x> <y> <z> - Build the copied area relative to the specified or your position.",
                "",
                "> sel expand <target> <direction> <blocks> - Expand the targets.",
                "> sel contract <target> <direction> <blocks> - Contract the targets.",
                "> sel shift <target> <direction> <blocks> - Shift the targets (does not resize)."
        );
    }

    enum Action {
        POS1("pos1", "p1", "1"),
        POS2("pos2", "p2", "2"),
        CLEAR("clear", "c"),
        UNDO("undo", "u"),
        SET("set", "fill", "s", "f"),
        WALLS("walls", "w"),
        SHELL("shell", "shl"),
        CLEARAREA("cleararea", "ca"),
        REPLACE("replace", "r"),
        EXPAND("expand", "ex"),
        COPY("copy", "cp"),
        PASTE("paste", "p"),
        CONTRACT("contract", "ct"),
        SHIFT("shift", "sh");
        private final String[] names;

        Action(String... names) {
            this.names = names;
        }

        public static Action getByName(String name) {
            for (Action action : Action.values()) {
                for (String alias : action.names) {
                    if (alias.equalsIgnoreCase(name)) {
                        return action;
                    }
                }
            }
            return null;
        }

        public static String[] getAllNames() {
            Set<String> names = new HashSet<>();
            for (Action action : Action.values()) {
                names.addAll(Arrays.asList(action.names));
            }
            return names.toArray(new String[0]);
        }
    }

    enum TransformTarget {
        ALL(sels -> sels, "all", "a"),
        NEWEST(sels -> new ISelection[]{sels[sels.length - 1]}, "newest", "n"),
        OLDEST(sels -> new ISelection[]{sels[0]}, "oldest", "o");
        private final Function<ISelection[], ISelection[]> transform;
        private final String[] names;

        TransformTarget(Function<ISelection[], ISelection[]> transform, String... names) {
            this.transform = transform;
            this.names = names;
        }

        public ISelection[] transform(ISelection[] selections) {
            return transform.apply(selections);
        }

        public static TransformTarget getByName(String name) {
            for (TransformTarget target : TransformTarget.values()) {
                for (String alias : target.names) {
                    if (alias.equalsIgnoreCase(name)) {
                        return target;
                    }
                }
            }
            return null;
        }

        public static String[] getAllNames() {
            Set<String> names = new HashSet<>();
            for (TransformTarget target : TransformTarget.values()) {
                names.addAll(Arrays.asList(target.names));
            }
            return names.toArray(new String[0]);
        }
    }
}<|MERGE_RESOLUTION|>--- conflicted
+++ resolved
@@ -37,26 +37,19 @@
 import baritone.api.utils.BlockOptionalMeta;
 import baritone.api.utils.BlockOptionalMetaLookup;
 import baritone.utils.IRenderer;
-<<<<<<< HEAD
-=======
 import baritone.utils.BlockStateInterface;
 import baritone.utils.schematic.StaticSchematic;
-import net.minecraft.block.state.IBlockState;
-import net.minecraft.init.Blocks;
-import net.minecraft.util.EnumFacing;
-import net.minecraft.util.math.AxisAlignedBB;
-import net.minecraft.util.math.BlockPos;
-import net.minecraft.util.math.Vec3i;
-
->>>>>>> 0908e509
 import java.awt.*;
 import java.util.*;
 import java.util.List;
 import java.util.function.Function;
 import java.util.stream.Stream;
+
+import net.minecraft.core.BlockPos;
 import net.minecraft.core.Direction;
 import net.minecraft.core.Vec3i;
 import net.minecraft.world.level.block.Blocks;
+import net.minecraft.world.level.block.state.BlockState;
 import net.minecraft.world.phys.AABB;
 
 public class SelCommand extends Command {
@@ -171,7 +164,7 @@
             baritone.getBuilderProcess().build("Fill", composite, origin);
             logDirect("Filling now");
         } else if (action == Action.COPY) {
-            BetterBlockPos playerPos = mc.getRenderViewEntity() != null ? BetterBlockPos.from(new BlockPos(mc.getRenderViewEntity())) : ctx.playerFeet();
+            BetterBlockPos playerPos = mc.getCameraEntity() != null ? BetterBlockPos.from(mc.getCameraEntity().blockPosition()) : ctx.playerFeet();
             BetterBlockPos pos = args.hasAny() ? args.getDatatypePost(RelativeBlockPos.INSTANCE, playerPos) : playerPos;
             args.requireMax(0);
             ISelection[] selections = manager.getSelections();
@@ -192,7 +185,7 @@
             for (ISelection selection : selections) {
                 Vec3i size = selection.size();
                 BetterBlockPos min = selection.min();
-                IBlockState[][][] blockstates = new IBlockState[size.getX()][size.getZ()][size.getY()];
+                BlockState[][][] blockstates = new BlockState[size.getX()][size.getZ()][size.getY()];
                 for (int x = 0; x < size.getX(); x++) {
                     for (int y = 0; y < size.getY(); y++) {
                         for (int z = 0; z < size.getZ(); z++) {
@@ -212,13 +205,13 @@
             clipboardOffset = origin.subtract(pos);
             logDirect("Selection copied");
         } else if (action == Action.PASTE) {
-            BetterBlockPos playerPos = mc.getRenderViewEntity() != null ? BetterBlockPos.from(new BlockPos(mc.getRenderViewEntity())) : ctx.playerFeet();
+            BetterBlockPos playerPos = mc.getCameraEntity() != null ? BetterBlockPos.from(mc.getCameraEntity().blockPosition()) : ctx.playerFeet();
             BetterBlockPos pos = args.hasAny() ? args.getDatatypePost(RelativeBlockPos.INSTANCE, playerPos) : playerPos;
             args.requireMax(0);
             if (clipboard == null) {
                 throw new CommandInvalidStateException("You need to copy a selection first");
             }
-            baritone.getBuilderProcess().build("Fill", clipboard, pos.add(clipboardOffset));
+            baritone.getBuilderProcess().build("Fill", clipboard, pos.offset(clipboardOffset));
             logDirect("Building now");
         } else if (action == Action.EXPAND || action == Action.CONTRACT || action == Action.SHIFT) {
             args.requireExactly(3);
