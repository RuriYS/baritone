--- conflicted
+++ resolved
@@ -76,11 +76,7 @@
                 float lineWidth = Baritone.settings().selectionLineWidth.value;
                 boolean ignoreDepth = Baritone.settings().renderSelectionIgnoreDepth.value;
                 IRenderer.startLines(color, opacity, lineWidth, ignoreDepth);
-<<<<<<< HEAD
-                IRenderer.drawAABB(event.getModelViewStack(), new AxisAlignedBB(pos1, pos1.add(1, 1, 1)));
-=======
-                IRenderer.emitAABB(new AxisAlignedBB(pos1, pos1.add(1, 1, 1)));
->>>>>>> 1d983d5f
+                IRenderer.emitAABB(event.getModelViewStack(), new AxisAlignedBB(pos1, pos1.add(1, 1, 1)));
                 IRenderer.endLines(ignoreDepth);
             }
         });
