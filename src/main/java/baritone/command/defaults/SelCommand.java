--- conflicted
+++ resolved
@@ -76,11 +76,7 @@
                 float lineWidth = Baritone.settings().selectionLineWidth.value;
                 boolean ignoreDepth = Baritone.settings().renderSelectionIgnoreDepth.value;
                 IRenderer.startLines(color, opacity, lineWidth, ignoreDepth);
-<<<<<<< HEAD
-                IRenderer.drawAABB(event.getModelViewStack(), new AABB(pos1, pos1.offset(1, 1, 1)));
-=======
-                IRenderer.emitAABB(event.getModelViewStack(), new AxisAlignedBB(pos1, pos1.add(1, 1, 1)));
->>>>>>> 8ceb89d0
+                IRenderer.emitAABB(event.getModelViewStack(), new AABB(pos1, pos1.offset(1, 1, 1)));
                 IRenderer.endLines(ignoreDepth);
             }
         });
@@ -96,11 +92,7 @@
             if (action == Action.POS2 && pos1 == null) {
                 throw new CommandInvalidStateException("Set pos1 first before using pos2");
             }
-<<<<<<< HEAD
-            BetterBlockPos playerPos = mc.getCameraEntity() != null ? BetterBlockPos.from(mc.getCameraEntity().blockPosition()) : ctx.playerFeet();
-=======
             BetterBlockPos playerPos = ctx.viewerPos();
->>>>>>> 8ceb89d0
             BetterBlockPos pos = args.hasAny() ? args.getDatatypePost(RelativeBlockPos.INSTANCE, playerPos) : playerPos;
             args.requireMax(0);
             if (action == Action.POS1) {
@@ -206,11 +198,7 @@
             baritone.getBuilderProcess().build("Fill", composite, origin);
             logDirect("Filling now");
         } else if (action == Action.COPY) {
-<<<<<<< HEAD
-            BetterBlockPos playerPos = mc.getCameraEntity() != null ? BetterBlockPos.from(mc.getCameraEntity().blockPosition()) : ctx.playerFeet();
-=======
             BetterBlockPos playerPos = ctx.viewerPos();
->>>>>>> 8ceb89d0
             BetterBlockPos pos = args.hasAny() ? args.getDatatypePost(RelativeBlockPos.INSTANCE, playerPos) : playerPos;
             args.requireMax(0);
             ISelection[] selections = manager.getSelections();
@@ -251,11 +239,7 @@
             clipboardOffset = origin.subtract(pos);
             logDirect("Selection copied");
         } else if (action == Action.PASTE) {
-<<<<<<< HEAD
-            BetterBlockPos playerPos = mc.getCameraEntity() != null ? BetterBlockPos.from(mc.getCameraEntity().blockPosition()) : ctx.playerFeet();
-=======
             BetterBlockPos playerPos = ctx.viewerPos();
->>>>>>> 8ceb89d0
             BetterBlockPos pos = args.hasAny() ? args.getDatatypePost(RelativeBlockPos.INSTANCE, playerPos) : playerPos;
             args.requireMax(0);
             if (clipboard == null) {
