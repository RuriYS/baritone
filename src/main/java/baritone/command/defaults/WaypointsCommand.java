/*
 * This file is part of Baritone.
 *
 * Baritone is free software: you can redistribute it and/or modify
 * it under the terms of the GNU Lesser General Public License as published by
 * the Free Software Foundation, either version 3 of the License, or
 * (at your option) any later version.
 *
 * Baritone is distributed in the hope that it will be useful,
 * but WITHOUT ANY WARRANTY; without even the implied warranty of
 * MERCHANTABILITY or FITNESS FOR A PARTICULAR PURPOSE.  See the
 * GNU Lesser General Public License for more details.
 *
 * You should have received a copy of the GNU Lesser General Public License
 * along with Baritone.  If not, see <https://www.gnu.org/licenses/>.
 */

package baritone.command.defaults;

import baritone.Baritone;
import baritone.api.IBaritone;
import baritone.api.cache.IWaypoint;
import baritone.api.cache.Waypoint;
import baritone.api.cache.IWorldData;
import baritone.api.command.Command;
import baritone.api.command.argument.IArgConsumer;
import baritone.api.command.datatypes.ForWaypoints;
import baritone.api.command.datatypes.RelativeBlockPos;
import baritone.api.command.exception.CommandException;
import baritone.api.command.exception.CommandInvalidStateException;
import baritone.api.command.exception.CommandInvalidTypeException;
import baritone.api.command.helpers.Paginator;
import baritone.api.command.helpers.TabCompleteHelper;
import baritone.api.pathing.goals.Goal;
import baritone.api.pathing.goals.GoalBlock;
import baritone.api.utils.BetterBlockPos;
import net.minecraft.util.text.ITextComponent;
import net.minecraft.util.text.StringTextComponent;
import net.minecraft.util.text.TextFormatting;
import net.minecraft.util.text.event.ClickEvent;
import net.minecraft.util.text.event.HoverEvent;

import java.util.*;
import java.util.function.BiFunction;
import java.util.function.Function;
import java.util.stream.Collectors;
import java.util.stream.Stream;

import static baritone.api.command.IBaritoneChatControl.FORCE_COMMAND_PREFIX;

public class WaypointsCommand extends Command {

    private Map<IWorldData,List<IWaypoint>> deletedWaypoints = new HashMap<>();

    public WaypointsCommand(IBaritone baritone) {
        super(baritone, "waypoints", "waypoint", "wp");
    }

    @Override
    public void execute(String label, IArgConsumer args) throws CommandException {
        Action action = args.hasAny() ? Action.getByName(args.getString()) : Action.LIST;
        if (action == null) {
            throw new CommandInvalidTypeException(args.consumed(), "an action");
        }
        BiFunction<IWaypoint, Action, ITextComponent> toComponent = (waypoint, _action) -> {
            ITextComponent component = new StringTextComponent("");
            ITextComponent tagComponent = new StringTextComponent(waypoint.getTag().name() + " ");
            tagComponent.getStyle().setColor(TextFormatting.GRAY);
            String name = waypoint.getName();
            ITextComponent nameComponent = new StringTextComponent(!name.isEmpty() ? name : "<empty>");
            nameComponent.getStyle().setColor(!name.isEmpty() ? TextFormatting.GRAY : TextFormatting.DARK_GRAY);
            ITextComponent timestamp = new StringTextComponent(" @ " + new Date(waypoint.getCreationTimestamp()));
            timestamp.getStyle().setColor(TextFormatting.DARK_GRAY);
            component.appendSibling(tagComponent);
            component.appendSibling(nameComponent);
            component.appendSibling(timestamp);
            component.getStyle()
                    .setHoverEvent(new HoverEvent(
                            HoverEvent.Action.SHOW_TEXT,
                            new StringTextComponent("Click to select")
                    ))
                    .setClickEvent(new ClickEvent(
                            ClickEvent.Action.RUN_COMMAND,
                            String.format(
                                    "%s%s %s %s @ %d",
                                    FORCE_COMMAND_PREFIX,
                                    label,
                                    _action.names[0],
                                    waypoint.getTag().getName(),
                                    waypoint.getCreationTimestamp()
                            ))
                    );
            return component;
        };
        Function<IWaypoint, ITextComponent> transform = waypoint ->
                toComponent.apply(waypoint, action == Action.LIST ? Action.INFO : action);
        if (action == Action.LIST) {
            IWaypoint.Tag tag = args.hasAny() ? IWaypoint.Tag.getByName(args.peekString()) : null;
            if (tag != null) {
                args.get();
            }
            IWaypoint[] waypoints = tag != null
                    ? ForWaypoints.getWaypointsByTag(this.baritone, tag)
                    : ForWaypoints.getWaypoints(this.baritone);
            if (waypoints.length > 0) {
                args.requireMax(1);
                Paginator.paginate(
                        args,
                        waypoints,
                        () -> logDirect(
                                tag != null
                                        ? String.format("All waypoints by tag %s:", tag.name())
                                        : "All waypoints:"
                        ),
                        transform,
                        String.format(
                                "%s%s %s%s",
                                FORCE_COMMAND_PREFIX,
                                label,
                                action.names[0],
                                tag != null ? " " + tag.getName() : ""
                        )
                );
            } else {
                args.requireMax(0);
                throw new CommandInvalidStateException(
                        tag != null
                                ? "No waypoints found by that tag"
                                : "No waypoints found"
                );
            }
        } else if (action == Action.SAVE) {
            IWaypoint.Tag tag = args.hasAny() ? IWaypoint.Tag.getByName(args.peekString()) : null;
            if (tag == null) {
                tag = IWaypoint.Tag.USER;
            } else {
                args.get();
            }
            String name = (args.hasExactlyOne() || args.hasExactly(4)) ? args.getString() : "";
            BetterBlockPos pos = args.hasAny()
                    ? args.getDatatypePost(RelativeBlockPos.INSTANCE, ctx.playerFeet())
                    : ctx.playerFeet();
            args.requireMax(0);
            IWaypoint waypoint = new Waypoint(name, tag, pos);
            ForWaypoints.waypoints(this.baritone).addWaypoint(waypoint);
            ITextComponent component = new StringTextComponent("Waypoint added: ");
            component.getStyle().setColor(TextFormatting.GRAY);
            component.appendSibling(toComponent.apply(waypoint, Action.INFO));
            logDirect(component);
        } else if (action == Action.CLEAR) {
            args.requireMax(1);
            IWaypoint.Tag tag = IWaypoint.Tag.getByName(args.getString());
            IWaypoint[] waypoints = ForWaypoints.getWaypointsByTag(this.baritone, tag);
            for (IWaypoint waypoint : waypoints) {
                ForWaypoints.waypoints(this.baritone).removeWaypoint(waypoint);
            }
            deletedWaypoints.computeIfAbsent(baritone.getWorldProvider().getCurrentWorld(), k -> new ArrayList<>()).addAll(Arrays.<IWaypoint>asList(waypoints));
            ITextComponent textComponent = new TextComponentString(String.format("Cleared %d waypoints, click to restore them", waypoints.length));
            textComponent.getStyle().setClickEvent(new ClickEvent(
                    ClickEvent.Action.RUN_COMMAND,
                    String.format(
                            "%s%s restore @ %s",
                            FORCE_COMMAND_PREFIX,
                            label,
                            Stream.of(waypoints).map(wp -> Long.toString(wp.getCreationTimestamp())).collect(Collectors.joining(" "))
                    )
            ));
            logDirect(textComponent);
        } else if (action == Action.RESTORE) {
            List<IWaypoint> waypoints = new ArrayList<>();
            List<IWaypoint> deletedWaypoints = this.deletedWaypoints.getOrDefault(baritone.getWorldProvider().getCurrentWorld(), Collections.emptyList());
            if (args.peekString().equals("@")) {
                args.get();
                // no args.requireMin(1) because if the user clears an empty tag there is nothing to restore
                while (args.hasAny()) {
                    long timestamp = args.getAs(Long.class);
                    for (IWaypoint waypoint : deletedWaypoints) {
                        if (waypoint.getCreationTimestamp() == timestamp) {
                            waypoints.add(waypoint);
                            break;
                        }
                    }
                }
            } else {
                args.requireExactly(1);
                int size = deletedWaypoints.size();
                int amount = Math.min(size, args.getAs(Integer.class));
                waypoints = new ArrayList<>(deletedWaypoints.subList(size - amount, size));
            }
            waypoints.forEach(ForWaypoints.waypoints(this.baritone)::addWaypoint);
            deletedWaypoints.removeIf(waypoints::contains);
            logDirect(String.format("Restored %d waypoints", waypoints.size()));
        } else {
            IWaypoint[] waypoints = args.getDatatypeFor(ForWaypoints.INSTANCE);
            IWaypoint waypoint = null;
            if (args.hasAny() && args.peekString().equals("@")) {
                args.requireExactly(2);
                args.get();
                long timestamp = args.getAs(Long.class);
                for (IWaypoint iWaypoint : waypoints) {
                    if (iWaypoint.getCreationTimestamp() == timestamp) {
                        waypoint = iWaypoint;
                        break;
                    }
                }
                if (waypoint == null) {
                    throw new CommandInvalidStateException("Timestamp was specified but no waypoint was found");
                }
            } else {
                switch (waypoints.length) {
                    case 0:
                        throw new CommandInvalidStateException("No waypoints found");
                    case 1:
                        waypoint = waypoints[0];
                        break;
                    default:
                        break;
                }
            }
            if (waypoint == null) {
                args.requireMax(1);
                Paginator.paginate(
                        args,
                        waypoints,
                        () -> logDirect("Multiple waypoints were found:"),
                        transform,
                        String.format(
                                "%s%s %s %s",
                                FORCE_COMMAND_PREFIX,
                                label,
                                action.names[0],
                                args.consumedString()
                        )
                );
            } else {
                if (action == Action.INFO) {
                    logDirect(transform.apply(waypoint));
                    logDirect(String.format("Position: %s", waypoint.getLocation()));
                    ITextComponent deleteComponent = new StringTextComponent("Click to delete this waypoint");
                    deleteComponent.getStyle().setClickEvent(new ClickEvent(
                            ClickEvent.Action.RUN_COMMAND,
                            String.format(
                                    "%s%s delete %s @ %d",
                                    FORCE_COMMAND_PREFIX,
                                    label,
                                    waypoint.getTag().getName(),
                                    waypoint.getCreationTimestamp()
                            )
                    ));
                    ITextComponent goalComponent = new StringTextComponent("Click to set goal to this waypoint");
                    goalComponent.getStyle().setClickEvent(new ClickEvent(
                            ClickEvent.Action.RUN_COMMAND,
                            String.format(
                                    "%s%s goal %s @ %d",
                                    FORCE_COMMAND_PREFIX,
                                    label,
                                    waypoint.getTag().getName(),
                                    waypoint.getCreationTimestamp()
                            )
                    ));
<<<<<<< HEAD
                    ITextComponent backComponent = new StringTextComponent("Click to return to the waypoints list");
=======
                    ITextComponent recreateComponent = new TextComponentString("Click to show a command to recreate this waypoint");
                    recreateComponent.getStyle().setClickEvent(new ClickEvent(
                            ClickEvent.Action.SUGGEST_COMMAND,
                            String.format(
                                    "%s%s save %s %s %s %s %s",
                                    Baritone.settings().prefix.value, // This uses the normal prefix because it is run by the user.
                                    label,
                                    waypoint.getTag().getName(),
                                    waypoint.getName(),
                                    waypoint.getLocation().x,
                                    waypoint.getLocation().y,
                                    waypoint.getLocation().z
                            )
                    ));
                    ITextComponent backComponent = new TextComponentString("Click to return to the waypoints list");
>>>>>>> 7eecf691
                    backComponent.getStyle().setClickEvent(new ClickEvent(
                            ClickEvent.Action.RUN_COMMAND,
                            String.format(
                                    "%s%s list",
                                    FORCE_COMMAND_PREFIX,
                                    label
                            )
                    ));
                    logDirect(deleteComponent);
                    logDirect(goalComponent);
                    logDirect(recreateComponent);
                    logDirect(backComponent);
                } else if (action == Action.DELETE) {
                    ForWaypoints.waypoints(this.baritone).removeWaypoint(waypoint);
                    deletedWaypoints.computeIfAbsent(baritone.getWorldProvider().getCurrentWorld(), k -> new ArrayList<>()).add(waypoint);
                    ITextComponent textComponent = new TextComponentString("That waypoint has successfully been deleted, click to restore it");
                    textComponent.getStyle().setClickEvent(new ClickEvent(
                            ClickEvent.Action.RUN_COMMAND,
                            String.format(
                                    "%s%s restore @ %s",
                                    FORCE_COMMAND_PREFIX,
                                    label,
                                    waypoint.getCreationTimestamp()
                            )
                    ));
                    logDirect(textComponent);
                } else if (action == Action.GOAL) {
                    Goal goal = new GoalBlock(waypoint.getLocation());
                    baritone.getCustomGoalProcess().setGoal(goal);
                    logDirect(String.format("Goal: %s", goal));
                } else if (action == Action.GOTO) {
                    Goal goal = new GoalBlock(waypoint.getLocation());
                    baritone.getCustomGoalProcess().setGoalAndPath(goal);
                    logDirect(String.format("Going to: %s", goal));
                }
            }
        }
    }

    @Override
    public Stream<String> tabComplete(String label, IArgConsumer args) throws CommandException {
        if (args.hasAny()) {
            if (args.hasExactlyOne()) {
                return new TabCompleteHelper()
                        .append(Action.getAllNames())
                        .sortAlphabetically()
                        .filterPrefix(args.getString())
                        .stream();
            } else {
                Action action = Action.getByName(args.getString());
                if (args.hasExactlyOne()) {
                    if (action == Action.LIST || action == Action.SAVE || action == Action.CLEAR) {
                        return new TabCompleteHelper()
                                .append(IWaypoint.Tag.getAllNames())
                                .sortAlphabetically()
                                .filterPrefix(args.getString())
                                .stream();
                    } else if (action == Action.RESTORE) {
                        return Stream.empty();
                    } else {
                        return args.tabCompleteDatatype(ForWaypoints.INSTANCE);
                    }
                } else if (args.has(3) && action == Action.SAVE) {
                    args.get();
                    args.get();
                    return args.tabCompleteDatatype(RelativeBlockPos.INSTANCE);
                }
            }
        }
        return Stream.empty();
    }

    @Override
    public String getShortDesc() {
        return "Manage waypoints";
    }

    @Override
    public List<String> getLongDesc() {
        return Arrays.asList(
                "The waypoint command allows you to manage Baritone's waypoints.",
                "",
                "Waypoints can be used to mark positions for later. Waypoints are each given a tag and an optional name.",
                "",
                "Note that the info, delete, and goal commands let you specify a waypoint by tag. If there is more than one waypoint with a certain tag, then they will let you select which waypoint you mean.",
                "",
                "Missing arguments for the save command use the USER tag, creating an unnamed waypoint and your current position as defaults.",
                "",
                "Usage:",
                "> wp [l/list] - List all waypoints.",
                "> wp <l/list> <tag> - List all waypoints by tag.",
                "> wp <s/save> - Save an unnamed USER waypoint at your current position",
                "> wp <s/save> [tag] [name] [pos] - Save a waypoint with the specified tag, name and position.",
                "> wp <i/info/show> <tag/name> - Show info on a waypoint by tag or name.",
                "> wp <d/delete> <tag/name> - Delete a waypoint by tag or name.",
                "> wp <restore> <n> - Restore the last n deleted waypoints.",
                "> wp <c/clear> <tag> - Delete all waypoints with the specified tag.",
                "> wp <g/goal> <tag/name> - Set a goal to a waypoint by tag or name.",
                "> wp <goto> <tag/name> - Set a goal to a waypoint by tag or name and start pathing."
        );
    }

    private enum Action {
        LIST("list", "get", "l"),
        CLEAR("clear", "c"),
        SAVE("save", "s"),
        INFO("info", "show", "i"),
        DELETE("delete", "d"),
        RESTORE("restore"),
        GOAL("goal", "g"),
        GOTO("goto");
        private final String[] names;

        Action(String... names) {
            this.names = names;
        }

        public static Action getByName(String name) {
            for (Action action : Action.values()) {
                for (String alias : action.names) {
                    if (alias.equalsIgnoreCase(name)) {
                        return action;
                    }
                }
            }
            return null;
        }

        public static String[] getAllNames() {
            Set<String> names = new HashSet<>();
            for (Action action : Action.values()) {
                names.addAll(Arrays.asList(action.names));
            }
            return names.toArray(new String[0]);
        }
    }
}<|MERGE_RESOLUTION|>--- conflicted
+++ resolved
@@ -155,7 +155,7 @@
                 ForWaypoints.waypoints(this.baritone).removeWaypoint(waypoint);
             }
             deletedWaypoints.computeIfAbsent(baritone.getWorldProvider().getCurrentWorld(), k -> new ArrayList<>()).addAll(Arrays.<IWaypoint>asList(waypoints));
-            ITextComponent textComponent = new TextComponentString(String.format("Cleared %d waypoints, click to restore them", waypoints.length));
+            ITextComponent textComponent = new StringTextComponent(String.format("Cleared %d waypoints, click to restore them", waypoints.length));
             textComponent.getStyle().setClickEvent(new ClickEvent(
                     ClickEvent.Action.RUN_COMMAND,
                     String.format(
@@ -258,10 +258,7 @@
                                     waypoint.getCreationTimestamp()
                             )
                     ));
-<<<<<<< HEAD
-                    ITextComponent backComponent = new StringTextComponent("Click to return to the waypoints list");
-=======
-                    ITextComponent recreateComponent = new TextComponentString("Click to show a command to recreate this waypoint");
+                    ITextComponent recreateComponent = new StringTextComponent("Click to show a command to recreate this waypoint");
                     recreateComponent.getStyle().setClickEvent(new ClickEvent(
                             ClickEvent.Action.SUGGEST_COMMAND,
                             String.format(
@@ -275,8 +272,7 @@
                                     waypoint.getLocation().z
                             )
                     ));
-                    ITextComponent backComponent = new TextComponentString("Click to return to the waypoints list");
->>>>>>> 7eecf691
+                    ITextComponent backComponent = new StringTextComponent("Click to return to the waypoints list");
                     backComponent.getStyle().setClickEvent(new ClickEvent(
                             ClickEvent.Action.RUN_COMMAND,
                             String.format(
@@ -292,7 +288,7 @@
                 } else if (action == Action.DELETE) {
                     ForWaypoints.waypoints(this.baritone).removeWaypoint(waypoint);
                     deletedWaypoints.computeIfAbsent(baritone.getWorldProvider().getCurrentWorld(), k -> new ArrayList<>()).add(waypoint);
-                    ITextComponent textComponent = new TextComponentString("That waypoint has successfully been deleted, click to restore it");
+                    ITextComponent textComponent = new StringTextComponent("That waypoint has successfully been deleted, click to restore it");
                     textComponent.getStyle().setClickEvent(new ClickEvent(
                             ClickEvent.Action.RUN_COMMAND,
                             String.format(
