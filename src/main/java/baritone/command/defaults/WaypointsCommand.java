--- conflicted
+++ resolved
@@ -40,19 +40,11 @@
 import java.util.stream.Collectors;
 import java.util.stream.Stream;
 import net.minecraft.ChatFormatting;
-<<<<<<< HEAD
 import net.minecraft.network.chat.MutableComponent;
 import net.minecraft.network.chat.ClickEvent;
 import net.minecraft.network.chat.Component;
 import net.minecraft.network.chat.HoverEvent;
 import net.minecraft.network.chat.MutableComponent;
-=======
-import net.minecraft.network.chat.BaseComponent;
-import net.minecraft.network.chat.ClickEvent;
-import net.minecraft.network.chat.Component;
-import net.minecraft.network.chat.HoverEvent;
-import net.minecraft.network.chat.TextComponent;
->>>>>>> 59b3fe7c
 
 import static baritone.api.command.IBaritoneChatControl.FORCE_COMMAND_PREFIX;
 
@@ -71,7 +63,6 @@
             throw new CommandInvalidTypeException(args.consumed(), "an action");
         }
         BiFunction<IWaypoint, Action, Component> toComponent = (waypoint, _action) -> {
-<<<<<<< HEAD
             MutableComponent component = Component.literal("");
             MutableComponent tagComponent = Component.literal(waypoint.getTag().name() + " ");
             tagComponent.setStyle(tagComponent.getStyle().withColor(ChatFormatting.GRAY));
@@ -79,15 +70,6 @@
             MutableComponent nameComponent = Component.literal(!name.isEmpty() ? name : "<empty>");
             nameComponent.setStyle(nameComponent.getStyle().withColor(!name.isEmpty() ? ChatFormatting.GRAY : ChatFormatting.DARK_GRAY));
             MutableComponent timestamp = Component.literal(" @ " + new Date(waypoint.getCreationTimestamp()));
-=======
-            BaseComponent component = new TextComponent("");
-            BaseComponent tagComponent = new TextComponent(waypoint.getTag().name() + " ");
-            tagComponent.setStyle(tagComponent.getStyle().withColor(ChatFormatting.GRAY));
-            String name = waypoint.getName();
-            BaseComponent nameComponent = new TextComponent(!name.isEmpty() ? name : "<empty>");
-            nameComponent.setStyle(nameComponent.getStyle().withColor(!name.isEmpty() ? ChatFormatting.GRAY : ChatFormatting.DARK_GRAY));
-            BaseComponent timestamp = new TextComponent(" @ " + new Date(waypoint.getCreationTimestamp()));
->>>>>>> 59b3fe7c
             timestamp.setStyle(timestamp.getStyle().withColor(ChatFormatting.DARK_GRAY));
             component.append(tagComponent);
             component.append(nameComponent);
@@ -95,11 +77,7 @@
             component.setStyle(component.getStyle()
                     .withHoverEvent(new HoverEvent(
                             HoverEvent.Action.SHOW_TEXT,
-<<<<<<< HEAD
                             Component.literal("Click to select")
-=======
-                            new TextComponent("Click to select")
->>>>>>> 59b3fe7c
                     ))
                     .withClickEvent(new ClickEvent(
                             ClickEvent.Action.RUN_COMMAND,
@@ -165,11 +143,7 @@
             args.requireMax(0);
             IWaypoint waypoint = new Waypoint(name, tag, pos);
             ForWaypoints.waypoints(this.baritone).addWaypoint(waypoint);
-<<<<<<< HEAD
             MutableComponent component = Component.literal("Waypoint added: ");
-=======
-            BaseComponent component = new TextComponent("Waypoint added: ");
->>>>>>> 59b3fe7c
             component.setStyle(component.getStyle().withColor(ChatFormatting.GRAY));
             component.append(toComponent.apply(waypoint, Action.INFO));
             logDirect(component);
@@ -181,13 +155,8 @@
                 ForWaypoints.waypoints(this.baritone).removeWaypoint(waypoint);
             }
             deletedWaypoints.computeIfAbsent(baritone.getWorldProvider().getCurrentWorld(), k -> new ArrayList<>()).addAll(Arrays.<IWaypoint>asList(waypoints));
-<<<<<<< HEAD
-            MutableComponent MutableComponent = Component.literal(String.format("Cleared %d waypoints, click to restore them", waypoints.length));
-            MutableComponent.getStyle().withClickEvent(new ClickEvent(
-=======
-            BaseComponent textComponent = new TextComponent(String.format("Cleared %d waypoints, click to restore them", waypoints.length));
+            MutableComponent textComponent = Component.literal(String.format("Cleared %d waypoints, click to restore them", waypoints.length));
             textComponent.setStyle(textComponent.getStyle().withClickEvent(new ClickEvent(
->>>>>>> 59b3fe7c
                     ClickEvent.Action.RUN_COMMAND,
                     String.format(
                             "%s%s restore @ %s",
@@ -195,13 +164,8 @@
                             label,
                             Stream.of(waypoints).map(wp -> Long.toString(wp.getCreationTimestamp())).collect(Collectors.joining(" "))
                     )
-<<<<<<< HEAD
-            ));
-            logDirect(MutableComponent);
-=======
             )));
             logDirect(textComponent);
->>>>>>> 59b3fe7c
         } else if (action == Action.RESTORE) {
             List<IWaypoint> waypoints = new ArrayList<>();
             List<IWaypoint> deletedWaypoints = this.deletedWaypoints.getOrDefault(baritone.getWorldProvider().getCurrentWorld(), Collections.emptyList());
@@ -272,11 +236,7 @@
                 if (action == Action.INFO) {
                     logDirect(transform.apply(waypoint));
                     logDirect(String.format("Position: %s", waypoint.getLocation()));
-<<<<<<< HEAD
                     MutableComponent deleteComponent = Component.literal("Click to delete this waypoint");
-=======
-                    BaseComponent deleteComponent = new TextComponent("Click to delete this waypoint");
->>>>>>> 59b3fe7c
                     deleteComponent.setStyle(deleteComponent.getStyle().withClickEvent(new ClickEvent(
                             ClickEvent.Action.RUN_COMMAND,
                             String.format(
@@ -287,11 +247,7 @@
                                     waypoint.getCreationTimestamp()
                             )
                     )));
-<<<<<<< HEAD
                     MutableComponent goalComponent = Component.literal("Click to set goal to this waypoint");
-=======
-                    BaseComponent goalComponent = new TextComponent("Click to set goal to this waypoint");
->>>>>>> 59b3fe7c
                     goalComponent.setStyle(goalComponent.getStyle().withClickEvent(new ClickEvent(
                             ClickEvent.Action.RUN_COMMAND,
                             String.format(
@@ -302,13 +258,8 @@
                                     waypoint.getCreationTimestamp()
                             )
                     )));
-<<<<<<< HEAD
                     MutableComponent recreateComponent = Component.literal("Click to show a command to recreate this waypoint");
-                    recreateComponent.getStyle().withClickEvent(new ClickEvent(
-=======
-                    BaseComponent recreateComponent = new TextComponent("Click to show a command to recreate this waypoint");
                     recreateComponent.setStyle(recreateComponent.getStyle().withClickEvent(new ClickEvent(
->>>>>>> 59b3fe7c
                             ClickEvent.Action.SUGGEST_COMMAND,
                             String.format(
                                     "%s%s save %s %s %s %s %s",
@@ -320,15 +271,9 @@
                                     waypoint.getLocation().y,
                                     waypoint.getLocation().z
                             )
-<<<<<<< HEAD
-                    ));
+                    )));
                     MutableComponent backComponent = Component.literal("Click to return to the waypoints list");
-                    backComponent.getStyle().withClickEvent(new ClickEvent(
-=======
-                    )));
-                    BaseComponent backComponent = new TextComponent("Click to return to the waypoints list");
                     backComponent.setStyle(backComponent.getStyle().withClickEvent(new ClickEvent(
->>>>>>> 59b3fe7c
                             ClickEvent.Action.RUN_COMMAND,
                             String.format(
                                     "%s%s list",
@@ -343,13 +288,8 @@
                 } else if (action == Action.DELETE) {
                     ForWaypoints.waypoints(this.baritone).removeWaypoint(waypoint);
                     deletedWaypoints.computeIfAbsent(baritone.getWorldProvider().getCurrentWorld(), k -> new ArrayList<>()).add(waypoint);
-<<<<<<< HEAD
-                    MutableComponent MutableComponent = Component.literal("That waypoint has successfully been deleted, click to restore it");
-                    MutableComponent.getStyle().withClickEvent(new ClickEvent(
-=======
-                    TextComponent textComponent = new TextComponent("That waypoint has successfully been deleted, click to restore it");
+                    MutableComponent textComponent = Component.literal("That waypoint has successfully been deleted, click to restore it");
                     textComponent.setStyle(textComponent.getStyle().withClickEvent(new ClickEvent(
->>>>>>> 59b3fe7c
                             ClickEvent.Action.RUN_COMMAND,
                             String.format(
                                     "%s%s restore @ %s",
@@ -357,13 +297,8 @@
                                     label,
                                     waypoint.getCreationTimestamp()
                             )
-<<<<<<< HEAD
-                    ));
-                    logDirect(MutableComponent);
-=======
                     )));
                     logDirect(textComponent);
->>>>>>> 59b3fe7c
                 } else if (action == Action.GOAL) {
                     Goal goal = new GoalBlock(waypoint.getLocation());
                     baritone.getCustomGoalProcess().setGoal(goal);
