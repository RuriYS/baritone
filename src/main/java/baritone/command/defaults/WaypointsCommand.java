--- conflicted
+++ resolved
@@ -258,13 +258,8 @@
                                     waypoint.getTag().getName(),
                                     waypoint.getCreationTimestamp()
                             )
-<<<<<<< HEAD
                     )));
-                    TextComponent backComponent = new StringTextComponent("Click to return to the waypoints list");
-                    backComponent.setStyle(backComponent.getStyle().setClickEvent(new ClickEvent(
-=======
-                    ));
-                    ITextComponent recreateComponent = new StringTextComponent("Click to show a command to recreate this waypoint");
+                    TextComponent recreateComponent = new StringTextComponent("Click to show a command to recreate this waypoint");
                     recreateComponent.getStyle().setClickEvent(new ClickEvent(
                             ClickEvent.Action.SUGGEST_COMMAND,
                             String.format(
@@ -278,16 +273,15 @@
                                     waypoint.getLocation().z
                             )
                     ));
-                    ITextComponent backComponent = new StringTextComponent("Click to return to the waypoints list");
+                    TextComponent backComponent = new StringTextComponent("Click to return to the waypoints list");
                     backComponent.getStyle().setClickEvent(new ClickEvent(
->>>>>>> 7b7c49d7
                             ClickEvent.Action.RUN_COMMAND,
                             String.format(
                                     "%s%s list",
                                     FORCE_COMMAND_PREFIX,
                                     label
                             )
-                    )));
+                    ));
                     logDirect(deleteComponent);
                     logDirect(goalComponent);
                     logDirect(recreateComponent);
