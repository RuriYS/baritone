--- conflicted
+++ resolved
@@ -34,16 +34,6 @@
 import baritone.api.pathing.goals.Goal;
 import baritone.api.pathing.goals.GoalBlock;
 import baritone.api.utils.BetterBlockPos;
-<<<<<<< HEAD
-=======
-import net.minecraft.util.text.ITextComponent;
-import net.minecraft.util.text.StringTextComponent;
-import net.minecraft.util.text.TextComponent;
-import net.minecraft.util.text.TextFormatting;
-import net.minecraft.util.text.event.ClickEvent;
-import net.minecraft.util.text.event.HoverEvent;
-
->>>>>>> b54ddead
 import java.util.*;
 import java.util.function.BiFunction;
 import java.util.function.Function;
@@ -72,7 +62,6 @@
         if (action == null) {
             throw new CommandInvalidTypeException(args.consumed(), "an action");
         }
-<<<<<<< HEAD
         BiFunction<IWaypoint, Action, Component> toComponent = (waypoint, _action) -> {
             BaseComponent component = new TextComponent("");
             BaseComponent tagComponent = new TextComponent(waypoint.getTag().name() + " ");
@@ -82,30 +71,13 @@
             nameComponent.setStyle(nameComponent.getStyle().withColor(!name.isEmpty() ? ChatFormatting.GRAY : ChatFormatting.DARK_GRAY));
             BaseComponent timestamp = new TextComponent(" @ " + new Date(waypoint.getCreationTimestamp()));
             timestamp.setStyle(timestamp.getStyle().withColor(ChatFormatting.DARK_GRAY));
-=======
-        BiFunction<IWaypoint, Action, ITextComponent> toComponent = (waypoint, _action) -> {
-            TextComponent component = new StringTextComponent("");
-            TextComponent tagComponent = new StringTextComponent(waypoint.getTag().name() + " ");
-            tagComponent.setStyle(tagComponent.getStyle().setFormatting(TextFormatting.GRAY));
-            String name = waypoint.getName();
-            TextComponent nameComponent = new StringTextComponent(!name.isEmpty() ? name : "<empty>");
-            nameComponent.setStyle(nameComponent.getStyle().setFormatting(!name.isEmpty() ? TextFormatting.GRAY : TextFormatting.DARK_GRAY));
-            TextComponent timestamp = new StringTextComponent(" @ " + new Date(waypoint.getCreationTimestamp()));
-            timestamp.setStyle(timestamp.getStyle().setFormatting(TextFormatting.DARK_GRAY));
->>>>>>> b54ddead
             component.append(tagComponent);
             component.append(nameComponent);
             component.append(timestamp);
             component.setStyle(component.getStyle()
-<<<<<<< HEAD
                     .withHoverEvent(new HoverEvent(
                             HoverEvent.Action.SHOW_TEXT,
                             new TextComponent("Click to select")
-=======
-                    .setHoverEvent(new HoverEvent(
-                            HoverEvent.Action.SHOW_TEXT,
-                            new StringTextComponent("Click to select")
->>>>>>> b54ddead
                     ))
                     .withClickEvent(new ClickEvent(
                             ClickEvent.Action.RUN_COMMAND,
@@ -171,13 +143,8 @@
             args.requireMax(0);
             IWaypoint waypoint = new Waypoint(name, tag, pos);
             ForWaypoints.waypoints(this.baritone).addWaypoint(waypoint);
-<<<<<<< HEAD
             BaseComponent component = new TextComponent("Waypoint added: ");
             component.setStyle(component.getStyle().withColor(ChatFormatting.GRAY));
-=======
-            TextComponent component = new StringTextComponent("Waypoint added: ");
-            component.setStyle(component.getStyle().setFormatting(TextFormatting.GRAY));
->>>>>>> b54ddead
             component.append(toComponent.apply(waypoint, Action.INFO));
             logDirect(component);
         } else if (action == Action.CLEAR) {
@@ -188,13 +155,8 @@
                 ForWaypoints.waypoints(this.baritone).removeWaypoint(waypoint);
             }
             deletedWaypoints.computeIfAbsent(baritone.getWorldProvider().getCurrentWorld(), k -> new ArrayList<>()).addAll(Arrays.<IWaypoint>asList(waypoints));
-<<<<<<< HEAD
-            TextComponent textComponent = new TextComponent(String.format("Cleared %d waypoints, click to restore them", waypoints.length));
-            textComponent.getStyle().withClickEvent(new ClickEvent(
-=======
-            TextComponent textComponent = new StringTextComponent(String.format("Cleared %d waypoints, click to restore them", waypoints.length));
-            textComponent.setStyle(textComponent.getStyle().setClickEvent(new ClickEvent(
->>>>>>> b54ddead
+            BaseComponent textComponent = new TextComponent(String.format("Cleared %d waypoints, click to restore them", waypoints.length));
+            textComponent.setStyle(textComponent.getStyle().withClickEvent(new ClickEvent(
                     ClickEvent.Action.RUN_COMMAND,
                     String.format(
                             "%s%s restore @ %s",
@@ -274,13 +236,8 @@
                 if (action == Action.INFO) {
                     logDirect(transform.apply(waypoint));
                     logDirect(String.format("Position: %s", waypoint.getLocation()));
-<<<<<<< HEAD
                     BaseComponent deleteComponent = new TextComponent("Click to delete this waypoint");
                     deleteComponent.setStyle(deleteComponent.getStyle().withClickEvent(new ClickEvent(
-=======
-                    TextComponent deleteComponent = new StringTextComponent("Click to delete this waypoint");
-                    deleteComponent.setStyle(deleteComponent.getStyle().setClickEvent(new ClickEvent(
->>>>>>> b54ddead
                             ClickEvent.Action.RUN_COMMAND,
                             String.format(
                                     "%s%s delete %s @ %d",
@@ -290,13 +247,8 @@
                                     waypoint.getCreationTimestamp()
                             )
                     )));
-<<<<<<< HEAD
                     BaseComponent goalComponent = new TextComponent("Click to set goal to this waypoint");
                     goalComponent.setStyle(goalComponent.getStyle().withClickEvent(new ClickEvent(
-=======
-                    TextComponent goalComponent = new StringTextComponent("Click to set goal to this waypoint");
-                    goalComponent.setStyle(goalComponent.getStyle().setClickEvent(new ClickEvent(
->>>>>>> b54ddead
                             ClickEvent.Action.RUN_COMMAND,
                             String.format(
                                     "%s%s goal %s @ %d",
@@ -306,13 +258,8 @@
                                     waypoint.getCreationTimestamp()
                             )
                     )));
-<<<<<<< HEAD
                     BaseComponent recreateComponent = new TextComponent("Click to show a command to recreate this waypoint");
-                    recreateComponent.getStyle().withClickEvent(new ClickEvent(
-=======
-                    TextComponent recreateComponent = new StringTextComponent("Click to show a command to recreate this waypoint");
-                    recreateComponent.setStyle(recreateComponent.getStyle().setClickEvent(new ClickEvent(
->>>>>>> b54ddead
+                    recreateComponent.setStyle(recreateComponent.getStyle().withClickEvent(new ClickEvent(
                             ClickEvent.Action.SUGGEST_COMMAND,
                             String.format(
                                     "%s%s save %s %s %s %s %s",
@@ -324,15 +271,9 @@
                                     waypoint.getLocation().y,
                                     waypoint.getLocation().z
                             )
-<<<<<<< HEAD
-                    ));
+                    )));
                     BaseComponent backComponent = new TextComponent("Click to return to the waypoints list");
-                    backComponent.getStyle().withClickEvent(new ClickEvent(
-=======
-                    )));
-                    TextComponent backComponent = new StringTextComponent("Click to return to the waypoints list");
-                    backComponent.setStyle(backComponent.getStyle().setClickEvent(new ClickEvent(
->>>>>>> b54ddead
+                    backComponent.setStyle(backComponent.getStyle().withClickEvent(new ClickEvent(
                             ClickEvent.Action.RUN_COMMAND,
                             String.format(
                                     "%s%s list",
@@ -347,13 +288,8 @@
                 } else if (action == Action.DELETE) {
                     ForWaypoints.waypoints(this.baritone).removeWaypoint(waypoint);
                     deletedWaypoints.computeIfAbsent(baritone.getWorldProvider().getCurrentWorld(), k -> new ArrayList<>()).add(waypoint);
-<<<<<<< HEAD
                     TextComponent textComponent = new TextComponent("That waypoint has successfully been deleted, click to restore it");
-                    textComponent.getStyle().withClickEvent(new ClickEvent(
-=======
-                    TextComponent textComponent = new StringTextComponent("That waypoint has successfully been deleted, click to restore it");
-                    textComponent.setStyle(textComponent.getStyle().setClickEvent(new ClickEvent(
->>>>>>> b54ddead
+                    textComponent.setStyle(textComponent.getStyle().withClickEvent(new ClickEvent(
                             ClickEvent.Action.RUN_COMMAND,
                             String.format(
                                     "%s%s restore @ %s",
