/*
 * This file is part of Baritone.
 *
 * Baritone is free software: you can redistribute it and/or modify
 * it under the terms of the GNU Lesser General Public License as published by
 * the Free Software Foundation, either version 3 of the License, or
 * (at your option) any later version.
 *
 * Baritone is distributed in the hope that it will be useful,
 * but WITHOUT ANY WARRANTY; without even the implied warranty of
 * MERCHANTABILITY or FITNESS FOR A PARTICULAR PURPOSE.  See the
 * GNU Lesser General Public License for more details.
 *
 * You should have received a copy of the GNU Lesser General Public License
 * along with Baritone.  If not, see <https://www.gnu.org/licenses/>.
 */

package baritone.command.defaults;

import baritone.api.IBaritone;
import baritone.api.command.Command;
import baritone.api.command.argument.IArgConsumer;
import baritone.api.command.exception.CommandException;
import baritone.api.pathing.goals.Goal;
import baritone.api.pathing.goals.GoalBlock;
import baritone.api.utils.BetterBlockPos;
import java.util.Arrays;
import java.util.List;
import java.util.stream.Stream;
import net.minecraft.world.level.block.AirBlock;

public class SurfaceCommand extends Command {

    protected SurfaceCommand(IBaritone baritone) {
        super(baritone, "surface", "top");
    }

    @Override
    public void execute(String label, IArgConsumer args) throws CommandException {
        final BetterBlockPos playerPos = ctx.playerFeet();
        final int surfaceLevel = ctx.world().getSeaLevel();
        final int worldHeight = ctx.world().getHeight();

        // Ensure this command will not run if you are above the surface level and the block above you is air
        // As this would imply that your are already on the open surface
<<<<<<< HEAD
        if (playerPos.getY() > surfaceLevel && mc.level.getBlockState(playerPos.above()).getBlock() instanceof AirBlock) {
=======
        if (playerPos.getY() > surfaceLevel && ctx.world().getBlockState(playerPos.up()).getBlock() instanceof AirBlock) {
>>>>>>> 8ceb89d0
            logDirect("Already at surface");
            return;
        }

        final int startingYPos = Math.max(playerPos.getY(), surfaceLevel);

        for (int currentIteratedY = startingYPos; currentIteratedY < worldHeight; currentIteratedY++) {
            final BetterBlockPos newPos = new BetterBlockPos(playerPos.getX(), currentIteratedY, playerPos.getZ());

<<<<<<< HEAD
            if (!(mc.level.getBlockState(newPos).getBlock() instanceof AirBlock) && newPos.getY() > playerPos.getY()) {
                Goal goal = new GoalBlock(newPos.above());
=======
            if (!(ctx.world().getBlockState(newPos).getBlock() instanceof AirBlock) && newPos.getY() > playerPos.getY()) {
                Goal goal = new GoalBlock(newPos.up());
>>>>>>> 8ceb89d0
                logDirect(String.format("Going to: %s", goal.toString()));
                baritone.getCustomGoalProcess().setGoalAndPath(goal);
                return;
            }
        }
        logDirect("No higher location found");
    }

    @Override
    public Stream<String> tabComplete(String label, IArgConsumer args) {
        return Stream.empty();
    }

    @Override
    public String getShortDesc() {
        return "Used to get out of caves, mines, ...";
    }

    @Override
    public List<String> getLongDesc() {
        return Arrays.asList(
                "The surface/top command tells Baritone to head towards the closest surface-like area.",
                "",
                "This can be the surface or the highest available air space, depending on circumstances.",
                "",
                "Usage:",
                "> surface - Used to get out of caves, mines, ...",
                "> top - Used to get out of caves, mines, ..."
        );
    }
}<|MERGE_RESOLUTION|>--- conflicted
+++ resolved
@@ -43,11 +43,7 @@
 
         // Ensure this command will not run if you are above the surface level and the block above you is air
         // As this would imply that your are already on the open surface
-<<<<<<< HEAD
-        if (playerPos.getY() > surfaceLevel && mc.level.getBlockState(playerPos.above()).getBlock() instanceof AirBlock) {
-=======
-        if (playerPos.getY() > surfaceLevel && ctx.world().getBlockState(playerPos.up()).getBlock() instanceof AirBlock) {
->>>>>>> 8ceb89d0
+        if (playerPos.getY() > surfaceLevel && ctx.world().getBlockState(playerPos.above()).getBlock() instanceof AirBlock) {
             logDirect("Already at surface");
             return;
         }
@@ -57,13 +53,8 @@
         for (int currentIteratedY = startingYPos; currentIteratedY < worldHeight; currentIteratedY++) {
             final BetterBlockPos newPos = new BetterBlockPos(playerPos.getX(), currentIteratedY, playerPos.getZ());
 
-<<<<<<< HEAD
-            if (!(mc.level.getBlockState(newPos).getBlock() instanceof AirBlock) && newPos.getY() > playerPos.getY()) {
+            if (!(ctx.world().getBlockState(newPos).getBlock() instanceof AirBlock) && newPos.getY() > playerPos.getY()) {
                 Goal goal = new GoalBlock(newPos.above());
-=======
-            if (!(ctx.world().getBlockState(newPos).getBlock() instanceof AirBlock) && newPos.getY() > playerPos.getY()) {
-                Goal goal = new GoalBlock(newPos.up());
->>>>>>> 8ceb89d0
                 logDirect(String.format("Going to: %s", goal.toString()));
                 baritone.getCustomGoalProcess().setGoalAndPath(goal);
                 return;
