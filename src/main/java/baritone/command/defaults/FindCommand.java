/*
 * This file is part of Baritone.
 *
 * Baritone is free software: you can redistribute it and/or modify
 * it under the terms of the GNU Lesser General Public License as published by
 * the Free Software Foundation, either version 3 of the License, or
 * (at your option) any later version.
 *
 * Baritone is distributed in the hope that it will be useful,
 * but WITHOUT ANY WARRANTY; without even the implied warranty of
 * MERCHANTABILITY or FITNESS FOR A PARTICULAR PURPOSE.  See the
 * GNU Lesser General Public License for more details.
 *
 * You should have received a copy of the GNU Lesser General Public License
 * along with Baritone.  If not, see <https://www.gnu.org/licenses/>.
 */

package baritone.command.defaults;

import baritone.api.IBaritone;
import baritone.api.command.Command;
import baritone.api.command.argument.IArgConsumer;
import baritone.api.command.datatypes.BlockById;
import baritone.api.command.exception.CommandException;
import baritone.api.command.helpers.TabCompleteHelper;
import baritone.api.utils.BetterBlockPos;
import baritone.cache.CachedChunk;
import net.minecraft.core.Registry;
import net.minecraft.ChatFormatting;
import net.minecraft.network.chat.*;
import net.minecraft.network.chat.ClickEvent;
import net.minecraft.network.chat.HoverEvent;
import net.minecraft.world.level.block.Block;

import java.util.ArrayList;
import java.util.Arrays;
import java.util.List;
import java.util.stream.Stream;

import static baritone.api.command.IBaritoneChatControl.FORCE_COMMAND_PREFIX;

public class FindCommand extends Command {

    public FindCommand(IBaritone baritone) {
        super(baritone, "find");
    }

    @Override
    public void execute(String label, IArgConsumer args) throws CommandException {
        args.requireMin(1);
        List<Block> toFind = new ArrayList<>();
        while (args.hasAny()) {
            toFind.add(args.getDatatypeFor(BlockById.INSTANCE));
        }
        BetterBlockPos origin = ctx.playerFeet();
        BaseComponent[] components = toFind.stream()
                .flatMap(block ->
                        ctx.worldData().getCachedWorld().getLocationsOf(
                                Registry.BLOCK.getKey(block).getPath(),
                                Integer.MAX_VALUE,
                                origin.x,
                                origin.y,
                                4
                        ).stream()
                )
                .map(BetterBlockPos::new)
                .map(this::positionToComponent)
                .toArray(BaseComponent[]::new);
        if (components.length > 0) {
            Arrays.asList(components).forEach(this::logDirect);
        } else {
            logDirect("No positions known, are you sure the blocks are cached?");
        }
    }

    private BaseComponent positionToComponent(BetterBlockPos pos) {
        String positionText = String.format("%s %s %s", pos.x, pos.y, pos.z);
        String command = String.format("%sgoal %s", FORCE_COMMAND_PREFIX, positionText);
        BaseComponent baseComponent = new TextComponent(pos.toString());
        BaseComponent hoverComponent = new TextComponent("Click to set goal to this position");
        baseComponent.setStyle(baseComponent.getStyle()
            .withColor(ChatFormatting.GRAY)
            .withInsertion(positionText)
            .withClickEvent(new ClickEvent(ClickEvent.Action.RUN_COMMAND, command))
            .withHoverEvent(new HoverEvent(HoverEvent.Action.SHOW_TEXT, hoverComponent))
        );
        return baseComponent;
    }

    @Override
    public Stream<String> tabComplete(String label, IArgConsumer args) throws CommandException {
        return new TabCompleteHelper()
                .append(
                    CachedChunk.BLOCKS_TO_KEEP_TRACK_OF.stream()
                        .map(Registry.BLOCK::getKey)
                        .map(Object::toString)
                )
                .filterPrefixNamespaced(args.getString())
                .sortAlphabetically()
                .stream();
    }

    @Override
    public String getShortDesc() {
        return "Find positions of a certain block";
    }

    @Override
    public List<String> getLongDesc() {
        return Arrays.asList(
                "The find command searches through Baritone's cache and attempts to find the location of the block.",
<<<<<<< HEAD
                "",
                "Usage:",
                "> find <block> - Find positions of a certain block"
=======
                "Tab completion will suggest only cached blocks and uncached blocks can not be found.",
                "",
                "Usage:",
                "> find <block> [...] - Try finding the listed blocks"
>>>>>>> 54f6851d
        );
    }
}<|MERGE_RESOLUTION|>--- conflicted
+++ resolved
@@ -27,9 +27,10 @@
 import baritone.cache.CachedChunk;
 import net.minecraft.core.Registry;
 import net.minecraft.ChatFormatting;
-import net.minecraft.network.chat.*;
 import net.minecraft.network.chat.ClickEvent;
+import net.minecraft.network.chat.Component;
 import net.minecraft.network.chat.HoverEvent;
+import net.minecraft.network.chat.MutableComponent;
 import net.minecraft.world.level.block.Block;
 
 import java.util.ArrayList;
@@ -53,7 +54,7 @@
             toFind.add(args.getDatatypeFor(BlockById.INSTANCE));
         }
         BetterBlockPos origin = ctx.playerFeet();
-        BaseComponent[] components = toFind.stream()
+        Component[] components = toFind.stream()
                 .flatMap(block ->
                         ctx.worldData().getCachedWorld().getLocationsOf(
                                 Registry.BLOCK.getKey(block).getPath(),
@@ -65,7 +66,7 @@
                 )
                 .map(BetterBlockPos::new)
                 .map(this::positionToComponent)
-                .toArray(BaseComponent[]::new);
+                .toArray(Component[]::new);
         if (components.length > 0) {
             Arrays.asList(components).forEach(this::logDirect);
         } else {
@@ -73,11 +74,11 @@
         }
     }
 
-    private BaseComponent positionToComponent(BetterBlockPos pos) {
+    private Component positionToComponent(BetterBlockPos pos) {
         String positionText = String.format("%s %s %s", pos.x, pos.y, pos.z);
         String command = String.format("%sgoal %s", FORCE_COMMAND_PREFIX, positionText);
-        BaseComponent baseComponent = new TextComponent(pos.toString());
-        BaseComponent hoverComponent = new TextComponent("Click to set goal to this position");
+        MutableComponent baseComponent = Component.literal(pos.toString());
+        MutableComponent hoverComponent = Component.literal("Click to set goal to this position");
         baseComponent.setStyle(baseComponent.getStyle()
             .withColor(ChatFormatting.GRAY)
             .withInsertion(positionText)
@@ -109,16 +110,10 @@
     public List<String> getLongDesc() {
         return Arrays.asList(
                 "The find command searches through Baritone's cache and attempts to find the location of the block.",
-<<<<<<< HEAD
-                "",
-                "Usage:",
-                "> find <block> - Find positions of a certain block"
-=======
                 "Tab completion will suggest only cached blocks and uncached blocks can not be found.",
                 "",
                 "Usage:",
                 "> find <block> [...] - Try finding the listed blocks"
->>>>>>> 54f6851d
         );
     }
 }