/*
 * This file is part of Baritone.
 *
 * Baritone is free software: you can redistribute it and/or modify
 * it under the terms of the GNU Lesser General Public License as published by
 * the Free Software Foundation, either version 3 of the License, or
 * (at your option) any later version.
 *
 * Baritone is distributed in the hope that it will be useful,
 * but WITHOUT ANY WARRANTY; without even the implied warranty of
 * MERCHANTABILITY or FITNESS FOR A PARTICULAR PURPOSE.  See the
 * GNU Lesser General Public License for more details.
 *
 * You should have received a copy of the GNU Lesser General Public License
 * along with Baritone.  If not, see <https://www.gnu.org/licenses/>.
 */

package baritone.command.defaults;

import baritone.api.IBaritone;
import baritone.api.command.Command;
import baritone.api.command.argument.IArgConsumer;
import baritone.api.command.datatypes.BlockById;
import baritone.api.command.exception.CommandException;
import baritone.api.command.helpers.TabCompleteHelper;
import baritone.api.utils.BetterBlockPos;
import baritone.cache.CachedChunk;
import net.minecraft.block.Block;
<<<<<<< HEAD
import net.minecraft.util.registry.IRegistry;
=======
import net.minecraft.util.text.ITextComponent;
import net.minecraft.util.text.TextComponentString;
import net.minecraft.util.text.TextFormatting;
import net.minecraft.util.text.event.ClickEvent;
import net.minecraft.util.text.event.HoverEvent;
>>>>>>> cfdbc851

import java.util.ArrayList;
import java.util.Arrays;
import java.util.List;
import java.util.stream.Stream;

import static baritone.api.command.IBaritoneChatControl.FORCE_COMMAND_PREFIX;

public class FindCommand extends Command {

    public FindCommand(IBaritone baritone) {
        super(baritone, "find");
    }

    @Override
    public void execute(String label, IArgConsumer args) throws CommandException {
        args.requireMin(1);
        List<Block> toFind = new ArrayList<>();
        while (args.hasAny()) {
            toFind.add(args.getDatatypeFor(BlockById.INSTANCE));
        }
        BetterBlockPos origin = ctx.playerFeet();
        ITextComponent[] components = toFind.stream()
                .flatMap(block ->
                        ctx.worldData().getCachedWorld().getLocationsOf(
                                IRegistry.BLOCK.getKey(block).getPath(),
                                Integer.MAX_VALUE,
                                origin.x,
                                origin.y,
                                4
                        ).stream()
                )
                .map(BetterBlockPos::new)
                .map(this::positionToComponent)
                .toArray(ITextComponent[]::new);
        if (components.length > 0) {
            Arrays.asList(components).forEach(this::logDirect);
        } else {
            logDirect("No positions known, are you sure the blocks are cached?");
        }
    }

    private ITextComponent positionToComponent(BetterBlockPos pos) {
        String positionText = String.format("%s %s %s", pos.x, pos.y, pos.z);
        String command = String.format("%sgoal %s", FORCE_COMMAND_PREFIX, positionText);
        ITextComponent baseComponent = new TextComponentString(pos.toString());
        ITextComponent hoverComponent = new TextComponentString("Click to set goal to this position");
        baseComponent.getStyle()
            .setColor(TextFormatting.GRAY)
            .setInsertion(positionText)
            .setClickEvent(new ClickEvent(ClickEvent.Action.RUN_COMMAND, command))
            .setHoverEvent(new HoverEvent(HoverEvent.Action.SHOW_TEXT, hoverComponent));
        return baseComponent;
    }

    @Override
    public Stream<String> tabComplete(String label, IArgConsumer args) throws CommandException {
        return new TabCompleteHelper()
                .append(
                    CachedChunk.BLOCKS_TO_KEEP_TRACK_OF.stream()
                        .map(Block.REGISTRY::getNameForObject)
                        .map(Object::toString)
                )
                .filterPrefixNamespaced(args.getString())
                .sortAlphabetically()
                .stream();
    }

    @Override
    public String getShortDesc() {
        return "Find positions of a certain block";
    }

    @Override
    public List<String> getLongDesc() {
        return Arrays.asList(
                "The find command searches through Baritone's cache and attempts to find the location of the block.",
                "Tab completion will suggest only cached blocks and uncached blocks can not be found.",
                "",
                "Usage:",
                "> find <block> [...] - Try finding the listed blocks"
        );
    }
}<|MERGE_RESOLUTION|>--- conflicted
+++ resolved
@@ -26,15 +26,12 @@
 import baritone.api.utils.BetterBlockPos;
 import baritone.cache.CachedChunk;
 import net.minecraft.block.Block;
-<<<<<<< HEAD
 import net.minecraft.util.registry.IRegistry;
-=======
 import net.minecraft.util.text.ITextComponent;
 import net.minecraft.util.text.TextComponentString;
 import net.minecraft.util.text.TextFormatting;
 import net.minecraft.util.text.event.ClickEvent;
 import net.minecraft.util.text.event.HoverEvent;
->>>>>>> cfdbc851
 
 import java.util.ArrayList;
 import java.util.Arrays;
@@ -95,7 +92,7 @@
         return new TabCompleteHelper()
                 .append(
                     CachedChunk.BLOCKS_TO_KEEP_TRACK_OF.stream()
-                        .map(Block.REGISTRY::getNameForObject)
+                        .map(IRegistry.BLOCK::getKey)
                         .map(Object::toString)
                 )
                 .filterPrefixNamespaced(args.getString())
