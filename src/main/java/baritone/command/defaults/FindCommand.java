--- conflicted
+++ resolved
@@ -26,15 +26,11 @@
 import baritone.api.utils.BetterBlockPos;
 import baritone.cache.CachedChunk;
 import net.minecraft.block.Block;
-<<<<<<< HEAD
 import net.minecraft.util.registry.Registry;
-=======
 import net.minecraft.util.text.ITextComponent;
-import net.minecraft.util.text.TextComponentString;
 import net.minecraft.util.text.TextFormatting;
 import net.minecraft.util.text.event.ClickEvent;
 import net.minecraft.util.text.event.HoverEvent;
->>>>>>> 69ffdb76
 
 import java.util.ArrayList;
 import java.util.Arrays;
@@ -95,7 +91,7 @@
         return new TabCompleteHelper()
                 .append(
                     CachedChunk.BLOCKS_TO_KEEP_TRACK_OF.stream()
-                        .map(Block.REGISTRY::getNameForObject)
+                        .map(Registry.BLOCK::getNameForObject)
                         .map(Object::toString)
                 )
                 .filterPrefixNamespaced(args.getString())
