/*
 * This file is part of Baritone.
 *
 * Baritone is free software: you can redistribute it and/or modify
 * it under the terms of the GNU Lesser General Public License as published by
 * the Free Software Foundation, either version 3 of the License, or
 * (at your option) any later version.
 *
 * Baritone is distributed in the hope that it will be useful,
 * but WITHOUT ANY WARRANTY; without even the implied warranty of
 * MERCHANTABILITY or FITNESS FOR A PARTICULAR PURPOSE.  See the
 * GNU Lesser General Public License for more details.
 *
 * You should have received a copy of the GNU Lesser General Public License
 * along with Baritone.  If not, see <https://www.gnu.org/licenses/>.
 */

package baritone.command.defaults;

import baritone.api.IBaritone;
import baritone.api.command.Command;
import baritone.api.command.argument.IArgConsumer;
import baritone.api.command.datatypes.BlockById;
import baritone.api.command.exception.CommandException;
import baritone.api.command.helpers.TabCompleteHelper;
import baritone.api.utils.BetterBlockPos;
import baritone.cache.CachedChunk;
import net.minecraft.block.Block;
import net.minecraft.util.registry.Registry;
import net.minecraft.util.text.*;
import net.minecraft.util.text.event.ClickEvent;
import net.minecraft.util.text.event.HoverEvent;

import java.util.ArrayList;
import java.util.Arrays;
import java.util.List;
import java.util.stream.Stream;

import static baritone.api.command.IBaritoneChatControl.FORCE_COMMAND_PREFIX;

public class FindCommand extends Command {

    public FindCommand(IBaritone baritone) {
        super(baritone, "find");
    }

    @Override
    public void execute(String label, IArgConsumer args) throws CommandException {
        args.requireMin(1);
        List<Block> toFind = new ArrayList<>();
        while (args.hasAny()) {
            toFind.add(args.getDatatypeFor(BlockById.INSTANCE));
        }
        BetterBlockPos origin = ctx.playerFeet();
        ITextComponent[] components = toFind.stream()
                .flatMap(block ->
                        ctx.worldData().getCachedWorld().getLocationsOf(
                                Registry.BLOCK.getKey(block).getPath(),
                                Integer.MAX_VALUE,
                                origin.x,
                                origin.y,
                                4
                        ).stream()
                )
                .map(BetterBlockPos::new)
                .map(this::positionToComponent)
                .toArray(ITextComponent[]::new);
        if (components.length > 0) {
            Arrays.asList(components).forEach(this::logDirect);
        } else {
            logDirect("No positions known, are you sure the blocks are cached?");
        }
    }

    private ITextComponent positionToComponent(BetterBlockPos pos) {
        String positionText = String.format("%s %s %s", pos.x, pos.y, pos.z);
        String command = String.format("%sgoal %s", FORCE_COMMAND_PREFIX, positionText);
<<<<<<< HEAD
        IFormattableTextComponent baseComponent = new StringTextComponent(pos.toString());
        IFormattableTextComponent hoverComponent = new StringTextComponent("Click to set goal to this position");
        baseComponent.setStyle(baseComponent.getStyle()
                .setFormatting(TextFormatting.GRAY)
                .setInsertion(positionText)
                .setClickEvent(new ClickEvent(ClickEvent.Action.RUN_COMMAND, command))
                .setHoverEvent(new HoverEvent(HoverEvent.Action.SHOW_TEXT, hoverComponent)));
=======
        ITextComponent baseComponent = new StringTextComponent(pos.toString());
        ITextComponent hoverComponent = new StringTextComponent("Click to set goal to this position");
        baseComponent.getStyle()
                .setColor(TextFormatting.GRAY)
                .setInsertion(positionText)
                .setClickEvent(new ClickEvent(ClickEvent.Action.RUN_COMMAND, command))
                .setHoverEvent(new HoverEvent(HoverEvent.Action.SHOW_TEXT, hoverComponent));
>>>>>>> 38fbc127
        return baseComponent;
    }

    @Override
    public Stream<String> tabComplete(String label, IArgConsumer args) throws CommandException {
        return new TabCompleteHelper()
                .append(
                        CachedChunk.BLOCKS_TO_KEEP_TRACK_OF.stream()
                                .map(Registry.BLOCK::getKey)
                                .map(Object::toString)
                )
                .filterPrefixNamespaced(args.getString())
                .sortAlphabetically()
                .stream();
    }

    @Override
    public String getShortDesc() {
        return "Find positions of a certain block";
    }

    @Override
    public List<String> getLongDesc() {
        return Arrays.asList(
                "The find command searches through Baritone's cache and attempts to find the location of the block.",
                "Tab completion will suggest only cached blocks and uncached blocks can not be found.",
                "",
                "Usage:",
                "> find <block> [...] - Try finding the listed blocks"
        );
    }
}<|MERGE_RESOLUTION|>--- conflicted
+++ resolved
@@ -75,7 +75,6 @@
     private ITextComponent positionToComponent(BetterBlockPos pos) {
         String positionText = String.format("%s %s %s", pos.x, pos.y, pos.z);
         String command = String.format("%sgoal %s", FORCE_COMMAND_PREFIX, positionText);
-<<<<<<< HEAD
         IFormattableTextComponent baseComponent = new StringTextComponent(pos.toString());
         IFormattableTextComponent hoverComponent = new StringTextComponent("Click to set goal to this position");
         baseComponent.setStyle(baseComponent.getStyle()
@@ -83,15 +82,6 @@
                 .setInsertion(positionText)
                 .setClickEvent(new ClickEvent(ClickEvent.Action.RUN_COMMAND, command))
                 .setHoverEvent(new HoverEvent(HoverEvent.Action.SHOW_TEXT, hoverComponent)));
-=======
-        ITextComponent baseComponent = new StringTextComponent(pos.toString());
-        ITextComponent hoverComponent = new StringTextComponent("Click to set goal to this position");
-        baseComponent.getStyle()
-                .setColor(TextFormatting.GRAY)
-                .setInsertion(positionText)
-                .setClickEvent(new ClickEvent(ClickEvent.Action.RUN_COMMAND, command))
-                .setHoverEvent(new HoverEvent(HoverEvent.Action.SHOW_TEXT, hoverComponent));
->>>>>>> 38fbc127
         return baseComponent;
     }
 
