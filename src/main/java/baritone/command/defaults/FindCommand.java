/*
 * This file is part of Baritone.
 *
 * Baritone is free software: you can redistribute it and/or modify
 * it under the terms of the GNU Lesser General Public License as published by
 * the Free Software Foundation, either version 3 of the License, or
 * (at your option) any later version.
 *
 * Baritone is distributed in the hope that it will be useful,
 * but WITHOUT ANY WARRANTY; without even the implied warranty of
 * MERCHANTABILITY or FITNESS FOR A PARTICULAR PURPOSE.  See the
 * GNU Lesser General Public License for more details.
 *
 * You should have received a copy of the GNU Lesser General Public License
 * along with Baritone.  If not, see <https://www.gnu.org/licenses/>.
 */

package baritone.command.defaults;

import baritone.api.IBaritone;
import baritone.api.command.Command;
import baritone.api.command.argument.IArgConsumer;
import baritone.api.command.datatypes.BlockById;
import baritone.api.command.exception.CommandException;
import baritone.api.command.helpers.TabCompleteHelper;
import baritone.api.utils.BetterBlockPos;
import baritone.cache.CachedChunk;
import net.minecraft.core.Registry;
import net.minecraft.ChatFormatting;
import net.minecraft.network.chat.*;
import net.minecraft.network.chat.ClickEvent;
import net.minecraft.network.chat.HoverEvent;
import net.minecraft.world.level.block.Block;

import java.util.ArrayList;
import java.util.Arrays;
import java.util.List;
import java.util.stream.Stream;

import static baritone.api.command.IBaritoneChatControl.FORCE_COMMAND_PREFIX;

public class FindCommand extends Command {

    public FindCommand(IBaritone baritone) {
        super(baritone, "find");
    }

    @Override
    public void execute(String label, IArgConsumer args) throws CommandException {
        args.requireMin(1);
        List<Block> toFind = new ArrayList<>();
        while (args.hasAny()) {
            toFind.add(args.getDatatypeFor(BlockById.INSTANCE));
        }
        BetterBlockPos origin = ctx.playerFeet();
        BaseComponent[] components = toFind.stream()
                .flatMap(block ->
                        ctx.worldData().getCachedWorld().getLocationsOf(
                                Registry.BLOCK.getKey(block).getPath(),
                                Integer.MAX_VALUE,
                                origin.x,
                                origin.y,
                                4
                        ).stream()
                )
                .map(BetterBlockPos::new)
                .map(this::positionToComponent)
                .toArray(BaseComponent[]::new);
        if (components.length > 0) {
            Arrays.asList(components).forEach(this::logDirect);
        } else {
            logDirect("No positions known, are you sure the blocks are cached?");
        }
    }

    private BaseComponent positionToComponent(BetterBlockPos pos) {
        String positionText = String.format("%s %s %s", pos.x, pos.y, pos.z);
        String command = String.format("%sgoal %s", FORCE_COMMAND_PREFIX, positionText);
<<<<<<< HEAD
        BaseComponent baseComponent = new TextComponent(pos.toString());
        BaseComponent hoverComponent = new TextComponent("Click to set goal to this position");
        baseComponent.setStyle(baseComponent.getStyle()
            .withColor(ChatFormatting.GRAY)
            .withInsertion(positionText)
            .withClickEvent(new ClickEvent(ClickEvent.Action.RUN_COMMAND, command))
            .withHoverEvent(new HoverEvent(HoverEvent.Action.SHOW_TEXT, hoverComponent))
        );
=======
        IFormattableTextComponent baseComponent = new StringTextComponent(pos.toString());
        IFormattableTextComponent hoverComponent = new StringTextComponent("Click to set goal to this position");
        baseComponent.setStyle(baseComponent.getStyle()
                .setFormatting(TextFormatting.GRAY)
                .setInsertion(positionText)
                .setClickEvent(new ClickEvent(ClickEvent.Action.RUN_COMMAND, command))
                .setHoverEvent(new HoverEvent(HoverEvent.Action.SHOW_TEXT, hoverComponent)));
>>>>>>> 6d5cfe41
        return baseComponent;
    }

    @Override
    public Stream<String> tabComplete(String label, IArgConsumer args) throws CommandException {
        return new TabCompleteHelper()
                .append(
                        CachedChunk.BLOCKS_TO_KEEP_TRACK_OF.stream()
                                .map(Registry.BLOCK::getKey)
                                .map(Object::toString)
                )
                .filterPrefixNamespaced(args.getString())
                .sortAlphabetically()
                .stream();
    }

    @Override
    public String getShortDesc() {
        return "Find positions of a certain block";
    }

    @Override
    public List<String> getLongDesc() {
        return Arrays.asList(
                "The find command searches through Baritone's cache and attempts to find the location of the block.",
                "Tab completion will suggest only cached blocks and uncached blocks can not be found.",
                "",
                "Usage:",
                "> find <block> [...] - Try finding the listed blocks"
        );
    }
}<|MERGE_RESOLUTION|>--- conflicted
+++ resolved
@@ -76,24 +76,13 @@
     private BaseComponent positionToComponent(BetterBlockPos pos) {
         String positionText = String.format("%s %s %s", pos.x, pos.y, pos.z);
         String command = String.format("%sgoal %s", FORCE_COMMAND_PREFIX, positionText);
-<<<<<<< HEAD
         BaseComponent baseComponent = new TextComponent(pos.toString());
         BaseComponent hoverComponent = new TextComponent("Click to set goal to this position");
         baseComponent.setStyle(baseComponent.getStyle()
-            .withColor(ChatFormatting.GRAY)
-            .withInsertion(positionText)
-            .withClickEvent(new ClickEvent(ClickEvent.Action.RUN_COMMAND, command))
-            .withHoverEvent(new HoverEvent(HoverEvent.Action.SHOW_TEXT, hoverComponent))
-        );
-=======
-        IFormattableTextComponent baseComponent = new StringTextComponent(pos.toString());
-        IFormattableTextComponent hoverComponent = new StringTextComponent("Click to set goal to this position");
-        baseComponent.setStyle(baseComponent.getStyle()
-                .setFormatting(TextFormatting.GRAY)
-                .setInsertion(positionText)
-                .setClickEvent(new ClickEvent(ClickEvent.Action.RUN_COMMAND, command))
-                .setHoverEvent(new HoverEvent(HoverEvent.Action.SHOW_TEXT, hoverComponent)));
->>>>>>> 6d5cfe41
+                .withColor(ChatFormatting.GRAY)
+                .withInsertion(positionText)
+                .withClickEvent(new ClickEvent(ClickEvent.Action.RUN_COMMAND, command))
+                .withHoverEvent(new HoverEvent(HoverEvent.Action.SHOW_TEXT, hoverComponent)));
         return baseComponent;
     }
 
