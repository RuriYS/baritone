--- conflicted
+++ resolved
@@ -91,15 +91,9 @@
     public Stream<String> tabComplete(String label, IArgConsumer args) throws CommandException {
         return new TabCompleteHelper()
                 .append(
-<<<<<<< HEAD
-                    CachedChunk.BLOCKS_TO_KEEP_TRACK_OF.stream()
-                        .map(IRegistry.BLOCK::getKey)
-                        .map(Object::toString)
-=======
                         CachedChunk.BLOCKS_TO_KEEP_TRACK_OF.stream()
-                                .map(Block.REGISTRY::getNameForObject)
+                                .map(IRegistry.BLOCK::getKey)
                                 .map(Object::toString)
->>>>>>> 698d40d7
                 )
                 .filterPrefixNamespaced(args.getString())
                 .sortAlphabetically()
