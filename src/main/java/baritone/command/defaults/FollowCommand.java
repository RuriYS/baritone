/*
 * This file is part of Baritone.
 *
 * Baritone is free software: you can redistribute it and/or modify
 * it under the terms of the GNU Lesser General Public License as published by
 * the Free Software Foundation, either version 3 of the License, or
 * (at your option) any later version.
 *
 * Baritone is distributed in the hope that it will be useful,
 * but WITHOUT ANY WARRANTY; without even the implied warranty of
 * MERCHANTABILITY or FITNESS FOR A PARTICULAR PURPOSE.  See the
 * GNU Lesser General Public License for more details.
 *
 * You should have received a copy of the GNU Lesser General Public License
 * along with Baritone.  If not, see <https://www.gnu.org/licenses/>.
 */

package baritone.command.defaults;

import baritone.KeepName;
import baritone.api.IBaritone;
import baritone.api.command.Command;
import baritone.api.command.argument.IArgConsumer;
import baritone.api.command.datatypes.EntityClassById;
import baritone.api.command.datatypes.IDatatypeFor;
import baritone.api.command.datatypes.NearbyPlayer;
import baritone.api.command.exception.CommandErrorMessageException;
import baritone.api.command.exception.CommandException;
import baritone.api.command.helpers.TabCompleteHelper;
import net.minecraft.entity.Entity;
import net.minecraft.entity.EntityLiving;
import net.minecraft.entity.EntityType;
import net.minecraft.entity.player.EntityPlayer;
import net.minecraft.util.ResourceLocation;
import net.minecraft.util.registry.IRegistry;

import java.util.*;
import java.util.function.Predicate;
import java.util.stream.Stream;

public class FollowCommand extends Command {

    public FollowCommand(IBaritone baritone) {
        super(baritone, "follow");
    }

    @Override
    public void execute(String label, IArgConsumer args) throws CommandException {
        args.requireMin(1);
        FollowGroup group;
        FollowList list;
        List<Entity> entities = new ArrayList<>();
        List<EntityType> classes = new ArrayList<>();
        if (args.hasExactlyOne()) {
            baritone.getFollowProcess().follow((group = args.getEnum(FollowGroup.class)).filter);
        } else {
            args.requireMin(2);
            group = null;
            list = args.getEnum(FollowList.class);
            while (args.hasAny()) {
                Object gotten = args.getDatatypeFor(list.datatype);
                if (gotten instanceof EntityType) {
                    //noinspection unchecked
<<<<<<< HEAD
                    classes.add((EntityType) gotten);
                } else {
=======
                    classes.add((Class<? extends Entity>) gotten);
                } else if (gotten != null) {
>>>>>>> bcc33362
                    entities.add((Entity) gotten);
                }
            }
            baritone.getFollowProcess().follow(
                    classes.isEmpty()
                            ? entities::contains
                            : e -> classes.stream().anyMatch(c -> c.getEntityClass().isInstance(e))
            );
        }
        if (group != null) {
            logDirect(String.format("Following all %s", group.name().toLowerCase(Locale.US)));
        } else {
            if (classes.isEmpty()) {
                if (entities.isEmpty()) throw new NoEntitiesException();
                logDirect("Following these entities:");
                entities.stream()
                        .map(Entity::toString)
                        .forEach(this::logDirect);
            } else {
                logDirect("Following these types of entities:");
                classes.stream()
                        .map(IRegistry.ENTITY_TYPE::getKey)
                        .map(Objects::requireNonNull)
                        .map(ResourceLocation::toString)
                        .forEach(this::logDirect);
            }
        }
    }

    @Override
    public Stream<String> tabComplete(String label, IArgConsumer args) throws CommandException {
        if (args.hasExactlyOne()) {
            return new TabCompleteHelper()
                    .append(FollowGroup.class)
                    .append(FollowList.class)
                    .filterPrefix(args.getString())
                    .stream();
        } else {
            IDatatypeFor followType;
            try {
                followType = args.getEnum(FollowList.class).datatype;
            } catch (NullPointerException e) {
                return Stream.empty();
            }
            while (args.has(2)) {
                if (args.peekDatatypeOrNull(followType) == null) {
                    return Stream.empty();
                }
                args.get();
            }
            return args.tabCompleteDatatype(followType);
        }
    }

    @Override
    public String getShortDesc() {
        return "Follow entity things";
    }

    @Override
    public List<String> getLongDesc() {
        return Arrays.asList(
                "The follow command tells Baritone to follow certain kinds of entities.",
                "",
                "Usage:",
                "> follow entities - Follows all entities.",
                "> follow entity <entity1> <entity2> <...> - Follow certain entities (for example 'skeleton', 'horse' etc.)",
                "> follow players - Follow players",
                "> follow player <username1> <username2> <...> - Follow certain players"
        );
    }

    @KeepName
    private enum FollowGroup {
        ENTITIES(EntityLiving.class::isInstance),
        PLAYERS(EntityPlayer.class::isInstance); /* ,
        FRIENDLY(entity -> entity.getAttackTarget() != HELPER.mc.player),
        HOSTILE(FRIENDLY.filter.negate()); */
        final Predicate<Entity> filter;

        FollowGroup(Predicate<Entity> filter) {
            this.filter = filter;
        }
    }

    @KeepName
    private enum FollowList {
        ENTITY(EntityClassById.INSTANCE),
        PLAYER(NearbyPlayer.INSTANCE);

        final IDatatypeFor datatype;

        FollowList(IDatatypeFor datatype) {
            this.datatype = datatype;
        }
    }

    public static class NoEntitiesException extends CommandErrorMessageException {

        protected NoEntitiesException() {
            super("No valid entities in range!");
        }

    }
}<|MERGE_RESOLUTION|>--- conflicted
+++ resolved
@@ -61,13 +61,8 @@
                 Object gotten = args.getDatatypeFor(list.datatype);
                 if (gotten instanceof EntityType) {
                     //noinspection unchecked
-<<<<<<< HEAD
                     classes.add((EntityType) gotten);
-                } else {
-=======
-                    classes.add((Class<? extends Entity>) gotten);
                 } else if (gotten != null) {
->>>>>>> bcc33362
                     entities.add((Entity) gotten);
                 }
             }
