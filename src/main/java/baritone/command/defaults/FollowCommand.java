/*
 * This file is part of Baritone.
 *
 * Baritone is free software: you can redistribute it and/or modify
 * it under the terms of the GNU Lesser General Public License as published by
 * the Free Software Foundation, either version 3 of the License, or
 * (at your option) any later version.
 *
 * Baritone is distributed in the hope that it will be useful,
 * but WITHOUT ANY WARRANTY; without even the implied warranty of
 * MERCHANTABILITY or FITNESS FOR A PARTICULAR PURPOSE.  See the
 * GNU Lesser General Public License for more details.
 *
 * You should have received a copy of the GNU Lesser General Public License
 * along with Baritone.  If not, see <https://www.gnu.org/licenses/>.
 */

package baritone.command.defaults;

import baritone.KeepName;
import baritone.api.IBaritone;
import baritone.api.command.Command;
import baritone.api.command.argument.IArgConsumer;
import baritone.api.command.datatypes.EntityClassById;
import baritone.api.command.datatypes.IDatatypeFor;
import baritone.api.command.datatypes.NearbyPlayer;
import baritone.api.command.exception.CommandErrorMessageException;
import baritone.api.command.exception.CommandException;
import baritone.api.command.helpers.TabCompleteHelper;
import java.util.*;
import java.util.function.Predicate;
import java.util.stream.Stream;
import net.minecraft.core.Registry;
import net.minecraft.resources.ResourceLocation;
import net.minecraft.world.entity.Entity;
import net.minecraft.world.entity.EntityType;
import net.minecraft.world.entity.LivingEntity;
import net.minecraft.world.entity.player.Player;

public class FollowCommand extends Command {

    public FollowCommand(IBaritone baritone) {
        super(baritone, "follow");
    }

    @Override
    public void execute(String label, IArgConsumer args) throws CommandException {
        args.requireMin(1);
        FollowGroup group;
        FollowList list;
        List<Entity> entities = new ArrayList<>();
        List<EntityType> classes = new ArrayList<>();
        if (args.hasExactlyOne()) {
            baritone.getFollowProcess().follow((group = args.getEnum(FollowGroup.class)).filter);
        } else {
            args.requireMin(2);
            group = null;
            list = args.getEnum(FollowList.class);
            while (args.hasAny()) {
                Object gotten = args.getDatatypeFor(list.datatype);
                if (gotten instanceof EntityType) {
                    //noinspection unchecked
<<<<<<< HEAD
                    classes.add((EntityType) gotten);
                } else {
=======
                    classes.add((Class<? extends Entity>) gotten);
                } else if (gotten != null) {
>>>>>>> 0908e509
                    entities.add((Entity) gotten);
                }
            }

            baritone.getFollowProcess().follow(
                    classes.isEmpty()
                            ? entities::contains
                            : e -> classes.stream().anyMatch(c -> e.getType().equals(c))
            );
        }
        if (group != null) {
            logDirect(String.format("Following all %s", group.name().toLowerCase(Locale.US)));
        } else {
            if (classes.isEmpty()) {
                if (entities.isEmpty()) throw new NoEntitiesException();
                logDirect("Following these entities:");
                entities.stream()
                        .map(Entity::toString)
                        .forEach(this::logDirect);
            } else {
                logDirect("Following these types of entities:");
                classes.stream()
                        .map(Registry.ENTITY_TYPE::getKey)
                        .map(Objects::requireNonNull)
                        .map(ResourceLocation::toString)
                        .forEach(this::logDirect);
            }
        }
    }

    @Override
    public Stream<String> tabComplete(String label, IArgConsumer args) throws CommandException {
        if (args.hasExactlyOne()) {
            return new TabCompleteHelper()
                    .append(FollowGroup.class)
                    .append(FollowList.class)
                    .filterPrefix(args.getString())
                    .stream();
        } else {
            IDatatypeFor followType;
            try {
                followType = args.getEnum(FollowList.class).datatype;
            } catch (NullPointerException e) {
                return Stream.empty();
            }
            while (args.has(2)) {
                if (args.peekDatatypeOrNull(followType) == null) {
                    return Stream.empty();
                }
                args.get();
            }
            return args.tabCompleteDatatype(followType);
        }
    }

    @Override
    public String getShortDesc() {
        return "Follow entity things";
    }

    @Override
    public List<String> getLongDesc() {
        return Arrays.asList(
                "The follow command tells Baritone to follow certain kinds of entities.",
                "",
                "Usage:",
                "> follow entities - Follows all entities.",
                "> follow entity <entity1> <entity2> <...> - Follow certain entities (for example 'skeleton', 'horse' etc.)",
                "> follow players - Follow players",
                "> follow player <username1> <username2> <...> - Follow certain players"
        );
    }

    @KeepName
    private enum FollowGroup {
        ENTITIES(LivingEntity.class::isInstance),
        PLAYERS(Player.class::isInstance); /* ,
        FRIENDLY(entity -> entity.getAttackTarget() != HELPER.mc.player),
        HOSTILE(FRIENDLY.filter.negate()); */
        final Predicate<Entity> filter;

        FollowGroup(Predicate<Entity> filter) {
            this.filter = filter;
        }
    }

    @KeepName
    private enum FollowList {
        ENTITY(EntityClassById.INSTANCE),
        PLAYER(NearbyPlayer.INSTANCE);

        final IDatatypeFor datatype;

        FollowList(IDatatypeFor datatype) {
            this.datatype = datatype;
        }
    }

    public static class NoEntitiesException extends CommandErrorMessageException {

        protected NoEntitiesException() {
            super("No valid entities in range!");
        }

    }
}<|MERGE_RESOLUTION|>--- conflicted
+++ resolved
@@ -60,13 +60,8 @@
                 Object gotten = args.getDatatypeFor(list.datatype);
                 if (gotten instanceof EntityType) {
                     //noinspection unchecked
-<<<<<<< HEAD
                     classes.add((EntityType) gotten);
-                } else {
-=======
-                    classes.add((Class<? extends Entity>) gotten);
                 } else if (gotten != null) {
->>>>>>> 0908e509
                     entities.add((Entity) gotten);
                 }
             }
