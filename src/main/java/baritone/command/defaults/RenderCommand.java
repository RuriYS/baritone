/*
 * This file is part of Baritone.
 *
 * Baritone is free software: you can redistribute it and/or modify
 * it under the terms of the GNU Lesser General Public License as published by
 * the Free Software Foundation, either version 3 of the License, or
 * (at your option) any later version.
 *
 * Baritone is distributed in the hope that it will be useful,
 * but WITHOUT ANY WARRANTY; without even the implied warranty of
 * MERCHANTABILITY or FITNESS FOR A PARTICULAR PURPOSE.  See the
 * GNU Lesser General Public License for more details.
 *
 * You should have received a copy of the GNU Lesser General Public License
 * along with Baritone.  If not, see <https://www.gnu.org/licenses/>.
 */

package baritone.command.defaults;

import baritone.api.IBaritone;
import baritone.api.command.Command;
import baritone.api.command.argument.IArgConsumer;
import baritone.api.command.exception.CommandException;
import baritone.api.utils.BetterBlockPos;

import java.util.Arrays;
import java.util.List;
import java.util.stream.Stream;

public class RenderCommand extends Command {

    public RenderCommand(IBaritone baritone) {
        super(baritone, "render");
    }

    @Override
    public void execute(String label, IArgConsumer args) throws CommandException {
        args.requireMax(0);
        BetterBlockPos origin = ctx.playerFeet();
<<<<<<< HEAD
        int renderDistance = (mc.gameSettings.renderDistanceChunks + 1) * 16;
        mc.worldRenderer.markBlockRangeForRenderUpdate(
=======
        int renderDistance = (ctx.minecraft().gameSettings.renderDistanceChunks + 1) * 16;
        ctx.minecraft().renderGlobal.markBlockRangeForRenderUpdate(
>>>>>>> 6654476d
                origin.x - renderDistance,
                0,
                origin.z - renderDistance,
                origin.x + renderDistance,
                255,
                origin.z + renderDistance
        );
        logDirect("Done");
    }

    @Override
    public Stream<String> tabComplete(String label, IArgConsumer args) {
        return Stream.empty();
    }

    @Override
    public String getShortDesc() {
        return "Fix glitched chunks";
    }

    @Override
    public List<String> getLongDesc() {
        return Arrays.asList(
                "The render command fixes glitched chunk rendering without having to reload all of them.",
                "",
                "Usage:",
                "> render"
        );
    }
}<|MERGE_RESOLUTION|>--- conflicted
+++ resolved
@@ -37,13 +37,8 @@
     public void execute(String label, IArgConsumer args) throws CommandException {
         args.requireMax(0);
         BetterBlockPos origin = ctx.playerFeet();
-<<<<<<< HEAD
-        int renderDistance = (mc.gameSettings.renderDistanceChunks + 1) * 16;
-        mc.worldRenderer.markBlockRangeForRenderUpdate(
-=======
         int renderDistance = (ctx.minecraft().gameSettings.renderDistanceChunks + 1) * 16;
-        ctx.minecraft().renderGlobal.markBlockRangeForRenderUpdate(
->>>>>>> 6654476d
+        ctx.minecraft().worldRenderer.markBlockRangeForRenderUpdate(
                 origin.x - renderDistance,
                 0,
                 origin.z - renderDistance,
