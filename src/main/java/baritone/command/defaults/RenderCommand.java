/*
 * This file is part of Baritone.
 *
 * Baritone is free software: you can redistribute it and/or modify
 * it under the terms of the GNU Lesser General Public License as published by
 * the Free Software Foundation, either version 3 of the License, or
 * (at your option) any later version.
 *
 * Baritone is distributed in the hope that it will be useful,
 * but WITHOUT ANY WARRANTY; without even the implied warranty of
 * MERCHANTABILITY or FITNESS FOR A PARTICULAR PURPOSE.  See the
 * GNU Lesser General Public License for more details.
 *
 * You should have received a copy of the GNU Lesser General Public License
 * along with Baritone.  If not, see <https://www.gnu.org/licenses/>.
 */

package baritone.command.defaults;

import baritone.api.IBaritone;
import baritone.api.command.Command;
import baritone.api.command.argument.IArgConsumer;
import baritone.api.command.exception.CommandException;
import baritone.api.utils.BetterBlockPos;

import java.util.Arrays;
import java.util.List;
import java.util.stream.Stream;

public class RenderCommand extends Command {

    public RenderCommand(IBaritone baritone) {
        super(baritone, "render");
    }

    @Override
    public void execute(String label, IArgConsumer args) throws CommandException {
        args.requireMax(0);
        BetterBlockPos origin = ctx.playerFeet();
<<<<<<< HEAD
        int renderDistance = (mc.options.renderDistance + 1) * 16;
        mc.levelRenderer.setBlocksDirty(
=======
        int renderDistance = (ctx.minecraft().gameSettings.renderDistanceChunks + 1) * 16;
        ctx.minecraft().worldRenderer.markBlockRangeForRenderUpdate(
>>>>>>> 8ceb89d0
                origin.x - renderDistance,
                0,
                origin.z - renderDistance,
                origin.x + renderDistance,
                255,
                origin.z + renderDistance
        );
        logDirect("Done");
    }

    @Override
    public Stream<String> tabComplete(String label, IArgConsumer args) {
        return Stream.empty();
    }

    @Override
    public String getShortDesc() {
        return "Fix glitched chunks";
    }

    @Override
    public List<String> getLongDesc() {
        return Arrays.asList(
                "The render command fixes glitched chunk rendering without having to reload all of them.",
                "",
                "Usage:",
                "> render"
        );
    }
}<|MERGE_RESOLUTION|>--- conflicted
+++ resolved
@@ -37,13 +37,8 @@
     public void execute(String label, IArgConsumer args) throws CommandException {
         args.requireMax(0);
         BetterBlockPos origin = ctx.playerFeet();
-<<<<<<< HEAD
-        int renderDistance = (mc.options.renderDistance + 1) * 16;
-        mc.levelRenderer.setBlocksDirty(
-=======
-        int renderDistance = (ctx.minecraft().gameSettings.renderDistanceChunks + 1) * 16;
-        ctx.minecraft().worldRenderer.markBlockRangeForRenderUpdate(
->>>>>>> 8ceb89d0
+        int renderDistance = (ctx.minecraft().options.renderDistance + 1) * 16;
+        ctx.minecraft().levelRenderer.setBlocksDirty(
                 origin.x - renderDistance,
                 0,
                 origin.z - renderDistance,
