/*
 * This file is part of Baritone.
 *
 * Baritone is free software: you can redistribute it and/or modify
 * it under the terms of the GNU Lesser General Public License as published by
 * the Free Software Foundation, either version 3 of the License, or
 * (at your option) any later version.
 *
 * Baritone is distributed in the hope that it will be useful,
 * but WITHOUT ANY WARRANTY; without even the implied warranty of
 * MERCHANTABILITY or FITNESS FOR A PARTICULAR PURPOSE.  See the
 * GNU Lesser General Public License for more details.
 *
 * You should have received a copy of the GNU Lesser General Public License
 * along with Baritone.  If not, see <https://www.gnu.org/licenses/>.
 */

package baritone.command.defaults;

import baritone.api.IBaritone;
import baritone.api.command.Command;
import baritone.api.command.argument.IArgConsumer;
import baritone.api.command.exception.CommandException;
import baritone.api.pathing.goals.GoalBlock;
<<<<<<< HEAD
=======

>>>>>>> 8ceb89d0
import java.util.Arrays;
import java.util.List;
import java.util.stream.Stream;
import net.minecraft.world.entity.Entity;

public class ComeCommand extends Command {

    public ComeCommand(IBaritone baritone) {
        super(baritone, "come");
    }

    @Override
    public void execute(String label, IArgConsumer args) throws CommandException {
        args.requireMax(0);
<<<<<<< HEAD
        Entity entity = mc.getCameraEntity();
        if (entity == null) {
            throw new CommandInvalidStateException("render view entity is null");
        }
        baritone.getCustomGoalProcess().setGoalAndPath(new GoalBlock(entity.blockPosition()));
=======
        baritone.getCustomGoalProcess().setGoalAndPath(new GoalBlock(ctx.viewerPos()));
>>>>>>> 8ceb89d0
        logDirect("Coming");
    }

    @Override
    public Stream<String> tabComplete(String label, IArgConsumer args) {
        return Stream.empty();
    }

    @Override
    public String getShortDesc() {
        return "Start heading towards your camera";
    }

    @Override
    public List<String> getLongDesc() {
        return Arrays.asList(
                "The come command tells Baritone to head towards your camera.",
                "",
                "This can be useful in hacked clients where freecam doesn't move your player position.",
                "",
                "Usage:",
                "> come"
        );
    }
}<|MERGE_RESOLUTION|>--- conflicted
+++ resolved
@@ -22,14 +22,10 @@
 import baritone.api.command.argument.IArgConsumer;
 import baritone.api.command.exception.CommandException;
 import baritone.api.pathing.goals.GoalBlock;
-<<<<<<< HEAD
-=======
 
->>>>>>> 8ceb89d0
 import java.util.Arrays;
 import java.util.List;
 import java.util.stream.Stream;
-import net.minecraft.world.entity.Entity;
 
 public class ComeCommand extends Command {
 
@@ -40,15 +36,7 @@
     @Override
     public void execute(String label, IArgConsumer args) throws CommandException {
         args.requireMax(0);
-<<<<<<< HEAD
-        Entity entity = mc.getCameraEntity();
-        if (entity == null) {
-            throw new CommandInvalidStateException("render view entity is null");
-        }
-        baritone.getCustomGoalProcess().setGoalAndPath(new GoalBlock(entity.blockPosition()));
-=======
         baritone.getCustomGoalProcess().setGoalAndPath(new GoalBlock(ctx.viewerPos()));
->>>>>>> 8ceb89d0
         logDirect("Coming");
     }
 
