--- conflicted
+++ resolved
@@ -29,26 +29,18 @@
 import baritone.api.command.helpers.Paginator;
 import baritone.api.command.helpers.TabCompleteHelper;
 import baritone.api.utils.SettingsUtil;
-<<<<<<< HEAD
-=======
+import net.minecraft.ChatFormatting;
 import net.minecraft.client.Minecraft;
-import net.minecraft.util.text.StringTextComponent;
-import net.minecraft.util.text.TextComponent;
-import net.minecraft.util.text.TextFormatting;
-import net.minecraft.util.text.event.ClickEvent;
-import net.minecraft.util.text.event.HoverEvent;
-
->>>>>>> 8ceb89d0
+import net.minecraft.network.chat.BaseComponent;
+import net.minecraft.network.chat.ClickEvent;
+import net.minecraft.network.chat.HoverEvent;
+import net.minecraft.network.chat.TextComponent;
+
 import java.util.Arrays;
 import java.util.List;
 import java.util.Locale;
 import java.util.stream.Collectors;
 import java.util.stream.Stream;
-import net.minecraft.ChatFormatting;
-import net.minecraft.network.chat.BaseComponent;
-import net.minecraft.network.chat.ClickEvent;
-import net.minecraft.network.chat.HoverEvent;
-import net.minecraft.network.chat.TextComponent;
 
 import static baritone.api.command.IBaritoneChatControl.FORCE_COMMAND_PREFIX;
 import static baritone.api.utils.SettingsUtil.*;
@@ -233,7 +225,7 @@
                             .stream();
                 } else if (Arrays.asList("ld", "load").contains(arg.toLowerCase(Locale.US))) {
                     // settings always use the directory of the main Minecraft instance
-                    return RelativeFile.tabComplete(args, Minecraft.getInstance().gameDir.toPath().resolve("baritone").toFile());
+                    return RelativeFile.tabComplete(args, Minecraft.getInstance().gameDirectory.toPath().resolve("baritone").toFile());
                 }
                 Settings.Setting setting = Baritone.settings().byLowerName.get(arg.toLowerCase(Locale.US));
                 if (setting != null) {
