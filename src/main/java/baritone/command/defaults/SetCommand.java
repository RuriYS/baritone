--- conflicted
+++ resolved
@@ -28,21 +28,17 @@
 import baritone.api.command.helpers.Paginator;
 import baritone.api.command.helpers.TabCompleteHelper;
 import baritone.api.utils.SettingsUtil;
+
+import java.awt.*;
 import java.util.Arrays;
 import java.util.List;
 import java.util.Locale;
 import java.util.stream.Collectors;
 import java.util.stream.Stream;
 import net.minecraft.ChatFormatting;
-<<<<<<< HEAD
 import net.minecraft.network.chat.*;
+import net.minecraft.network.chat.Component;
 import net.minecraft.network.chat.MutableComponent;
-=======
-import net.minecraft.network.chat.BaseComponent;
-import net.minecraft.network.chat.ClickEvent;
-import net.minecraft.network.chat.HoverEvent;
-import net.minecraft.network.chat.TextComponent;
->>>>>>> 59b3fe7c
 
 import static baritone.api.command.IBaritoneChatControl.FORCE_COMMAND_PREFIX;
 import static baritone.api.utils.SettingsUtil.*;
@@ -82,33 +78,19 @@
                                     : String.format("All %ssettings:", viewModified ? "modified " : "")
                     ),
                     setting -> {
-<<<<<<< HEAD
                         MutableComponent typeComponent = Component.literal(String.format(
                                 " (%s)",
                                 settingTypeToString(setting)
                         ));
-                        typeComponent.getStyle().withColor(ChatFormatting.DARK_GRAY);
+                        typeComponent.setStyle(typeComponent.getStyle().withColor(ChatFormatting.DARK_GRAY));
                         MutableComponent hoverComponent = Component.literal("");
-                        hoverComponent.getStyle().withColor(ChatFormatting.GRAY);
-=======
-                        TextComponent typeComponent = new TextComponent(String.format(
-                                " (%s)",
-                                settingTypeToString(setting)
-                        ));
-                        typeComponent.setStyle(typeComponent.getStyle().withColor(ChatFormatting.DARK_GRAY));
-                        TextComponent hoverComponent = new TextComponent("");
                         hoverComponent.setStyle(hoverComponent.getStyle().withColor(ChatFormatting.GRAY));
->>>>>>> 59b3fe7c
                         hoverComponent.append(setting.getName());
                         hoverComponent.append(String.format("\nType: %s", settingTypeToString(setting)));
                         hoverComponent.append(String.format("\n\nValue:\n%s", settingValueToString(setting)));
                         hoverComponent.append(String.format("\n\nDefault Value:\n%s", settingDefaultToString(setting)));
                         String commandSuggestion = Baritone.settings().prefix.value + String.format("set %s ", setting.getName());
-<<<<<<< HEAD
                         MutableComponent component = Component.literal(setting.getName());
-=======
-                        TextComponent component = new TextComponent(setting.getName());
->>>>>>> 59b3fe7c
                         component.setStyle(component.getStyle().withColor(ChatFormatting.GRAY));
                         component.append(typeComponent);
                         component.setStyle(component.getStyle()
@@ -188,20 +170,12 @@
                         settingValueToString(setting)
                 ));
             }
-<<<<<<< HEAD
             MutableComponent oldValueComponent = Component.literal(String.format("Old value: %s", oldValue));
-=======
-            BaseComponent oldValueComponent = new TextComponent(String.format("Old value: %s", oldValue));
->>>>>>> 59b3fe7c
             oldValueComponent.setStyle(oldValueComponent.getStyle()
                     .withColor(ChatFormatting.GRAY)
                     .withHoverEvent(new HoverEvent(
                             HoverEvent.Action.SHOW_TEXT,
-<<<<<<< HEAD
                             Component.literal("Click to set the setting back to this value")
-=======
-                            new TextComponent("Click to set the setting back to this value")
->>>>>>> 59b3fe7c
                     ))
                     .withClickEvent(new ClickEvent(
                             ClickEvent.Action.RUN_COMMAND,
