/*
 * This file is part of Baritone.
 *
 * Baritone is free software: you can redistribute it and/or modify
 * it under the terms of the GNU Lesser General Public License as published by
 * the Free Software Foundation, either version 3 of the License, or
 * (at your option) any later version.
 *
 * Baritone is distributed in the hope that it will be useful,
 * but WITHOUT ANY WARRANTY; without even the implied warranty of
 * MERCHANTABILITY or FITNESS FOR A PARTICULAR PURPOSE.  See the
 * GNU Lesser General Public License for more details.
 *
 * You should have received a copy of the GNU Lesser General Public License
 * along with Baritone.  If not, see <https://www.gnu.org/licenses/>.
 */

package baritone.command.defaults;

import baritone.Baritone;
import baritone.api.IBaritone;
import baritone.api.command.Command;
import baritone.api.command.argument.IArgConsumer;
import baritone.api.command.datatypes.RelativeBlockPos;
import baritone.api.command.datatypes.RelativeFile;
import baritone.api.command.exception.CommandException;
import baritone.api.command.exception.CommandInvalidStateException;
import baritone.api.utils.BetterBlockPos;
import org.apache.commons.io.FilenameUtils;

import java.io.File;
import java.util.Arrays;
import java.util.List;
import java.util.stream.Stream;

public class BuildCommand extends Command {

<<<<<<< HEAD
    private static final File schematicsDir = new File(mc.gameDir, "schematics");
=======
    private final File schematicsDir;
>>>>>>> 6654476d

    public BuildCommand(IBaritone baritone) {
        super(baritone, "build");
        this.schematicsDir = new File(baritone.getPlayerContext().minecraft().gameDir, "schematics");
    }

    @Override
    public void execute(String label, IArgConsumer args) throws CommandException {
        File file = args.getDatatypePost(RelativeFile.INSTANCE, schematicsDir).getAbsoluteFile();
        if (FilenameUtils.getExtension(file.getAbsolutePath()).isEmpty()) {
            file = new File(file.getAbsolutePath() + "." + Baritone.settings().schematicFallbackExtension.value);
        }
        BetterBlockPos origin = ctx.playerFeet();
        BetterBlockPos buildOrigin;
        if (args.hasAny()) {
            args.requireMax(3);
            buildOrigin = args.getDatatypePost(RelativeBlockPos.INSTANCE, origin);
        } else {
            args.requireMax(0);
            buildOrigin = origin;
        }
        boolean success = baritone.getBuilderProcess().build(file.getName(), file, buildOrigin);
        if (!success) {
            throw new CommandInvalidStateException("Couldn't load the schematic. Make sure to use the FULL file name, including the extension (e.g. blah.schematic).");
        }
        logDirect(String.format("Successfully loaded schematic for building\nOrigin: %s", buildOrigin));
    }

    @Override
    public Stream<String> tabComplete(String label, IArgConsumer args) throws CommandException {
        if (args.hasExactlyOne()) {
            return RelativeFile.tabComplete(args, schematicsDir);
        } else if (args.has(2)) {
            args.get();
            return args.tabCompleteDatatype(RelativeBlockPos.INSTANCE);
        }
        return Stream.empty();
    }

    @Override
    public String getShortDesc() {
        return "Build a schematic";
    }

    @Override
    public List<String> getLongDesc() {
        return Arrays.asList(
                "Build a schematic from a file.",
                "",
                "Usage:",
                "> build <filename> - Loads and builds '<filename>.schematic'",
                "> build <filename> <x> <y> <z> - Custom position"
        );
    }
}<|MERGE_RESOLUTION|>--- conflicted
+++ resolved
@@ -35,11 +35,7 @@
 
 public class BuildCommand extends Command {
 
-<<<<<<< HEAD
-    private static final File schematicsDir = new File(mc.gameDir, "schematics");
-=======
     private final File schematicsDir;
->>>>>>> 6654476d
 
     public BuildCommand(IBaritone baritone) {
         super(baritone, "build");
