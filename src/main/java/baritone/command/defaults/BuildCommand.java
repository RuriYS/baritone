--- conflicted
+++ resolved
@@ -35,15 +35,11 @@
 
 public class BuildCommand extends Command {
 
-<<<<<<< HEAD
-    private static final File schematicsDir = new File(mc.gameDirectory, "schematics");
-=======
     private final File schematicsDir;
->>>>>>> 8ceb89d0
 
     public BuildCommand(IBaritone baritone) {
         super(baritone, "build");
-        this.schematicsDir = new File(baritone.getPlayerContext().minecraft().gameDir, "schematics");
+        this.schematicsDir = new File(baritone.getPlayerContext().minecraft().gameDirectory, "schematics");
     }
 
     @Override
