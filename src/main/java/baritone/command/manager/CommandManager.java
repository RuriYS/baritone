/*
 * This file is part of Baritone.
 *
 * Baritone is free software: you can redistribute it and/or modify
 * it under the terms of the GNU Lesser General Public License as published by
 * the Free Software Foundation, either version 3 of the License, or
 * (at your option) any later version.
 *
 * Baritone is distributed in the hope that it will be useful,
 * but WITHOUT ANY WARRANTY; without even the implied warranty of
 * MERCHANTABILITY or FITNESS FOR A PARTICULAR PURPOSE.  See the
 * GNU Lesser General Public License for more details.
 *
 * You should have received a copy of the GNU Lesser General Public License
 * along with Baritone.  If not, see <https://www.gnu.org/licenses/>.
 */

package baritone.command.manager;

import baritone.Baritone;
import baritone.api.IBaritone;
import baritone.api.command.ICommand;
import baritone.api.command.argument.ICommandArgument;
import baritone.api.command.exception.CommandUnhandledException;
import baritone.api.command.exception.ICommandException;
<<<<<<< HEAD
import baritone.api.command.helpers.tabcomplete.TabCompleteHelper;
=======
import baritone.command.argument.ArgConsumer;
import baritone.api.command.helpers.TabCompleteHelper;
>>>>>>> ce2fc6f2
import baritone.api.command.manager.ICommandManager;
import baritone.api.command.registry.Registry;
import baritone.command.argument.CommandArguments;
import baritone.command.defaults.DefaultCommands;
import baritone.command.helpers.arguments.ArgConsumer;
import net.minecraft.util.Tuple;

import java.util.List;
import java.util.Locale;
import java.util.stream.Stream;

/**
 * The default, internal implementation of {@link ICommandManager}
 *
 * @author Brady
 * @since 9/21/2019
 */
public class CommandManager implements ICommandManager {

    private final Registry<ICommand> registry = new Registry<>();
    private final Baritone baritone;

    public CommandManager(Baritone baritone) {
        this.baritone = baritone;
        DefaultCommands.createAll(baritone).forEach(this.registry::register);
    }

    @Override
    public IBaritone getBaritone() {
        return this.baritone;
    }

    @Override
    public Registry<ICommand> getRegistry() {
        return this.registry;
    }

    @Override
    public ICommand getCommand(String name) {
        for (ICommand command : this.registry.entries) {
            if (command.getNames().contains(name.toLowerCase(Locale.US))) {
                return command;
            }
        }
        return null;
    }

    @Override
    public boolean execute(String string) {
        return this.execute(expand(string));
    }

    @Override
    public boolean execute(Tuple<String, List<ICommandArgument>> expanded) {
        ExecutionWrapper execution = this.from(expanded);
        if (execution != null) {
            execution.execute();
        }
        return execution != null;
    }

    @Override
    public Stream<String> tabComplete(Tuple<String, List<ICommandArgument>> expanded) {
        ExecutionWrapper execution = this.from(expanded);
        return execution == null ? Stream.empty() : execution.tabComplete();
    }

    @Override
    public Stream<String> tabComplete(String prefix) {
        Tuple<String, List<ICommandArgument>> pair = expand(prefix, true);
        String label = pair.getA();
        List<ICommandArgument> args = pair.getB();
        if (args.isEmpty()) {
            return new TabCompleteHelper()
                    .addCommands(this.baritone.getCommandManager())
                    .filterPrefix(label)
                    .stream();
        } else {
            return tabComplete(pair);
        }
    }

    private ExecutionWrapper from(Tuple<String, List<ICommandArgument>> expanded) {
        String label = expanded.getA();
        ArgConsumer args = new ArgConsumer(this, expanded.getB());

        ICommand command = this.getCommand(label);
        return command == null ? null : new ExecutionWrapper(command, label, args);
    }

    private static Tuple<String, List<ICommandArgument>> expand(String string, boolean preserveEmptyLast) {
        String label = string.split("\\s", 2)[0];
        List<ICommandArgument> args = CommandArguments.from(string.substring(label.length()), preserveEmptyLast);
        return new Tuple<>(label, args);
    }

    public static Tuple<String, List<ICommandArgument>> expand(String string) {
        return expand(string, false);
    }

    private static final class ExecutionWrapper {
<<<<<<< HEAD

        private Command command;
=======
        private ICommand command;
>>>>>>> ce2fc6f2
        private String label;
        private ArgConsumer args;

        private ExecutionWrapper(ICommand command, String label, ArgConsumer args) {
            this.command = command;
            this.label = label;
            this.args = args;
        }

        private void execute() {
            try {
                this.command.execute(this.label, this.args);
            } catch (Throwable t) {
                // Create a handleable exception, wrap if needed
                ICommandException exception = t instanceof ICommandException
                        ? (ICommandException) t
                        : new CommandUnhandledException(t);

                exception.handle(command, args.getArgs());
            }
        }

        private Stream<String> tabComplete() {
            try {
                return this.command.tabComplete(this.label, this.args);
            } catch (Throwable t) {
                return Stream.empty();
            }
        }
    }
}<|MERGE_RESOLUTION|>--- conflicted
+++ resolved
@@ -23,22 +23,18 @@
 import baritone.api.command.argument.ICommandArgument;
 import baritone.api.command.exception.CommandUnhandledException;
 import baritone.api.command.exception.ICommandException;
-<<<<<<< HEAD
-import baritone.api.command.helpers.tabcomplete.TabCompleteHelper;
-=======
-import baritone.command.argument.ArgConsumer;
 import baritone.api.command.helpers.TabCompleteHelper;
->>>>>>> ce2fc6f2
 import baritone.api.command.manager.ICommandManager;
 import baritone.api.command.registry.Registry;
+import baritone.command.argument.ArgConsumer;
 import baritone.command.argument.CommandArguments;
 import baritone.command.defaults.DefaultCommands;
-import baritone.command.helpers.arguments.ArgConsumer;
 import net.minecraft.util.Tuple;
 
 import java.util.List;
 import java.util.Locale;
 import java.util.stream.Stream;
+
 
 /**
  * The default, internal implementation of {@link ICommandManager}
@@ -130,12 +126,8 @@
     }
 
     private static final class ExecutionWrapper {
-<<<<<<< HEAD
 
-        private Command command;
-=======
         private ICommand command;
->>>>>>> ce2fc6f2
         private String label;
         private ArgConsumer args;
 
