/*
 * This file is part of Baritone.
 *
 * Baritone is free software: you can redistribute it and/or modify
 * it under the terms of the GNU Lesser General Public License as published by
 * the Free Software Foundation, either version 3 of the License, or
 * (at your option) any later version.
 *
 * Baritone is distributed in the hope that it will be useful,
 * but WITHOUT ANY WARRANTY; without even the implied warranty of
 * MERCHANTABILITY or FITNESS FOR A PARTICULAR PURPOSE.  See the
 * GNU Lesser General Public License for more details.
 *
 * You should have received a copy of the GNU Lesser General Public License
 * along with Baritone.  If not, see <https://www.gnu.org/licenses/>.
 */

package baritone.pathing.path;

import baritone.Baritone;
import baritone.api.pathing.calc.IPath;
import baritone.api.pathing.movement.ActionCosts;
import baritone.api.pathing.movement.IMovement;
import baritone.api.pathing.movement.MovementStatus;
import baritone.api.pathing.path.IPathExecutor;
import baritone.api.utils.*;
import baritone.api.utils.input.Input;
import baritone.behavior.PathingBehavior;
import baritone.pathing.calc.AbstractNodeCostSearch;
import baritone.pathing.movement.CalculationContext;
import baritone.pathing.movement.Movement;
import baritone.pathing.movement.MovementHelper;
import baritone.pathing.movement.movements.*;
import baritone.utils.BlockStateInterface;
import net.minecraft.util.Tuple;
import net.minecraft.util.math.BlockPos;
import net.minecraft.util.math.vector.Vector3d;
import net.minecraft.util.math.vector.Vector3i;

import java.util.*;

import static baritone.api.pathing.movement.MovementStatus.*;

/**
 * Behavior to execute a precomputed path
 *
 * @author leijurv
 */
public class PathExecutor implements IPathExecutor, Helper {

    private static final double MAX_MAX_DIST_FROM_PATH = 3;
    private static final double MAX_DIST_FROM_PATH = 2;

    /**
     * Default value is equal to 10 seconds. It's find to decrease it, but it must be at least 5.5s (110 ticks).
     * For more information, see issue #102.
     *
     * @see <a href="https://github.com/cabaletta/baritone/issues/102">Issue #102</a>
     * @see <a href="https://i.imgur.com/5s5GLnI.png">Anime</a>
     */
    private static final double MAX_TICKS_AWAY = 200;

    private final IPath path;
    private int pathPosition;
    private int ticksAway;
    private int ticksOnCurrent;
    private Double currentMovementOriginalCostEstimate;
    private Integer costEstimateIndex;
    private boolean failed;
    private boolean recalcBP = true;
    private HashSet<BlockPos> toBreak = new HashSet<>();
    private HashSet<BlockPos> toPlace = new HashSet<>();
    private HashSet<BlockPos> toWalkInto = new HashSet<>();

    private final PathingBehavior behavior;
    private final IPlayerContext ctx;

    private boolean sprintNextTick;

    public PathExecutor(PathingBehavior behavior, IPath path) {
        this.behavior = behavior;
        this.ctx = behavior.ctx;
        this.path = path;
        this.pathPosition = 0;
    }

    /**
     * Tick this executor
     *
     * @return True if a movement just finished (and the player is therefore in a "stable" state, like,
     * not sneaking out over lava), false otherwise
     */
    public boolean onTick() {
        if (pathPosition == path.length() - 1) {
            pathPosition++;
        }
        if (pathPosition >= path.length()) {
            return true; // stop bugging me, I'm done
        }
        Movement movement = (Movement) path.movements().get(pathPosition);
        BetterBlockPos whereAmI = ctx.playerFeet();
        if (!movement.getValidPositions().contains(whereAmI)) {
            for (int i = 0; i < pathPosition && i < path.length(); i++) {//this happens for example when you lag out and get teleported back a couple blocks
                if (((Movement) path.movements().get(i)).getValidPositions().contains(whereAmI)) {
                    int previousPos = pathPosition;
                    pathPosition = i;
                    for (int j = pathPosition; j <= previousPos; j++) {
                        path.movements().get(j).reset();
                    }
                    onChangeInPathPosition();
                    onTick();
                    return false;
                }
            }
            for (int i = pathPosition + 3; i < path.length() - 1; i++) { //dont check pathPosition+1. the movement tells us when it's done (e.g. sneak placing)
                // also don't check pathPosition+2 because reasons
                if (((Movement) path.movements().get(i)).getValidPositions().contains(whereAmI)) {
                    if (i - pathPosition > 2) {
                        logDebug("Skipping forward " + (i - pathPosition) + " steps, to " + i);
                    }
                    //System.out.println("Double skip sundae");
                    pathPosition = i - 1;
                    onChangeInPathPosition();
                    onTick();
                    return false;
                }
            }
        }
        Tuple<Double, BlockPos> status = closestPathPos(path);
        if (possiblyOffPath(status, MAX_DIST_FROM_PATH)) {
            ticksAway++;
            System.out.println("FAR AWAY FROM PATH FOR " + ticksAway + " TICKS. Current distance: " + status.getA() + ". Threshold: " + MAX_DIST_FROM_PATH);
            if (ticksAway > MAX_TICKS_AWAY) {
                logDebug("Too far away from path for too long, cancelling path");
                cancel();
                return false;
            }
        } else {
            ticksAway = 0;
        }
        if (possiblyOffPath(status, MAX_MAX_DIST_FROM_PATH)) { // ok, stop right away, we're way too far.
            logDebug("too far from path");
            cancel();
            return false;
        }
        //long start = System.nanoTime() / 1000000L;
        BlockStateInterface bsi = new BlockStateInterface(ctx);
        for (int i = pathPosition - 10; i < pathPosition + 10; i++) {
            if (i < 0 || i >= path.movements().size()) {
                continue;
            }
            Movement m = (Movement) path.movements().get(i);
            List<BlockPos> prevBreak = m.toBreak(bsi);
            List<BlockPos> prevPlace = m.toPlace(bsi);
            List<BlockPos> prevWalkInto = m.toWalkInto(bsi);
            m.resetBlockCache();
            if (!prevBreak.equals(m.toBreak(bsi))) {
                recalcBP = true;
            }
            if (!prevPlace.equals(m.toPlace(bsi))) {
                recalcBP = true;
            }
            if (!prevWalkInto.equals(m.toWalkInto(bsi))) {
                recalcBP = true;
            }
        }
        if (recalcBP) {
            HashSet<BlockPos> newBreak = new HashSet<>();
            HashSet<BlockPos> newPlace = new HashSet<>();
            HashSet<BlockPos> newWalkInto = new HashSet<>();
            for (int i = pathPosition; i < path.movements().size(); i++) {
                Movement m = (Movement) path.movements().get(i);
                newBreak.addAll(m.toBreak(bsi));
                newPlace.addAll(m.toPlace(bsi));
                newWalkInto.addAll(m.toWalkInto(bsi));
            }
            toBreak = newBreak;
            toPlace = newPlace;
            toWalkInto = newWalkInto;
            recalcBP = false;
        }
        /*long end = System.nanoTime() / 1000000L;
        if (end - start > 0) {
            System.out.println("Recalculating break and place took " + (end - start) + "ms");
        }*/
        if (pathPosition < path.movements().size() - 1) {
            IMovement next = path.movements().get(pathPosition + 1);
            if (!behavior.baritone.bsi.worldContainsLoadedChunk(next.getDest().x, next.getDest().z)) {
                logDebug("Pausing since destination is at edge of loaded chunks");
                clearKeys();
                return true;
            }
        }
        boolean canCancel = movement.safeToCancel();
        if (costEstimateIndex == null || costEstimateIndex != pathPosition) {
            costEstimateIndex = pathPosition;
            // do this only once, when the movement starts, and deliberately get the cost as cached when this path was calculated, not the cost as it is right now
            currentMovementOriginalCostEstimate = movement.getCost();
            for (int i = 1; i < Baritone.settings().costVerificationLookahead.value && pathPosition + i < path.length() - 1; i++) {
                if (((Movement) path.movements().get(pathPosition + i)).calculateCost(behavior.secretInternalGetCalculationContext()) >= ActionCosts.COST_INF && canCancel) {
                    logDebug("Something has changed in the world and a future movement has become impossible. Cancelling.");
                    cancel();
                    return true;
                }
            }
        }
        double currentCost = movement.recalculateCost(behavior.secretInternalGetCalculationContext());
        if (currentCost >= ActionCosts.COST_INF && canCancel) {
            logDebug("Something has changed in the world and this movement has become impossible. Cancelling.");
            cancel();
            return true;
        }
        if (!movement.calculatedWhileLoaded() && currentCost - currentMovementOriginalCostEstimate > Baritone.settings().maxCostIncrease.value && canCancel) {
            // don't do this if the movement was calculated while loaded
            // that means that this isn't a cache error, it's just part of the path interfering with a later part
            logDebug("Original cost " + currentMovementOriginalCostEstimate + " current cost " + currentCost + ". Cancelling.");
            cancel();
            return true;
        }
        if (shouldPause()) {
            logDebug("Pausing since current best path is a backtrack");
            clearKeys();
            return true;
        }
        MovementStatus movementStatus = movement.update();
        if (movementStatus == UNREACHABLE || movementStatus == FAILED) {
            logDebug("Movement returns status " + movementStatus);
            cancel();
            return true;
        }
        if (movementStatus == SUCCESS) {
            //System.out.println("Movement done, next path");
            pathPosition++;
            onChangeInPathPosition();
            onTick();
            return true;
        } else {
            sprintNextTick = shouldSprintNextTick();
            if (!sprintNextTick) {
                ctx.player().setSprinting(false); // letting go of control doesn't make you stop sprinting actually
            }
            ticksOnCurrent++;
            if (ticksOnCurrent > currentMovementOriginalCostEstimate + Baritone.settings().movementTimeoutTicks.value) {
                // only cancel if the total time has exceeded the initial estimate
                // as you break the blocks required, the remaining cost goes down, to the point where
                // ticksOnCurrent is greater than recalculateCost + 100
                // this is why we cache cost at the beginning, and don't recalculate for this comparison every tick
                logDebug("This movement has taken too long (" + ticksOnCurrent + " ticks, expected " + currentMovementOriginalCostEstimate + "). Cancelling.");
                cancel();
                return true;
            }
        }
        return canCancel; // movement is in progress, but if it reports cancellable, PathingBehavior is good to cut onto the next path
    }

    private Tuple<Double, BlockPos> closestPathPos(IPath path) {
        double best = -1;
        BlockPos bestPos = null;
        for (IMovement movement : path.movements()) {
            for (BlockPos pos : ((Movement) movement).getValidPositions()) {
                double dist = VecUtils.entityDistanceToCenter(ctx.player(), pos);
                if (dist < best || best == -1) {
                    best = dist;
                    bestPos = pos;
                }
            }
        }
        return new Tuple<>(best, bestPos);
    }

    private boolean shouldPause() {
        Optional<AbstractNodeCostSearch> current = behavior.getInProgress();
        if (!current.isPresent()) {
            return false;
        }
        if (!ctx.player().isOnGround()) {
            return false;
        }
        if (!MovementHelper.canWalkOn(ctx, ctx.playerFeet().down())) {
            // we're in some kind of sketchy situation, maybe parkouring
            return false;
        }
        if (!MovementHelper.canWalkThrough(ctx, ctx.playerFeet()) || !MovementHelper.canWalkThrough(ctx, ctx.playerFeet().up())) {
            // suffocating?
            return false;
        }
        if (!path.movements().get(pathPosition).safeToCancel()) {
            return false;
        }
        Optional<IPath> currentBest = current.get().bestPathSoFar();
        if (!currentBest.isPresent()) {
            return false;
        }
        List<BetterBlockPos> positions = currentBest.get().positions();
        if (positions.size() < 3) {
            return false; // not long enough yet to justify pausing, its far from certain we'll actually take this route
        }
        // the first block of the next path will always overlap
        // no need to pause our very last movement when it would have otherwise cleanly exited with MovementStatus SUCCESS
        positions = positions.subList(1, positions.size());
        return positions.contains(ctx.playerFeet());
    }

    private boolean possiblyOffPath(Tuple<Double, BlockPos> status, double leniency) {
        double distanceFromPath = status.getA();
        if (distanceFromPath > leniency) {
            // when we're midair in the middle of a fall, we're very far from both the beginning and the end, but we aren't actually off path
            if (path.movements().get(pathPosition) instanceof MovementFall) {
                BlockPos fallDest = path.positions().get(pathPosition + 1); // .get(pathPosition) is the block we fell off of
                return VecUtils.entityFlatDistanceToCenter(ctx.player(), fallDest) >= leniency; // ignore Y by using flat distance
            } else {
                return true;
            }
        } else {
            return false;
        }
    }

    /**
     * Regardless of current path position, snap to the current player feet if possible
     *
     * @return Whether or not it was possible to snap to the current player feet
     */
    public boolean snipsnapifpossible() {
<<<<<<< HEAD
        if (!ctx.player().isOnGround() && ctx.world().getFluidState(ctx.playerFeet()).isEmpty()) {
=======
        if (!ctx.player().onGround && ctx.world().getFluidState(ctx.playerFeet()).isEmpty()) {
>>>>>>> 1136494f
            // if we're falling in the air, and not in water, don't splice
            return false;
        } else {
            // we are either onGround or in liquid
            if (ctx.player().getMotion().y < -0.1) {
                // if we are strictly moving downwards (not stationary)
                // we could be falling through water, which could be unsafe to splice
                return false; // so don't
            }
        }
        int index = path.positions().indexOf(ctx.playerFeet());
        if (index == -1) {
            return false;
        }
        pathPosition = index; // jump directly to current position
        clearKeys();
        return true;
    }

    private boolean shouldSprintNextTick() {
        boolean requested = behavior.baritone.getInputOverrideHandler().isInputForcedDown(Input.SPRINT);

        // we'll take it from here, no need for minecraft to see we're holding down control and sprint for us
        behavior.baritone.getInputOverrideHandler().setInputForceState(Input.SPRINT, false);

        // first and foremost, if allowSprint is off, or if we don't have enough hunger, don't try and sprint
        if (!new CalculationContext(behavior.baritone, false).canSprint) {
            return false;
        }
        IMovement current = path.movements().get(pathPosition);

        // traverse requests sprinting, so we need to do this check first
        if (current instanceof MovementTraverse && pathPosition < path.length() - 3) {
            IMovement next = path.movements().get(pathPosition + 1);
            if (next instanceof MovementAscend && sprintableAscend(ctx, (MovementTraverse) current, (MovementAscend) next, path.movements().get(pathPosition + 2))) {
                if (skipNow(ctx, current)) {
                    logDebug("Skipping traverse to straight ascend");
                    pathPosition++;
                    onChangeInPathPosition();
                    onTick();
                    behavior.baritone.getInputOverrideHandler().setInputForceState(Input.JUMP, true);
                    return true;
                } else {
                    logDebug("Too far to the side to safely sprint ascend");
                }
            }
        }

        // if the movement requested sprinting, then we're done
        if (requested) {
            return true;
        }

        // however, descend and ascend don't request sprinting, because they don't know the context of what movement comes after it
        if (current instanceof MovementDescend) {

            if (((MovementDescend) current).safeMode() && !((MovementDescend) current).skipToAscend()) {
                logDebug("Sprinting would be unsafe");
                return false;
            }

            if (pathPosition < path.length() - 2) {
                IMovement next = path.movements().get(pathPosition + 1);
                if (next instanceof MovementAscend && current.getDirection().up().equals(next.getDirection().down())) {
                    // a descend then an ascend in the same direction
                    pathPosition++;
                    onChangeInPathPosition();
                    onTick();
                    // okay to skip clearKeys and / or onChangeInPathPosition here since this isn't possible to repeat, since it's asymmetric
                    logDebug("Skipping descend to straight ascend");
                    return true;
                }
                if (canSprintFromDescendInto(ctx, current, next)) {

                    if (next instanceof MovementDescend && pathPosition < path.length() - 3) {
                        IMovement next_next = path.movements().get(pathPosition + 2);
                        if (next_next instanceof MovementDescend && !canSprintFromDescendInto(ctx, next, next_next)) {
                            return false;
                        }

                    }
                    if (ctx.playerFeet().equals(current.getDest())) {
                        pathPosition++;
                        onChangeInPathPosition();
                        onTick();
                    }

                    return true;
                }
                //logDebug("Turning off sprinting " + movement + " " + next + " " + movement.getDirection() + " " + next.getDirection().down() + " " + next.getDirection().down().equals(movement.getDirection()));
            }
        }
        if (current instanceof MovementAscend && pathPosition != 0) {
            IMovement prev = path.movements().get(pathPosition - 1);
            if (prev instanceof MovementDescend && prev.getDirection().up().equals(current.getDirection().down())) {
                BlockPos center = current.getSrc().up();
                // playerFeet adds 0.1251 to account for soul sand
                // farmland is 0.9375
                // 0.07 is to account for farmland
                if (ctx.player().getPositionVec().y >= center.getY() - 0.07) {
                    behavior.baritone.getInputOverrideHandler().setInputForceState(Input.JUMP, false);
                    return true;
                }
            }
            if (pathPosition < path.length() - 2 && prev instanceof MovementTraverse && sprintableAscend(ctx, (MovementTraverse) prev, (MovementAscend) current, path.movements().get(pathPosition + 1))) {
                return true;
            }
        }
        if (current instanceof MovementFall) {
            Tuple<Vector3d, BlockPos> data = overrideFall((MovementFall) current);
            if (data != null) {
                BetterBlockPos fallDest = new BetterBlockPos(data.getB());
                if (!path.positions().contains(fallDest)) {
                    throw new IllegalStateException();
                }
                if (ctx.playerFeet().equals(fallDest)) {
                    pathPosition = path.positions().indexOf(fallDest);
                    onChangeInPathPosition();
                    onTick();
                    return true;
                }
                clearKeys();
                behavior.baritone.getLookBehavior().updateTarget(RotationUtils.calcRotationFromVec3d(ctx.playerHead(), data.getA(), ctx.playerRotations()), false);
                behavior.baritone.getInputOverrideHandler().setInputForceState(Input.MOVE_FORWARD, true);
                return true;
            }
        }
        return false;
    }

    private Tuple<Vector3d, BlockPos> overrideFall(MovementFall movement) {
        Vector3i dir = movement.getDirection();
        if (dir.getY() < -3) {
            return null;
        }
        if (!movement.toBreakCached.isEmpty()) {
            return null; // it's breaking
        }
        Vector3i flatDir = new Vector3i(dir.getX(), 0, dir.getZ());
        int i;
        outer:
        for (i = pathPosition + 1; i < path.length() - 1 && i < pathPosition + 3; i++) {
            IMovement next = path.movements().get(i);
            if (!(next instanceof MovementTraverse)) {
                break;
            }
            if (!flatDir.equals(next.getDirection())) {
                break;
            }
            for (int y = next.getDest().y; y <= movement.getSrc().y + 1; y++) {
                BlockPos chk = new BlockPos(next.getDest().x, y, next.getDest().z);
                if (!MovementHelper.fullyPassable(ctx, chk)) {
                    break outer;
                }
            }
            if (!MovementHelper.canWalkOn(ctx, next.getDest().down())) {
                break;
            }
        }
        i--;
        if (i == pathPosition) {
            return null; // no valid extension exists
        }
        double len = i - pathPosition - 0.4;
        return new Tuple<>(
                new Vector3d(flatDir.getX() * len + movement.getDest().x + 0.5, movement.getDest().y, flatDir.getZ() * len + movement.getDest().z + 0.5),
                movement.getDest().add(flatDir.getX() * (i - pathPosition), 0, flatDir.getZ() * (i - pathPosition)));
    }

    private static boolean skipNow(IPlayerContext ctx, IMovement current) {
        double offTarget = Math.abs(current.getDirection().getX() * (current.getSrc().z + 0.5D - ctx.player().getPositionVec().z)) + Math.abs(current.getDirection().getZ() * (current.getSrc().x + 0.5D - ctx.player().getPositionVec().x));
        if (offTarget > 0.1) {
            return false;
        }
        // we are centered
        BlockPos headBonk = current.getSrc().subtract(current.getDirection()).up(2);
        if (MovementHelper.fullyPassable(ctx, headBonk)) {
            return true;
        }
        // wait 0.3
        double flatDist = Math.abs(current.getDirection().getX() * (headBonk.getX() + 0.5D - ctx.player().getPositionVec().x)) + Math.abs(current.getDirection().getZ() * (headBonk.getZ() + 0.5 - ctx.player().getPositionVec().z));
        return flatDist > 0.8;
    }

    private static boolean sprintableAscend(IPlayerContext ctx, MovementTraverse current, MovementAscend next, IMovement nextnext) {
        if (!Baritone.settings().sprintAscends.value) {
            return false;
        }
        if (!current.getDirection().equals(next.getDirection().down())) {
            return false;
        }
        if (nextnext.getDirection().getX() != next.getDirection().getX() || nextnext.getDirection().getZ() != next.getDirection().getZ()) {
            return false;
        }
        if (!MovementHelper.canWalkOn(ctx, current.getDest().down())) {
            return false;
        }
        if (!MovementHelper.canWalkOn(ctx, next.getDest().down())) {
            return false;
        }
        if (!next.toBreakCached.isEmpty()) {
            return false; // it's breaking
        }
        for (int x = 0; x < 2; x++) {
            for (int y = 0; y < 3; y++) {
                BlockPos chk = current.getSrc().up(y);
                if (x == 1) {
                    chk = chk.add(current.getDirection());
                }
                if (!MovementHelper.fullyPassable(ctx, chk)) {
                    return false;
                }
            }
        }
        if (MovementHelper.avoidWalkingInto(ctx.world().getBlockState(current.getSrc().up(3)))) {
            return false;
        }
        return !MovementHelper.avoidWalkingInto(ctx.world().getBlockState(next.getDest().up(2))); // codacy smh my head
    }

    private static boolean canSprintFromDescendInto(IPlayerContext ctx, IMovement current, IMovement next) {
        if (next instanceof MovementDescend && next.getDirection().equals(current.getDirection())) {
            return true;
        }
        if (!MovementHelper.canWalkOn(ctx, current.getDest().add(current.getDirection()))) {
            return false;
        }
        if (next instanceof MovementTraverse && next.getDirection().down().equals(current.getDirection())) {
            return true;
        }
        return next instanceof MovementDiagonal && Baritone.settings().allowOvershootDiagonalDescend.value;
    }

    private void onChangeInPathPosition() {
        clearKeys();
        ticksOnCurrent = 0;
    }

    private void clearKeys() {
        // i'm just sick and tired of this snippet being everywhere lol
        behavior.baritone.getInputOverrideHandler().clearAllKeys();
    }

    private void cancel() {
        clearKeys();
        behavior.baritone.getInputOverrideHandler().getBlockBreakHelper().stopBreakingBlock();
        pathPosition = path.length() + 3;
        failed = true;
    }

    @Override
    public int getPosition() {
        return pathPosition;
    }

    public PathExecutor trySplice(PathExecutor next) {
        if (next == null) {
            return cutIfTooLong();
        }
        return SplicedPath.trySplice(path, next.path, false).map(path -> {
            if (!path.getDest().equals(next.getPath().getDest())) {
                throw new IllegalStateException();
            }
            PathExecutor ret = new PathExecutor(behavior, path);
            ret.pathPosition = pathPosition;
            ret.currentMovementOriginalCostEstimate = currentMovementOriginalCostEstimate;
            ret.costEstimateIndex = costEstimateIndex;
            ret.ticksOnCurrent = ticksOnCurrent;
            return ret;
        }).orElseGet(this::cutIfTooLong); // dont actually call cutIfTooLong every tick if we won't actually use it, use a method reference
    }

    private PathExecutor cutIfTooLong() {
        if (pathPosition > Baritone.settings().maxPathHistoryLength.value) {
            int cutoffAmt = Baritone.settings().pathHistoryCutoffAmount.value;
            CutoffPath newPath = new CutoffPath(path, cutoffAmt, path.length() - 1);
            if (!newPath.getDest().equals(path.getDest())) {
                throw new IllegalStateException();
            }
            logDebug("Discarding earliest segment movements, length cut from " + path.length() + " to " + newPath.length());
            PathExecutor ret = new PathExecutor(behavior, newPath);
            ret.pathPosition = pathPosition - cutoffAmt;
            ret.currentMovementOriginalCostEstimate = currentMovementOriginalCostEstimate;
            if (costEstimateIndex != null) {
                ret.costEstimateIndex = costEstimateIndex - cutoffAmt;
            }
            ret.ticksOnCurrent = ticksOnCurrent;
            return ret;
        }
        return this;
    }

    @Override
    public IPath getPath() {
        return path;
    }

    public boolean failed() {
        return failed;
    }

    public boolean finished() {
        return pathPosition >= path.length();
    }

    public Set<BlockPos> toBreak() {
        return Collections.unmodifiableSet(toBreak);
    }

    public Set<BlockPos> toPlace() {
        return Collections.unmodifiableSet(toPlace);
    }

    public Set<BlockPos> toWalkInto() {
        return Collections.unmodifiableSet(toWalkInto);
    }

    public boolean isSprinting() {
        return sprintNextTick;
    }
}<|MERGE_RESOLUTION|>--- conflicted
+++ resolved
@@ -322,11 +322,7 @@
      * @return Whether or not it was possible to snap to the current player feet
      */
     public boolean snipsnapifpossible() {
-<<<<<<< HEAD
         if (!ctx.player().isOnGround() && ctx.world().getFluidState(ctx.playerFeet()).isEmpty()) {
-=======
-        if (!ctx.player().onGround && ctx.world().getFluidState(ctx.playerFeet()).isEmpty()) {
->>>>>>> 1136494f
             // if we're falling in the air, and not in water, don't splice
             return false;
         } else {
