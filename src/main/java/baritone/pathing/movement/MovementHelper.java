/*
 * This file is part of Baritone.
 *
 * Baritone is free software: you can redistribute it and/or modify
 * it under the terms of the GNU Lesser General Public License as published by
 * the Free Software Foundation, either version 3 of the License, or
 * (at your option) any later version.
 *
 * Baritone is distributed in the hope that it will be useful,
 * but WITHOUT ANY WARRANTY; without even the implied warranty of
 * MERCHANTABILITY or FITNESS FOR A PARTICULAR PURPOSE.  See the
 * GNU Lesser General Public License for more details.
 *
 * You should have received a copy of the GNU Lesser General Public License
 * along with Baritone.  If not, see <https://www.gnu.org/licenses/>.
 */

package baritone.pathing.movement;

import baritone.Baritone;
import baritone.api.BaritoneAPI;
import baritone.api.IBaritone;
import baritone.api.pathing.movement.ActionCosts;
import baritone.api.pathing.movement.MovementStatus;
import baritone.api.utils.*;
import baritone.api.utils.Rotation;
import baritone.api.utils.input.Input;
import baritone.pathing.movement.MovementState.MovementTarget;
import baritone.pathing.precompute.Ternary;
import baritone.utils.BlockStateInterface;
import baritone.utils.ToolSet;
import net.minecraft.core.BlockPos;
import net.minecraft.core.Direction;
import net.minecraft.world.item.enchantment.EnchantmentHelper;
import net.minecraft.world.level.block.*;
import net.minecraft.world.level.block.piston.MovingPistonBlock;
import net.minecraft.world.level.block.state.BlockState;
import net.minecraft.world.level.block.state.properties.BooleanProperty;
import net.minecraft.world.level.block.state.properties.Half;
import net.minecraft.world.level.block.state.properties.SlabType;
import net.minecraft.world.level.block.state.properties.StairsShape;
import net.minecraft.world.level.material.FlowingFluid;
import net.minecraft.world.level.material.Fluid;
import net.minecraft.world.level.material.Fluids;
import net.minecraft.world.level.material.FluidState;
import net.minecraft.world.level.material.Material;
import net.minecraft.world.level.material.WaterFluid;
import net.minecraft.world.level.pathfinder.PathComputationType;
import net.minecraft.world.phys.BlockHitResult;
import net.minecraft.world.phys.HitResult;
import net.minecraft.world.phys.Vec3;

import java.util.List;
import java.util.Optional;

import static baritone.pathing.movement.Movement.HORIZONTALS_BUT_ALSO_DOWN_____SO_EVERY_DIRECTION_EXCEPT_UP;
import static baritone.pathing.precompute.Ternary.*;

/**
 * Static helpers for cost calculation
 *
 * @author leijurv
 */
public interface MovementHelper extends ActionCosts, Helper {

    static boolean avoidBreaking(BlockStateInterface bsi, int x, int y, int z, BlockState state) {
        if (!bsi.worldBorder.canPlaceAt(x, z)) {
            return true;
        }
        Block b = state.getBlock();
        return Baritone.settings().blocksToDisallowBreaking.value.contains(b)
                || b == Blocks.ICE // ice becomes water, and water can mess up the path
                || b instanceof InfestedBlock // obvious reasons
                // call context.get directly with x,y,z. no need to make 5 new BlockPos for no reason
                || avoidAdjacentBreaking(bsi, x, y + 1, z, true)
                || avoidAdjacentBreaking(bsi, x + 1, y, z, false)
                || avoidAdjacentBreaking(bsi, x - 1, y, z, false)
                || avoidAdjacentBreaking(bsi, x, y, z + 1, false)
                || avoidAdjacentBreaking(bsi, x, y, z - 1, false);
    }

    static boolean avoidAdjacentBreaking(BlockStateInterface bsi, int x, int y, int z, boolean directlyAbove) {
        // returns true if you should avoid breaking a block that's adjacent to this one (e.g. lava that will start flowing if you give it a path)
        // this is only called for north, south, east, west, and up. this is NOT called for down.
        // we assume that it's ALWAYS okay to break the block thats ABOVE liquid
        BlockState state = bsi.get0(x, y, z);
        Block block = state.getBlock();
        if (!directlyAbove // it is fine to mine a block that has a falling block directly above, this (the cost of breaking the stacked fallings) is included in cost calculations
                // therefore if directlyAbove is true, we will actually ignore if this is falling
                && block instanceof FallingBlock // obviously, this check is only valid for falling blocks
                && Baritone.settings().avoidUpdatingFallingBlocks.value // and if the setting is enabled
                && FallingBlock.isFree(bsi.get0(x, y - 1, z))) { // and if it would fall (i.e. it's unsupported)
            return true; // dont break a block that is adjacent to unsupported gravel because it can cause really weird stuff
        }
        // only pure liquids for now
        // waterlogged blocks can have closed bottom sides and such
        if (block instanceof LiquidBlock) {
            if (directlyAbove || Baritone.settings().strictLiquidCheck.value) {
                return true;
            }
            int level = state.getValue(LiquidBlock.LEVEL);
            if (level == 0) {
                return true; // source blocks like to flow horizontally
            }
            // everything else will prefer flowing down
            return !(bsi.get0(x, y - 1, z).getBlock() instanceof LiquidBlock); // assume everything is in a static state
        }
        return !state.getFluidState().isEmpty();
    }

    static boolean canWalkThrough(IPlayerContext ctx, BetterBlockPos pos) {
        return canWalkThrough(new BlockStateInterface(ctx), pos.x, pos.y, pos.z);
    }

    static boolean canWalkThrough(BlockStateInterface bsi, int x, int y, int z) {
        return canWalkThrough(bsi, x, y, z, bsi.get0(x, y, z));
    }

    static boolean canWalkThrough(CalculationContext context, int x, int y, int z, BlockState state) {
        return context.precomputedData.canWalkThrough(context.bsi, x, y, z, state);
    }

    static boolean canWalkThrough(CalculationContext context, int x, int y, int z) {
        return context.precomputedData.canWalkThrough(context.bsi, x, y, z, context.get(x, y, z));
    }

    static boolean canWalkThrough(BlockStateInterface bsi, int x, int y, int z, BlockState state) {
        Ternary canWalkThrough = canWalkThroughBlockState(state);
        if (canWalkThrough == YES) {
            return true;
        }
        if (canWalkThrough == NO) {
            return false;
        }
        return canWalkThroughPosition(bsi, x, y, z, state);
    }

    static Ternary canWalkThroughBlockState(BlockState state) {
        Block block = state.getBlock();
        if (block instanceof AirBlock) {
            return YES;
        }
        if (block instanceof BaseFireBlock || block == Blocks.TRIPWIRE || block == Blocks.COBWEB || block == Blocks.END_PORTAL || block == Blocks.COCOA || block instanceof AbstractSkullBlock || block == Blocks.BUBBLE_COLUMN || block instanceof ShulkerBoxBlock || block instanceof SlabBlock || block instanceof TrapDoorBlock || block == Blocks.HONEY_BLOCK || block == Blocks.END_ROD || block == Blocks.SWEET_BERRY_BUSH || block == Blocks.POINTED_DRIPSTONE || block instanceof AmethystClusterBlock || block instanceof AzaleaBlock) {
            return NO;
        }
        if (block == Blocks.BIG_DRIPLEAF) {
            return NO;
        }
        if (block == Blocks.POWDER_SNOW) {
            return NO;
        }
        if (Baritone.settings().blocksToAvoid.value.contains(block)) {
            return NO;
        }
        if (block instanceof DoorBlock || block instanceof FenceGateBlock) {
            // TODO this assumes that all doors in all mods are openable
            if (block == Blocks.IRON_DOOR) {
                return NO;
            }
            return YES;
        }
        if (block instanceof CarpetBlock) {
            return MAYBE;
        }
        if (block instanceof SnowLayerBlock) {
            // snow layers cached as the top layer of a packed chunk have no metadata, we can't make a decision based on their depth here
            // it would otherwise make long distance pathing through snowy biomes impossible
            return MAYBE;
        }
        FluidState fluidState = state.getFluidState();
        if (!fluidState.isEmpty()) {
            if (fluidState.getType().getAmount(fluidState) != 8) {
                return NO;
            } else {
                return MAYBE;
            }
        }
        if (block instanceof CauldronBlock) {
            return NO;
        }
        try { // A dodgy catch-all at the end, for most blocks with default behaviour this will work, however where blocks are special this will error out, and we can handle it when we have this information
            if (state.isPathfindable(null, null, PathComputationType.LAND)) {
                return YES;
            } else {
                return NO;
            }
        } catch (Throwable exception) {
            System.out.println("The block " + state.getBlock().getName().getString() + " requires a special case due to the exception " + exception.getMessage());
            return MAYBE;
        }
    }

    static boolean canWalkThroughPosition(BlockStateInterface bsi, int x, int y, int z, BlockState state) {
        Block block = state.getBlock();

        if (block instanceof CarpetBlock) {
            return canWalkOn(bsi, x, y - 1, z);
        }

        if (block instanceof SnowLayerBlock) {
            // if they're cached as a top block, we don't know their metadata
            // default to true (mostly because it would otherwise make long distance pathing through snowy biomes impossible)
            if (!bsi.worldContainsLoadedChunk(x, z)) {
                return true;
            }
            // the check in BlockSnow.isPassable is layers < 5
            // while actually, we want < 3 because 3 or greater makes it impassable in a 2 high ceiling
            if (state.getValue(SnowLayerBlock.LAYERS) >= 3) {
                return false;
            }
            // ok, it's low enough we could walk through it, but is it supported?
            return canWalkOn(bsi, x, y - 1, z);
        }

        FluidState fluidState = state.getFluidState();
        if (!fluidState.isEmpty()) {
            if (isFlowing(x, y, z, state, bsi)) {
                return false;
            }
            // Everything after this point has to be a special case as it relies on the water not being flowing, which means a special case is needed.
            if (Baritone.settings().assumeWalkOnWater.value) {
                return false;
            }

            BlockState up = bsi.get0(x, y + 1, z);
            if (!up.getFluidState().isEmpty() || up.getBlock() instanceof WaterlilyBlock) {
                return false;
            }
            return fluidState.getType() instanceof WaterFluid;
        }

        // every block that overrides isPassable with anything more complicated than a "return true;" or "return false;"
        // has already been accounted for above
        // therefore it's safe to not construct a blockpos from our x, y, z ints and instead just pass null
        return state.isPathfindable(bsi.access, BlockPos.ZERO, PathComputationType.LAND); // workaround for future compatibility =P
    }

    static Ternary fullyPassableBlockState(BlockState state) {
        Block block = state.getBlock();
        if (block instanceof AirBlock) { // early return for most common case
            return YES;
        }
        // exceptions - blocks that are isPassable true, but we can't actually jump through
        if (block instanceof BaseFireBlock
                || block == Blocks.TRIPWIRE
                || block == Blocks.COBWEB
                || block == Blocks.VINE
                || block == Blocks.LADDER
                || block == Blocks.COCOA
                || block instanceof AzaleaBlock
                || block instanceof DoorBlock
                || block instanceof FenceGateBlock
                || block instanceof SnowLayerBlock
                || !state.getFluidState().isEmpty()
                || block instanceof TrapDoorBlock
                || block instanceof EndPortalBlock
                || block instanceof SkullBlock
                || block instanceof ShulkerBoxBlock) {
            return NO;
        }
        // door, fence gate, liquid, trapdoor have been accounted for, nothing else uses the world or pos parameters
        // at least in 1.12.2 vanilla, that is.....
        try { // A dodgy catch-all at the end, for most blocks with default behaviour this will work, however where blocks are special this will error out, and we can handle it when we have this information
            if (state.isPathfindable(null, null, PathComputationType.LAND)) {
                return YES;
            } else {
                return NO;
            }
        } catch (Throwable exception) {
            // see PR #1087 for why
            System.out.println("The block " + state.getBlock().getName().getString() + " requires a special case due to the exception " + exception.getMessage());
            return MAYBE;
        }
    }

    /**
     * canWalkThrough but also won't impede movement at all. so not including doors or fence gates (we'd have to right click),
     * not including water, and not including ladders or vines or cobwebs (they slow us down)
     */
    static boolean fullyPassable(CalculationContext context, int x, int y, int z) {
        return fullyPassable(context, x, y, z, context.get(x, y, z));
    }

    static boolean fullyPassable(CalculationContext context, int x, int y, int z, BlockState state) {
        return context.precomputedData.fullyPassable(context.bsi, x, y, z, state);
    }

    static boolean fullyPassable(IPlayerContext ctx, BlockPos pos) {
        BlockState state = ctx.world().getBlockState(pos);
        Ternary fullyPassable = fullyPassableBlockState(state);
        if (fullyPassable == YES) {
            return true;
        }
        if (fullyPassable == NO) {
            return false;
        }
        return fullyPassablePosition(new BlockStateInterface(ctx), pos.getX(), pos.getY(), pos.getZ(), state); // meh
    }

    static boolean fullyPassablePosition(BlockStateInterface bsi, int x, int y, int z, BlockState state) {
        return state.isPathfindable(bsi.access, bsi.isPassableBlockPos.set(x, y, z), PathComputationType.LAND);
    }

    static boolean isReplaceable(int x, int y, int z, BlockState state, BlockStateInterface bsi) {
        // for MovementTraverse and MovementAscend
        // block double plant defaults to true when the block doesn't match, so don't need to check that case
        // all other overrides just return true or false
        // the only case to deal with is snow
        /*
         *  public boolean isReplaceable(IBlockAccess worldIn, BlockPos pos)
         *     {
         *         return ((Integer)worldIn.getBlockState(pos).getValue(LAYERS)).intValue() == 1;
         *     }
         */
        Block block = state.getBlock();
        if (block instanceof AirBlock) {
            // early return for common cases hehe
            return true;
        }
        if (block instanceof SnowLayerBlock) {
            // as before, default to true (mostly because it would otherwise make long distance pathing through snowy biomes impossible)
            if (!bsi.worldContainsLoadedChunk(x, z)) {
                return true;
            }
            return state.getValue(SnowLayerBlock.LAYERS) == 1;
        }
        if (block == Blocks.LARGE_FERN || block == Blocks.TALL_GRASS) {
            return true;
        }
        return state.getMaterial().isReplaceable();
    }

    @Deprecated
    static boolean isReplacable(int x, int y, int z, BlockState state, BlockStateInterface bsi) {
        return isReplaceable(x, y, z, state, bsi);
    }

    static boolean isDoorPassable(IPlayerContext ctx, BlockPos doorPos, BlockPos playerPos) {
        if (playerPos.equals(doorPos)) {
            return false;
        }

        BlockState state = BlockStateInterface.get(ctx, doorPos);
        if (!(state.getBlock() instanceof DoorBlock)) {
            return true;
        }

        return isHorizontalBlockPassable(doorPos, state, playerPos, DoorBlock.OPEN);
    }

    static boolean isGatePassable(IPlayerContext ctx, BlockPos gatePos, BlockPos playerPos) {
        if (playerPos.equals(gatePos)) {
            return false;
        }

        BlockState state = BlockStateInterface.get(ctx, gatePos);
        if (!(state.getBlock() instanceof FenceGateBlock)) {
            return true;
        }

        return state.getValue(FenceGateBlock.OPEN);
    }

    static boolean isHorizontalBlockPassable(BlockPos blockPos, BlockState blockState, BlockPos playerPos, BooleanProperty propertyOpen) {
        if (playerPos.equals(blockPos)) {
            return false;
        }

        Direction.Axis facing = blockState.getValue(HorizontalDirectionalBlock.FACING).getAxis();
        boolean open = blockState.getValue(propertyOpen);

        Direction.Axis playerFacing;
        if (playerPos.north().equals(blockPos) || playerPos.south().equals(blockPos)) {
            playerFacing = Direction.Axis.Z;
        } else if (playerPos.east().equals(blockPos) || playerPos.west().equals(blockPos)) {
            playerFacing = Direction.Axis.X;
        } else {
            return true;
        }

        return (facing == playerFacing) == open;
    }

    static boolean avoidWalkingInto(BlockState state) {
        Block block = state.getBlock();
        return !state.getFluidState().isEmpty()
                || block == Blocks.MAGMA_BLOCK
                || block == Blocks.CACTUS
                || block == Blocks.SWEET_BERRY_BUSH
                || block instanceof BaseFireBlock
                || block == Blocks.END_PORTAL
                || block == Blocks.COBWEB
                || block == Blocks.BUBBLE_COLUMN;
    }

    /**
     * Can I walk on this block without anything weird happening like me falling
     * through? Includes water because we know that we automatically jump on
     * water
     * <p>
     * If changing something in this function remember to also change it in precomputed data
     *
     * @param bsi   Block state provider
     * @param x     The block's x position
     * @param y     The block's y position
     * @param z     The block's z position
     * @param state The state of the block at the specified location
     * @return Whether or not the specified block can be walked on
     */
    static boolean canWalkOn(BlockStateInterface bsi, int x, int y, int z, BlockState state) {
        Ternary canWalkOn = canWalkOnBlockState(state);
        if (canWalkOn == YES) {
            return true;
        }
        if (canWalkOn == NO) {
            return false;
        }
        return canWalkOnPosition(bsi, x, y, z, state);
    }

    static Ternary canWalkOnBlockState(BlockState state) {
        Block block = state.getBlock();
        if (isBlockNormalCube(state) && block != Blocks.MAGMA_BLOCK && block != Blocks.BUBBLE_COLUMN && block != Blocks.HONEY_BLOCK) {
            return YES;
        }
        if (block instanceof AzaleaBlock) {
            return YES;
        }
        if (block == Blocks.LADDER || (block == Blocks.VINE && Baritone.settings().allowVines.value)) { // TODO reconsider this
            return YES;
        }
        if (block == Blocks.FARMLAND || block == Blocks.DIRT_PATH) {
            return YES;
        }
        if (block == Blocks.ENDER_CHEST || block == Blocks.CHEST || block == Blocks.TRAPPED_CHEST) {
            return YES;
        }
        if (block == Blocks.GLASS || block instanceof StainedGlassBlock) {
            return YES;
        }
        if (block instanceof StairBlock) {
            return YES;
        }
        if (isWater(state)) {
            return MAYBE;
        }
        if (MovementHelper.isLava(state) && Baritone.settings().assumeWalkOnLava.value) {
            return MAYBE;
        }
        if (block instanceof SlabBlock) {
            if (!Baritone.settings().allowWalkOnBottomSlab.value) {
                if (state.getValue(SlabBlock.TYPE) != SlabType.BOTTOM) {
                    return YES;
                }
                return NO;
            }
            return YES;
        }
        return NO;
    }

    static boolean canWalkOnPosition(BlockStateInterface bsi, int x, int y, int z, BlockState state) {
        Block block = state.getBlock();
        if (isWater(state)) {
            // since this is called literally millions of times per second, the benefit of not allocating millions of useless "pos.up()"
            // BlockPos s that we'd just garbage collect immediately is actually noticeable. I don't even think its a decrease in readability
            BlockState upState = bsi.get0(x, y + 1, z);
            Block up = upState.getBlock();
            if (up == Blocks.LILY_PAD || up instanceof CarpetBlock) {
                return true;
            }
            if (MovementHelper.isFlowing(x, y, z, state, bsi) || upState.getFluidState().getType() == Fluids.FLOWING_WATER) {
                // the only scenario in which we can walk on flowing water is if it's under still water with jesus off
                return isWater(upState) && !Baritone.settings().assumeWalkOnWater.value;
            }
            // if assumeWalkOnWater is on, we can only walk on water if there isn't water above it
            // if assumeWalkOnWater is off, we can only walk on water if there is water above it
            return isWater(upState) ^ Baritone.settings().assumeWalkOnWater.value;
        }

        if (MovementHelper.isLava(state) && !MovementHelper.isFlowing(x, y, z, state, bsi) && Baritone.settings().assumeWalkOnLava.value) { // if we get here it means that assumeWalkOnLava must be true, so put it last
            return true;
        }

        return false; // If we don't recognise it then we want to just return false to be safe.
    }

    static boolean canWalkOn(CalculationContext context, int x, int y, int z, BlockState state) {
        return context.precomputedData.canWalkOn(context.bsi, x, y, z, state);
    }

    static boolean canWalkOn(CalculationContext context, int x, int y, int z) {
        return canWalkOn(context, x, y, z, context.get(x, y, z));
    }

    static boolean canWalkOn(IPlayerContext ctx, BetterBlockPos pos, BlockState state) {
        return canWalkOn(new BlockStateInterface(ctx), pos.x, pos.y, pos.z, state);
    }

    static boolean canWalkOn(IPlayerContext ctx, BlockPos pos) {
        return canWalkOn(new BlockStateInterface(ctx), pos.getX(), pos.getY(), pos.getZ());
    }

    static boolean canWalkOn(IPlayerContext ctx, BetterBlockPos pos) {
        return canWalkOn(new BlockStateInterface(ctx), pos.x, pos.y, pos.z);
    }

    static boolean canWalkOn(BlockStateInterface bsi, int x, int y, int z) {
        return canWalkOn(bsi, x, y, z, bsi.get0(x, y, z));
    }

    static boolean canUseFrostWalker(CalculationContext context, BlockState state) {
        return context.frostWalker != 0
                && state.getMaterial() == Material.WATER
                && ((Integer) state.getValue(LiquidBlock.LEVEL)) == 0;
    }

    static boolean canUseFrostWalker(IPlayerContext ctx, BlockPos pos) {
        BlockState state = BlockStateInterface.get(ctx, pos);
        return EnchantmentHelper.hasFrostWalker(ctx.player())
                && state.getMaterial() == Material.WATER
                && ((Integer) state.getValue(LiquidBlock.LEVEL)) == 0;
    }

    /**
     * If movements make us stand/walk on this block, will it have a top to walk on?
     */
    static boolean mustBeSolidToWalkOn(CalculationContext context, int x, int y, int z, BlockState state) {
        Block block = state.getBlock();
        if (block == Blocks.LADDER || block == Blocks.VINE) {
            return false;
        }
        if (!state.getFluidState().isEmpty()) {
            // used for frostwalker so only includes blocks where we are still on ground when leaving them to any side
            // TODO 1.19+ : add leaves, add dripleaf?
            if (block instanceof SlabBlock) {
                if (state.getValue(SlabBlock.TYPE) != SlabType.BOTTOM) {
                    return true;
                }
            } else if (block instanceof StairBlock) {
                if (state.getValue(StairBlock.HALF) == Half.TOP) {
                    return true;
                }
                StairsShape shape = state.getValue(StairBlock.SHAPE);
                if (shape == StairsShape.INNER_LEFT || shape == StairsShape.INNER_RIGHT) {
                    return true;
                }
            } else if (block instanceof TrapDoorBlock) {
                if (!state.getValue(TrapDoorBlock.OPEN) && state.getValue(TrapDoorBlock.HALF) == Half.TOP) {
                    return true;
                }
            } else if (block == Blocks.SCAFFOLDING) {
                return true;
            }
            if (context.assumeWalkOnWater) {
                return false;
            }
            Block blockAbove = context.getBlock(x, y + 1, z);
            if (blockAbove instanceof LiquidBlock) {
                return false;
            }
        }
        return true;
    }

    static boolean canPlaceAgainst(BlockStateInterface bsi, int x, int y, int z) {
        return canPlaceAgainst(bsi, x, y, z, bsi.get0(x, y, z));
    }

    static boolean canPlaceAgainst(BlockStateInterface bsi, BlockPos pos) {
        return canPlaceAgainst(bsi, pos.getX(), pos.getY(), pos.getZ());
    }

    static boolean canPlaceAgainst(IPlayerContext ctx, BlockPos pos) {
        return canPlaceAgainst(new BlockStateInterface(ctx), pos);
    }

    static boolean canPlaceAgainst(BlockStateInterface bsi, int x, int y, int z, BlockState state) {
        if (!bsi.worldBorder.canPlaceAt(x, z)) {
            return false;
        }
        // can we look at the center of a side face of this block and likely be able to place?
        // (thats how this check is used)
        // therefore dont include weird things that we technically could place against (like carpet) but practically can't
        return isBlockNormalCube(state) || state.getBlock() == Blocks.GLASS || state.getBlock() instanceof StainedGlassBlock;
    }

    static double getMiningDurationTicks(CalculationContext context, int x, int y, int z, boolean includeFalling) {
        return getMiningDurationTicks(context, x, y, z, context.get(x, y, z), includeFalling);
    }

    static double getMiningDurationTicks(CalculationContext context, int x, int y, int z, BlockState state, boolean includeFalling) {
        Block block = state.getBlock();
        if (!canWalkThrough(context, x, y, z, state)) {
            if (!state.getFluidState().isEmpty()) {
                return COST_INF;
            }
            double mult = context.breakCostMultiplierAt(x, y, z, state);
            if (mult >= COST_INF) {
                return COST_INF;
            }
            if (avoidBreaking(context.bsi, x, y, z, state)) {
                return COST_INF;
            }
            double strVsBlock = context.toolSet.getStrVsBlock(state);
            if (strVsBlock <= 0) {
                return COST_INF;
            }
            double result = 1 / strVsBlock;
            result += context.breakBlockAdditionalCost;
            result *= mult;
            if (includeFalling) {
                BlockState above = context.get(x, y + 1, z);
                if (above.getBlock() instanceof FallingBlock) {
                    result += getMiningDurationTicks(context, x, y + 1, z, above, true);
                }
            }
            return result;
        }
        return 0; // we won't actually mine it, so don't check fallings above
    }

    static boolean isBottomSlab(BlockState state) {
        return state.getBlock() instanceof SlabBlock
                && state.getValue(SlabBlock.TYPE) == SlabType.BOTTOM;
    }

    /**
     * AutoTool for a specific block
     *
     * @param ctx The player context
     * @param b   the blockstate to mine
     */
    static void switchToBestToolFor(IPlayerContext ctx, BlockState b) {
        switchToBestToolFor(ctx, b, new ToolSet(ctx.player()), BaritoneAPI.getSettings().preferSilkTouch.value);
    }

    /**
     * AutoTool for a specific block with precomputed ToolSet data
     *
     * @param ctx The player context
     * @param b   the blockstate to mine
     * @param ts  previously calculated ToolSet
     */
    static void switchToBestToolFor(IPlayerContext ctx, BlockState b, ToolSet ts, boolean preferSilkTouch) {
        if (Baritone.settings().autoTool.value && !Baritone.settings().assumeExternalAutoTool.value) {
            ctx.player().getInventory().selected = ts.getBestSlot(b.getBlock(), preferSilkTouch);
        }
    }

    static void moveTowards(IPlayerContext ctx, MovementState state, BlockPos pos) {
        state.setTarget(new MovementTarget(
                RotationUtils.calcRotationFromVec3d(ctx.playerHead(),
                        VecUtils.getBlockPosCenter(pos),
<<<<<<< HEAD
                        ctx.playerRotations()).getYaw(), ctx.player().getXRot()),
=======
                        ctx.playerRotations()).withPitch(ctx.playerRotations().getPitch()),
>>>>>>> 8ceb89d0
                false
        )).setInput(Input.MOVE_FORWARD, true);
    }

    /**
     * Returns whether or not the specified block is
     * water, regardless of whether or not it is flowing.
     *
     * @param state The block state
     * @return Whether or not the block is water
     */
    static boolean isWater(BlockState state) {
        Fluid f = state.getFluidState().getType();
        return f == Fluids.WATER || f == Fluids.FLOWING_WATER;
    }

    /**
     * Returns whether or not the block at the specified pos is
     * water, regardless of whether or not it is flowing.
     *
     * @param ctx The player context
     * @param bp  The block pos
     * @return Whether or not the block is water
     */
    static boolean isWater(IPlayerContext ctx, BlockPos bp) {
        return isWater(BlockStateInterface.get(ctx, bp));
    }

    static boolean isLava(BlockState state) {
        Fluid f = state.getFluidState().getType();
        return f == Fluids.LAVA || f == Fluids.FLOWING_LAVA;
    }

    /**
     * Returns whether or not the specified pos has a liquid
     *
     * @param ctx The player context
     * @param p   The pos
     * @return Whether or not the block is a liquid
     */
    static boolean isLiquid(IPlayerContext ctx, BlockPos p) {
        return isLiquid(BlockStateInterface.get(ctx, p));
    }

    static boolean isLiquid(BlockState blockState) {
        return !blockState.getFluidState().isEmpty();
    }

    static boolean possiblyFlowing(BlockState state) {
        FluidState fluidState = state.getFluidState();
        return fluidState.getType() instanceof FlowingFluid
                && fluidState.getType().getAmount(fluidState) != 8;
    }

    static boolean isFlowing(int x, int y, int z, BlockState state, BlockStateInterface bsi) {
        FluidState fluidState = state.getFluidState();
        if (!(fluidState.getType() instanceof FlowingFluid)) {
            return false;
        }
        if (fluidState.getType().getAmount(fluidState) != 8) {
            return true;
        }
        return possiblyFlowing(bsi.get0(x + 1, y, z))
                || possiblyFlowing(bsi.get0(x - 1, y, z))
                || possiblyFlowing(bsi.get0(x, y, z + 1))
                || possiblyFlowing(bsi.get0(x, y, z - 1));
    }

    static boolean isBlockNormalCube(BlockState state) {
        Block block = state.getBlock();
        if (block instanceof BambooBlock
                || block instanceof MovingPistonBlock
                || block instanceof ScaffoldingBlock
                || block instanceof ShulkerBoxBlock
                || block instanceof PointedDripstoneBlock
                || block instanceof AmethystClusterBlock) {
            return false;
        }
        try {
            return Block.isShapeFullBlock(state.getCollisionShape(null, null));
        } catch (Exception ignored) {
            // if we can't get the collision shape, assume it's bad and add to blocksToAvoid
        }
        return false;
    }

    static PlaceResult attemptToPlaceABlock(MovementState state, IBaritone baritone, BlockPos placeAt, boolean preferDown, boolean wouldSneak) {
        IPlayerContext ctx = baritone.getPlayerContext();
        Optional<Rotation> direct = RotationUtils.reachable(ctx, placeAt, wouldSneak); // we assume that if there is a block there, it must be replacable
        boolean found = false;
        if (direct.isPresent()) {
            state.setTarget(new MovementTarget(direct.get(), true));
            found = true;
        }
        for (int i = 0; i < 5; i++) {
            BlockPos against1 = placeAt.relative(HORIZONTALS_BUT_ALSO_DOWN_____SO_EVERY_DIRECTION_EXCEPT_UP[i]);
            if (MovementHelper.canPlaceAgainst(ctx, against1)) {
                if (!((Baritone) baritone).getInventoryBehavior().selectThrowawayForLocation(false, placeAt.getX(), placeAt.getY(), placeAt.getZ())) { // get ready to place a throwaway block
                    Helper.HELPER.logDebug("bb pls get me some blocks. dirt, netherrack, cobble");
                    state.setStatus(MovementStatus.UNREACHABLE);
                    return PlaceResult.NO_OPTION;
                }
                double faceX = (placeAt.getX() + against1.getX() + 1.0D) * 0.5D;
                double faceY = (placeAt.getY() + against1.getY() + 0.5D) * 0.5D;
                double faceZ = (placeAt.getZ() + against1.getZ() + 1.0D) * 0.5D;
<<<<<<< HEAD
                Rotation place = RotationUtils.calcRotationFromVec3d(wouldSneak ? RayTraceUtils.inferSneakingEyePosition(ctx.player()) : ctx.playerHead(), new Vec3(faceX, faceY, faceZ), ctx.playerRotations());
                HitResult res = RayTraceUtils.rayTraceTowards(ctx.player(), place, ctx.playerController().getBlockReachDistance(), wouldSneak);
                if (res != null && res.getType() == HitResult.Type.BLOCK && ((BlockHitResult) res).getBlockPos().equals(against1) && ((BlockHitResult) res).getBlockPos().relative(((BlockHitResult) res).getDirection()).equals(placeAt)) {
                    state.setTarget(new MovementTarget(place, true));
=======
                Rotation place = RotationUtils.calcRotationFromVec3d(wouldSneak ? RayTraceUtils.inferSneakingEyePosition(ctx.player()) : ctx.playerHead(), new Vector3d(faceX, faceY, faceZ), ctx.playerRotations());
                Rotation actual = baritone.getLookBehavior().getAimProcessor().peekRotation(place);
                RayTraceResult res = RayTraceUtils.rayTraceTowards(ctx.player(), actual, ctx.playerController().getBlockReachDistance(), wouldSneak);
                if (res != null && res.getType() == RayTraceResult.Type.BLOCK && ((BlockRayTraceResult) res).getPos().equals(against1) && ((BlockRayTraceResult) res).getPos().offset(((BlockRayTraceResult) res).getFace()).equals(placeAt)) {
                    state.setTarget(new MovementState.MovementTarget(place, true));
>>>>>>> 8ceb89d0
                    found = true;

                    if (!preferDown) {
                        // if preferDown is true, we want the last option
                        // if preferDown is false, we want the first
                        break;
                    }
                }
            }
        }
        if (ctx.getSelectedBlock().isPresent()) {
            BlockPos selectedBlock = ctx.getSelectedBlock().get();
            Direction side = ((BlockHitResult) ctx.objectMouseOver()).getDirection();
            // only way for selectedBlock.equals(placeAt) to be true is if it's replacable
            if (selectedBlock.equals(placeAt) || (MovementHelper.canPlaceAgainst(ctx, selectedBlock) && selectedBlock.relative(side).equals(placeAt))) {
                if (wouldSneak) {
                    state.setInput(Input.SNEAK, true);
                }
                ((Baritone) baritone).getInventoryBehavior().selectThrowawayForLocation(true, placeAt.getX(), placeAt.getY(), placeAt.getZ());
                return PlaceResult.READY_TO_PLACE;
            }
        }
        if (found) {
            if (wouldSneak) {
                state.setInput(Input.SNEAK, true);
            }
            ((Baritone) baritone).getInventoryBehavior().selectThrowawayForLocation(true, placeAt.getX(), placeAt.getY(), placeAt.getZ());
            return PlaceResult.ATTEMPTING;
        }
        return PlaceResult.NO_OPTION;
    }

    enum PlaceResult {
        READY_TO_PLACE, ATTEMPTING, NO_OPTION;
    }

    static boolean isTransparent(Block b) {

        return b instanceof AirBlock ||
                b == Blocks.LAVA ||
                b == Blocks.WATER;
    }
}<|MERGE_RESOLUTION|>--- conflicted
+++ resolved
@@ -652,11 +652,7 @@
         state.setTarget(new MovementTarget(
                 RotationUtils.calcRotationFromVec3d(ctx.playerHead(),
                         VecUtils.getBlockPosCenter(pos),
-<<<<<<< HEAD
-                        ctx.playerRotations()).getYaw(), ctx.player().getXRot()),
-=======
                         ctx.playerRotations()).withPitch(ctx.playerRotations().getPitch()),
->>>>>>> 8ceb89d0
                 false
         )).setInput(Input.MOVE_FORWARD, true);
     }
@@ -762,18 +758,11 @@
                 double faceX = (placeAt.getX() + against1.getX() + 1.0D) * 0.5D;
                 double faceY = (placeAt.getY() + against1.getY() + 0.5D) * 0.5D;
                 double faceZ = (placeAt.getZ() + against1.getZ() + 1.0D) * 0.5D;
-<<<<<<< HEAD
                 Rotation place = RotationUtils.calcRotationFromVec3d(wouldSneak ? RayTraceUtils.inferSneakingEyePosition(ctx.player()) : ctx.playerHead(), new Vec3(faceX, faceY, faceZ), ctx.playerRotations());
-                HitResult res = RayTraceUtils.rayTraceTowards(ctx.player(), place, ctx.playerController().getBlockReachDistance(), wouldSneak);
+                Rotation actual = baritone.getLookBehavior().getAimProcessor().peekRotation(place);
+                HitResult res = RayTraceUtils.rayTraceTowards(ctx.player(), actual, ctx.playerController().getBlockReachDistance(), wouldSneak);
                 if (res != null && res.getType() == HitResult.Type.BLOCK && ((BlockHitResult) res).getBlockPos().equals(against1) && ((BlockHitResult) res).getBlockPos().relative(((BlockHitResult) res).getDirection()).equals(placeAt)) {
                     state.setTarget(new MovementTarget(place, true));
-=======
-                Rotation place = RotationUtils.calcRotationFromVec3d(wouldSneak ? RayTraceUtils.inferSneakingEyePosition(ctx.player()) : ctx.playerHead(), new Vector3d(faceX, faceY, faceZ), ctx.playerRotations());
-                Rotation actual = baritone.getLookBehavior().getAimProcessor().peekRotation(place);
-                RayTraceResult res = RayTraceUtils.rayTraceTowards(ctx.player(), actual, ctx.playerController().getBlockReachDistance(), wouldSneak);
-                if (res != null && res.getType() == RayTraceResult.Type.BLOCK && ((BlockRayTraceResult) res).getPos().equals(against1) && ((BlockRayTraceResult) res).getPos().offset(((BlockRayTraceResult) res).getFace()).equals(placeAt)) {
-                    state.setTarget(new MovementState.MovementTarget(place, true));
->>>>>>> 8ceb89d0
                     found = true;
 
                     if (!preferDown) {
