/*
 * This file is part of Baritone.
 *
 * Baritone is free software: you can redistribute it and/or modify
 * it under the terms of the GNU Lesser General Public License as published by
 * the Free Software Foundation, either version 3 of the License, or
 * (at your option) any later version.
 *
 * Baritone is distributed in the hope that it will be useful,
 * but WITHOUT ANY WARRANTY; without even the implied warranty of
 * MERCHANTABILITY or FITNESS FOR A PARTICULAR PURPOSE.  See the
 * GNU Lesser General Public License for more details.
 *
 * You should have received a copy of the GNU Lesser General Public License
 * along with Baritone.  If not, see <https://www.gnu.org/licenses/>.
 */

package baritone.pathing.movement;

import baritone.Baritone;
import baritone.api.BaritoneAPI;
import baritone.api.IBaritone;
import baritone.api.pathing.movement.ActionCosts;
import baritone.api.pathing.movement.MovementStatus;
import baritone.api.utils.*;
import baritone.api.utils.input.Input;
import baritone.pathing.movement.MovementState.MovementTarget;
import baritone.utils.BlockStateInterface;
import baritone.utils.ToolSet;
import net.minecraft.block.*;
import net.minecraft.fluid.*;
import net.minecraft.pathfinding.PathType;
import net.minecraft.state.BooleanProperty;
import net.minecraft.state.properties.SlabType;
import net.minecraft.util.Direction;
import net.minecraft.util.math.BlockPos;
import net.minecraft.util.math.BlockRayTraceResult;
import net.minecraft.util.math.RayTraceResult;
import net.minecraft.util.math.Vec3d;
import net.minecraft.world.IBlockReader;

import java.util.List;
import java.util.Optional;

import static baritone.pathing.movement.Movement.HORIZONTALS_BUT_ALSO_DOWN_____SO_EVERY_DIRECTION_EXCEPT_UP;

/**
 * Static helpers for cost calculation
 *
 * @author leijurv
 */
public interface MovementHelper extends ActionCosts, Helper {

<<<<<<< HEAD
    static boolean avoidBreaking(BlockStateInterface bsi, int x, int y, int z, BlockState state) {
        Block b = state.getBlock();
        return b == Blocks.ICE // ice becomes water, and water can mess up the path
                || b instanceof SilverfishBlock // obvious reasons
=======
    static boolean avoidBreaking(BlockStateInterface bsi, int x, int y, int z, IBlockState state) {
        if (!bsi.worldBorder.canPlaceAt(x, y)) {
            return true;
        }
        Block b = state.getBlock();
        return Baritone.settings().blocksToDisallowBreaking.value.contains(b)
                || b == Blocks.ICE // ice becomes water, and water can mess up the path
                || b instanceof BlockSilverfish // obvious reasons
>>>>>>> 7eecf691
                // call context.get directly with x,y,z. no need to make 5 new BlockPos for no reason
                || avoidAdjacentBreaking(bsi, x, y + 1, z, true)
                || avoidAdjacentBreaking(bsi, x + 1, y, z, false)
                || avoidAdjacentBreaking(bsi, x - 1, y, z, false)
                || avoidAdjacentBreaking(bsi, x, y, z + 1, false)
                || avoidAdjacentBreaking(bsi, x, y, z - 1, false);
    }

    static boolean avoidAdjacentBreaking(BlockStateInterface bsi, int x, int y, int z, boolean directlyAbove) {
        // returns true if you should avoid breaking a block that's adjacent to this one (e.g. lava that will start flowing if you give it a path)
        // this is only called for north, south, east, west, and up. this is NOT called for down.
        // we assume that it's ALWAYS okay to break the block thats ABOVE liquid
        BlockState state = bsi.get0(x, y, z);
        Block block = state.getBlock();
        if (!directlyAbove // it is fine to mine a block that has a falling block directly above, this (the cost of breaking the stacked fallings) is included in cost calculations
                // therefore if directlyAbove is true, we will actually ignore if this is falling
                && block instanceof FallingBlock // obviously, this check is only valid for falling blocks
                && Baritone.settings().avoidUpdatingFallingBlocks.value // and if the setting is enabled
                && FallingBlock.canFallThrough(bsi.get0(x, y - 1, z))) { // and if it would fall (i.e. it's unsupported)
            return true; // dont break a block that is adjacent to unsupported gravel because it can cause really weird stuff
        }
        return !state.getFluidState().isEmpty();
    }

    static boolean canWalkThrough(IPlayerContext ctx, BetterBlockPos pos) {
        return canWalkThrough(new BlockStateInterface(ctx), pos.x, pos.y, pos.z);
    }

    static boolean canWalkThrough(BlockStateInterface bsi, int x, int y, int z) {
        return canWalkThrough(bsi, x, y, z, bsi.get0(x, y, z));
    }

    static boolean canWalkThrough(BlockStateInterface bsi, int x, int y, int z, BlockState state) {
        Block block = state.getBlock();
        if (block instanceof AirBlock) { // early return for most common case
            return true;
        }
        if (block == Blocks.FIRE || block == Blocks.TRIPWIRE || block == Blocks.COBWEB || block == Blocks.END_PORTAL || block == Blocks.COCOA || block instanceof AbstractSkullBlock || block == Blocks.BUBBLE_COLUMN || block instanceof ShulkerBoxBlock || block instanceof SlabBlock || block instanceof TrapDoorBlock || block == Blocks.END_ROD) {
            return false;
        }
        if (Baritone.settings().blocksToAvoid.value.contains(block)) {
            return false;
        }
        if (block instanceof DoorBlock || block instanceof FenceGateBlock) {
            // Because there's no nice method in vanilla to check if a door is openable or not, we just have to assume
            // that anything that isn't an iron door isn't openable, ignoring that some doors introduced in mods can't
            // be opened by just interacting.
            return block != Blocks.IRON_DOOR;
        }
        if (block instanceof CarpetBlock) {
            return canWalkOn(bsi, x, y - 1, z);
        }
        if (block instanceof SnowBlock) {
            // we've already checked doors and fence gates
            // so the only remaining dynamic isPassables are snow and trapdoor
            // if they're cached as a top block, we don't know their metadata
            // default to true (mostly because it would otherwise make long distance pathing through snowy biomes impossible)
            if (!bsi.worldContainsLoadedChunk(x, z)) {
                return true;
            }
            // the check in BlockSnow.isPassable is layers < 5
            // while actually, we want < 3 because 3 or greater makes it impassable in a 2 high ceiling
            if (state.get(SnowBlock.LAYERS) >= 3) {
                return false;
            }
            // ok, it's low enough we could walk through it, but is it supported?
            return canWalkOn(bsi, x, y - 1, z);
        }
        if (isFlowing(x, y, z, state, bsi)) {
            return false; // Don't walk through flowing liquids
        }
        IFluidState fluidState = state.getFluidState();
        if (fluidState.getFluid() instanceof WaterFluid) {
            if (Baritone.settings().assumeWalkOnWater.value) {
                return false;
            }
            BlockState up = bsi.get0(x, y + 1, z);
            if (!up.getFluidState().isEmpty() || up.getBlock() instanceof LilyPadBlock) {
                return false;
            }
            return true;
        }
        if (block instanceof BlockCauldron) {
            return false;
        }
        // every block that overrides isPassable with anything more complicated than a "return true;" or "return false;"
        // has already been accounted for above
        // therefore it's safe to not construct a blockpos from our x, y, z ints and instead just pass null
        return state.allowsMovement(bsi.access, BlockPos.ZERO, PathType.LAND); // workaround for future compatibility =P
    }

    /**
     * canWalkThrough but also won't impede movement at all. so not including doors or fence gates (we'd have to right click),
     * not including water, and not including ladders or vines or cobwebs (they slow us down)
     *
     * @param context Calculation context to provide block state lookup
     * @param x       The block's x position
     * @param y       The block's y position
     * @param z       The block's z position
     * @return Whether or not the block at the specified position
     */
    static boolean fullyPassable(CalculationContext context, int x, int y, int z) {
        return fullyPassable(
                context.bsi.access,
                context.bsi.isPassableBlockPos.setPos(x, y, z),
                context.bsi.get0(x, y, z)
        );
    }

    static boolean fullyPassable(IPlayerContext ctx, BlockPos pos) {
        return fullyPassable(ctx.world(), pos, ctx.world().getBlockState(pos));
    }

    static boolean fullyPassable(IBlockReader access, BlockPos pos, BlockState state) {
        Block block = state.getBlock();
        if (block instanceof AirBlock) { // early return for most common case
            return true;
        }
        // exceptions - blocks that are isPassable true, but we can't actually jump through
        if (block == Blocks.FIRE
                || block == Blocks.TRIPWIRE
                || block == Blocks.COBWEB
                || block == Blocks.VINE
                || block == Blocks.LADDER
                || block == Blocks.COCOA
                || block instanceof DoorBlock
                || block instanceof FenceGateBlock
                || block instanceof SnowBlock
                || !state.getFluidState().isEmpty()
                || block instanceof TrapDoorBlock
                || block instanceof EndPortalBlock
                || block instanceof SkullBlock
                || block instanceof ShulkerBoxBlock) {
            return false;
        }
        // door, fence gate, liquid, trapdoor have been accounted for, nothing else uses the world or pos parameters
        return state.allowsMovement(access, pos, PathType.LAND);
    }

    static boolean isReplaceable(int x, int y, int z, BlockState state, BlockStateInterface bsi) {
        // for MovementTraverse and MovementAscend
        // block double plant defaults to true when the block doesn't match, so don't need to check that case
        // all other overrides just return true or false
        // the only case to deal with is snow
        /*
         *  public boolean isReplaceable(IBlockAccess worldIn, BlockPos pos)
         *     {
         *         return ((Integer)worldIn.getBlockState(pos).getValue(LAYERS)).intValue() == 1;
         *     }
         */
        Block block = state.getBlock();
        if (block instanceof AirBlock) {
            // early return for common cases hehe
            return true;
        }
        if (block instanceof SnowBlock) {
            // as before, default to true (mostly because it would otherwise make long distance pathing through snowy biomes impossible)
            if (!bsi.worldContainsLoadedChunk(x, z)) {
                return true;
            }
            return state.get(SnowBlock.LAYERS) == 1;
        }
        if (block == Blocks.LARGE_FERN || block == Blocks.TALL_GRASS) {
            return true;
        }
        return state.getMaterial().isReplaceable();
    }

    @Deprecated
    static boolean isReplacable(int x, int y, int z, BlockState state, BlockStateInterface bsi) {
        return isReplaceable(x, y, z, state, bsi);
    }

    static boolean isDoorPassable(IPlayerContext ctx, BlockPos doorPos, BlockPos playerPos) {
        if (playerPos.equals(doorPos)) {
            return false;
        }

        BlockState state = BlockStateInterface.get(ctx, doorPos);
        if (!(state.getBlock() instanceof DoorBlock)) {
            return true;
        }

        return isHorizontalBlockPassable(doorPos, state, playerPos, DoorBlock.OPEN);
    }

    static boolean isGatePassable(IPlayerContext ctx, BlockPos gatePos, BlockPos playerPos) {
        if (playerPos.equals(gatePos)) {
            return false;
        }

        BlockState state = BlockStateInterface.get(ctx, gatePos);
        if (!(state.getBlock() instanceof FenceGateBlock)) {
            return true;
        }

        return state.get(FenceGateBlock.OPEN);
    }

    static boolean isHorizontalBlockPassable(BlockPos blockPos, BlockState blockState, BlockPos playerPos, BooleanProperty propertyOpen) {
        if (playerPos.equals(blockPos)) {
            return false;
        }

        Direction.Axis facing = blockState.get(HorizontalBlock.HORIZONTAL_FACING).getAxis();
        boolean open = blockState.get(propertyOpen);

        Direction.Axis playerFacing;
        if (playerPos.north().equals(blockPos) || playerPos.south().equals(blockPos)) {
            playerFacing = Direction.Axis.Z;
        } else if (playerPos.east().equals(blockPos) || playerPos.west().equals(blockPos)) {
            playerFacing = Direction.Axis.X;
        } else {
            return true;
        }

        return (facing == playerFacing) == open;
    }

    static boolean avoidWalkingInto(BlockState state) {
        Block block = state.getBlock();
        return !state.getFluidState().isEmpty()
                || block == Blocks.MAGMA_BLOCK
                || block == Blocks.CACTUS
                || block == Blocks.FIRE
                || block == Blocks.END_PORTAL
                || block == Blocks.COBWEB
                || block == Blocks.BUBBLE_COLUMN;
    }

    /**
     * Can I walk on this block without anything weird happening like me falling
     * through? Includes water because we know that we automatically jump on
     * water
     *
     * @param bsi   Block state provider
     * @param x     The block's x position
     * @param y     The block's y position
     * @param z     The block's z position
     * @param state The state of the block at the specified location
     * @return Whether or not the specified block can be walked on
     */
    static boolean canWalkOn(BlockStateInterface bsi, int x, int y, int z, BlockState state) {
        Block block = state.getBlock();
        if (block instanceof AirBlock || block == Blocks.MAGMA_BLOCK || block == Blocks.BUBBLE_COLUMN) {
            // early return for most common case (air)
            // plus magma, which is a normal cube but it hurts you
            return false;
        }
        if (isBlockNormalCube(state)) {
            return true;
        }
        if (block == Blocks.LADDER || (block == Blocks.VINE && Baritone.settings().allowVines.value)) { // TODO reconsider this
            return true;
        }
        if (block == Blocks.FARMLAND || block == Blocks.GRASS_PATH) {
            return true;
        }
        if (block == Blocks.ENDER_CHEST || block == Blocks.CHEST || block == Blocks.TRAPPED_CHEST) {
            return true;
        }
        if (isWater(state)) {
            // since this is called literally millions of times per second, the benefit of not allocating millions of useless "pos.up()"
            // BlockPos s that we'd just garbage collect immediately is actually noticeable. I don't even think its a decrease in readability
            BlockState upState = bsi.get0(x, y + 1, z);
            Block up = upState.getBlock();
            if (up == Blocks.LILY_PAD || up instanceof CarpetBlock) {
                return true;
            }
            if (isFlowing(x, y, z, state, bsi) || upState.getFluidState().getFluid() == Fluids.FLOWING_WATER) {
                // the only scenario in which we can walk on flowing water is if it's under still water with jesus off
                return isWater(upState) && !Baritone.settings().assumeWalkOnWater.value;
            }
            // if assumeWalkOnWater is on, we can only walk on water if there isn't water above it
            // if assumeWalkOnWater is off, we can only walk on water if there is water above it
            return isWater(upState) ^ Baritone.settings().assumeWalkOnWater.value;
        }
        if (Baritone.settings().assumeWalkOnLava.value && isLava(state) && !isFlowing(x, y, z, state, bsi)) {
            return true;
        }
        if (block == Blocks.GLASS || block instanceof StainedGlassBlock) {
            return true;
        }
        if (block instanceof SlabBlock) {
            if (!Baritone.settings().allowWalkOnBottomSlab.value) {
                return state.get(SlabBlock.TYPE) != SlabType.BOTTOM;
            }
            return true;
        }
        return block instanceof StairsBlock;
    }

    static boolean canWalkOn(IPlayerContext ctx, BetterBlockPos pos, BlockState state) {
        return canWalkOn(new BlockStateInterface(ctx), pos.x, pos.y, pos.z, state);
    }

    static boolean canWalkOn(IPlayerContext ctx, BlockPos pos) {
        return canWalkOn(new BlockStateInterface(ctx), pos.getX(), pos.getY(), pos.getZ());
    }

    static boolean canWalkOn(IPlayerContext ctx, BetterBlockPos pos) {
        return canWalkOn(new BlockStateInterface(ctx), pos.x, pos.y, pos.z);
    }

    static boolean canWalkOn(BlockStateInterface bsi, int x, int y, int z) {
        return canWalkOn(bsi, x, y, z, bsi.get0(x, y, z));
    }

    static boolean canPlaceAgainst(BlockStateInterface bsi, int x, int y, int z) {
        return canPlaceAgainst(bsi, x, y, z, bsi.get0(x, y, z));
    }

    static boolean canPlaceAgainst(BlockStateInterface bsi, BlockPos pos) {
        return canPlaceAgainst(bsi, pos.getX(), pos.getY(), pos.getZ());
    }

    static boolean canPlaceAgainst(IPlayerContext ctx, BlockPos pos) {
        return canPlaceAgainst(new BlockStateInterface(ctx), pos);
    }

<<<<<<< HEAD
    static boolean canPlaceAgainst(BlockStateInterface bsi, int x, int y, int z, BlockState state) {
=======
    static boolean canPlaceAgainst(BlockStateInterface bsi, int x, int y, int z, IBlockState state) {
        if (!bsi.worldBorder.canPlaceAt(x, z)) {
            return false;
        }
>>>>>>> 7eecf691
        // can we look at the center of a side face of this block and likely be able to place?
        // (thats how this check is used)
        // therefore dont include weird things that we technically could place against (like carpet) but practically can't
        return isBlockNormalCube(state) || state.getBlock() == Blocks.GLASS || state.getBlock() instanceof StainedGlassBlock;
    }

    static double getMiningDurationTicks(CalculationContext context, int x, int y, int z, boolean includeFalling) {
        return getMiningDurationTicks(context, x, y, z, context.get(x, y, z), includeFalling);
    }

    static double getMiningDurationTicks(CalculationContext context, int x, int y, int z, BlockState state, boolean includeFalling) {
        Block block = state.getBlock();
        if (!canWalkThrough(context.bsi, x, y, z, state)) {
            if (!state.getFluidState().isEmpty()) {
                return COST_INF;
            }
            double mult = context.breakCostMultiplierAt(x, y, z, state);
            if (mult >= COST_INF) {
                return COST_INF;
            }
            if (avoidBreaking(context.bsi, x, y, z, state)) {
                return COST_INF;
            }
            double strVsBlock = context.toolSet.getStrVsBlock(state);
            if (strVsBlock <= 0) {
                return COST_INF;
            }
            double result = 1 / strVsBlock;
            result += context.breakBlockAdditionalCost;
            result *= mult;
            if (includeFalling) {
                BlockState above = context.get(x, y + 1, z);
                if (above.getBlock() instanceof FallingBlock) {
                    result += getMiningDurationTicks(context, x, y + 1, z, above, true);
                }
            }
            return result;
        }
        return 0; // we won't actually mine it, so don't check fallings above
    }

    static boolean isBottomSlab(BlockState state) {
        return state.getBlock() instanceof SlabBlock
                && state.get(SlabBlock.TYPE) == SlabType.BOTTOM;
    }

    /**
     * AutoTool for a specific block
     *
     * @param ctx The player context
     * @param b   the blockstate to mine
     */
    static void switchToBestToolFor(IPlayerContext ctx, BlockState b) {
        switchToBestToolFor(ctx, b, new ToolSet(ctx.player()), BaritoneAPI.getSettings().preferSilkTouch.value);
    }

    /**
     * AutoTool for a specific block with precomputed ToolSet data
     *
     * @param ctx The player context
     * @param b   the blockstate to mine
     * @param ts  previously calculated ToolSet
     */
<<<<<<< HEAD
    static void switchToBestToolFor(IPlayerContext ctx, BlockState b, ToolSet ts, boolean preferSilkTouch) {
        if (!Baritone.settings().disableAutoTool.value && !Baritone.settings().assumeExternalAutoTool.value) {
=======
    static void switchToBestToolFor(IPlayerContext ctx, IBlockState b, ToolSet ts, boolean preferSilkTouch) {
        if (Baritone.settings().autoTool.value && !Baritone.settings().assumeExternalAutoTool.value) {
>>>>>>> 7eecf691
            ctx.player().inventory.currentItem = ts.getBestSlot(b.getBlock(), preferSilkTouch);
        }
    }

    static void moveTowards(IPlayerContext ctx, MovementState state, BlockPos pos) {
        state.setTarget(new MovementTarget(
                new Rotation(RotationUtils.calcRotationFromVec3d(ctx.playerHead(),
                        VecUtils.getBlockPosCenter(pos),
                        ctx.playerRotations()).getYaw(), ctx.player().rotationPitch),
                false
        )).setInput(Input.MOVE_FORWARD, true);
    }

    /**
     * Returns whether or not the specified block is
     * water, regardless of whether or not it is flowing.
     *
     * @param state The block state
     * @return Whether or not the block is water
     */
    static boolean isWater(BlockState state) {
        Fluid f = state.getFluidState().getFluid();
        return f == Fluids.WATER || f == Fluids.FLOWING_WATER;
    }

    /**
     * Returns whether or not the block at the specified pos is
     * water, regardless of whether or not it is flowing.
     *
     * @param ctx The player context
     * @param bp  The block pos
     * @return Whether or not the block is water
     */
    static boolean isWater(IPlayerContext ctx, BlockPos bp) {
        return isWater(BlockStateInterface.get(ctx, bp));
    }

    static boolean isLava(BlockState state) {
        Fluid f = state.getFluidState().getFluid();
        return f == Fluids.LAVA || f == Fluids.FLOWING_LAVA;
    }

    /**
     * Returns whether or not the specified pos has a liquid
     *
     * @param ctx The player context
     * @param p   The pos
     * @return Whether or not the block is a liquid
     */
    static boolean isLiquid(IPlayerContext ctx, BlockPos p) {
        return isLiquid(BlockStateInterface.get(ctx, p));
    }

    static boolean isLiquid(BlockState blockState) {
        return !blockState.getFluidState().isEmpty();
    }

    static boolean possiblyFlowing(BlockState state) {
        IFluidState fluidState = state.getFluidState();
        return fluidState.getFluid() instanceof FlowingFluid
                && fluidState.getFluid().getLevel(fluidState) != 8;
    }

    static boolean isFlowing(int x, int y, int z, BlockState state, BlockStateInterface bsi) {
        IFluidState fluidState = state.getFluidState();
        if (!(fluidState.getFluid() instanceof FlowingFluid)) {
            return false;
        }
        if (fluidState.getFluid().getLevel(fluidState) != 8) {
            return true;
        }
        return possiblyFlowing(bsi.get0(x + 1, y, z))
                || possiblyFlowing(bsi.get0(x - 1, y, z))
                || possiblyFlowing(bsi.get0(x, y, z + 1))
                || possiblyFlowing(bsi.get0(x, y, z - 1));
    }

    static boolean isBlockNormalCube(BlockState state) {
        Block block = state.getBlock();
        if (block instanceof BambooBlock
                || block instanceof MovingPistonBlock
                || block instanceof ScaffoldingBlock
                || block instanceof ShulkerBoxBlock) {
            return false;
        }
        try {
            return Block.isOpaque(state.getCollisionShape(null, null));
        } catch (Exception ignored) {
            // if we can't get the collision shape, assume it's bad and add to blocksToAvoid
        }
        return false;
    }

    static PlaceResult attemptToPlaceABlock(MovementState state, IBaritone baritone, BlockPos placeAt, boolean preferDown, boolean wouldSneak) {
        IPlayerContext ctx = baritone.getPlayerContext();
        Optional<Rotation> direct = RotationUtils.reachable(ctx, placeAt, wouldSneak); // we assume that if there is a block there, it must be replacable
        boolean found = false;
        if (direct.isPresent()) {
            state.setTarget(new MovementState.MovementTarget(direct.get(), true));
            found = true;
        }
        for (int i = 0; i < 5; i++) {
            BlockPos against1 = placeAt.offset(HORIZONTALS_BUT_ALSO_DOWN_____SO_EVERY_DIRECTION_EXCEPT_UP[i]);
            if (MovementHelper.canPlaceAgainst(ctx, against1)) {
                if (!((Baritone) baritone).getInventoryBehavior().selectThrowawayForLocation(false, placeAt.getX(), placeAt.getY(), placeAt.getZ())) { // get ready to place a throwaway block
                    Helper.HELPER.logDebug("bb pls get me some blocks. dirt, netherrack, cobble");
                    state.setStatus(MovementStatus.UNREACHABLE);
                    return PlaceResult.NO_OPTION;
                }
                double faceX = (placeAt.getX() + against1.getX() + 1.0D) * 0.5D;
                double faceY = (placeAt.getY() + against1.getY() + 0.5D) * 0.5D;
                double faceZ = (placeAt.getZ() + against1.getZ() + 1.0D) * 0.5D;
                Rotation place = RotationUtils.calcRotationFromVec3d(wouldSneak ? RayTraceUtils.inferSneakingEyePosition(ctx.player()) : ctx.playerHead(), new Vec3d(faceX, faceY, faceZ), ctx.playerRotations());
                RayTraceResult res = RayTraceUtils.rayTraceTowards(ctx.player(), place, ctx.playerController().getBlockReachDistance(), wouldSneak);
                if (res != null && res.getType() == RayTraceResult.Type.BLOCK && ((BlockRayTraceResult) res).getPos().equals(against1) && ((BlockRayTraceResult) res).getPos().offset(((BlockRayTraceResult) res).getFace()).equals(placeAt)) {
                    state.setTarget(new MovementState.MovementTarget(place, true));
                    found = true;

                    if (!preferDown) {
                        // if preferDown is true, we want the last option
                        // if preferDown is false, we want the first
                        break;
                    }
                }
            }
        }
        if (ctx.getSelectedBlock().isPresent()) {
            BlockPos selectedBlock = ctx.getSelectedBlock().get();
            Direction side = ((BlockRayTraceResult) ctx.objectMouseOver()).getFace();
            // only way for selectedBlock.equals(placeAt) to be true is if it's replacable
            if (selectedBlock.equals(placeAt) || (MovementHelper.canPlaceAgainst(ctx, selectedBlock) && selectedBlock.offset(side).equals(placeAt))) {
                if (wouldSneak) {
                    state.setInput(Input.SNEAK, true);
                }
                ((Baritone) baritone).getInventoryBehavior().selectThrowawayForLocation(true, placeAt.getX(), placeAt.getY(), placeAt.getZ());
                return PlaceResult.READY_TO_PLACE;
            }
        }
        if (found) {
            if (wouldSneak) {
                state.setInput(Input.SNEAK, true);
            }
            ((Baritone) baritone).getInventoryBehavior().selectThrowawayForLocation(true, placeAt.getX(), placeAt.getY(), placeAt.getZ());
            return PlaceResult.ATTEMPTING;
        }
        return PlaceResult.NO_OPTION;
    }

    enum PlaceResult {
        READY_TO_PLACE, ATTEMPTING, NO_OPTION;
    }

    static boolean isTransparent(Block b) {

        return b == Blocks.AIR ||
                b == Blocks.LAVA ||
                b == Blocks.WATER;
    }
}<|MERGE_RESOLUTION|>--- conflicted
+++ resolved
@@ -51,21 +51,14 @@
  */
 public interface MovementHelper extends ActionCosts, Helper {
 
-<<<<<<< HEAD
     static boolean avoidBreaking(BlockStateInterface bsi, int x, int y, int z, BlockState state) {
-        Block b = state.getBlock();
-        return b == Blocks.ICE // ice becomes water, and water can mess up the path
-                || b instanceof SilverfishBlock // obvious reasons
-=======
-    static boolean avoidBreaking(BlockStateInterface bsi, int x, int y, int z, IBlockState state) {
         if (!bsi.worldBorder.canPlaceAt(x, y)) {
             return true;
         }
         Block b = state.getBlock();
         return Baritone.settings().blocksToDisallowBreaking.value.contains(b)
                 || b == Blocks.ICE // ice becomes water, and water can mess up the path
-                || b instanceof BlockSilverfish // obvious reasons
->>>>>>> 7eecf691
+                || b instanceof SilverfishBlock // obvious reasons
                 // call context.get directly with x,y,z. no need to make 5 new BlockPos for no reason
                 || avoidAdjacentBreaking(bsi, x, y + 1, z, true)
                 || avoidAdjacentBreaking(bsi, x + 1, y, z, false)
@@ -148,7 +141,7 @@
             }
             return true;
         }
-        if (block instanceof BlockCauldron) {
+        if (block instanceof CauldronBlock) {
             return false;
         }
         // every block that overrides isPassable with anything more complicated than a "return true;" or "return false;"
@@ -386,14 +379,10 @@
         return canPlaceAgainst(new BlockStateInterface(ctx), pos);
     }
 
-<<<<<<< HEAD
     static boolean canPlaceAgainst(BlockStateInterface bsi, int x, int y, int z, BlockState state) {
-=======
-    static boolean canPlaceAgainst(BlockStateInterface bsi, int x, int y, int z, IBlockState state) {
         if (!bsi.worldBorder.canPlaceAt(x, z)) {
             return false;
         }
->>>>>>> 7eecf691
         // can we look at the center of a side face of this block and likely be able to place?
         // (thats how this check is used)
         // therefore dont include weird things that we technically could place against (like carpet) but practically can't
@@ -457,13 +446,8 @@
      * @param b   the blockstate to mine
      * @param ts  previously calculated ToolSet
      */
-<<<<<<< HEAD
     static void switchToBestToolFor(IPlayerContext ctx, BlockState b, ToolSet ts, boolean preferSilkTouch) {
-        if (!Baritone.settings().disableAutoTool.value && !Baritone.settings().assumeExternalAutoTool.value) {
-=======
-    static void switchToBestToolFor(IPlayerContext ctx, IBlockState b, ToolSet ts, boolean preferSilkTouch) {
         if (Baritone.settings().autoTool.value && !Baritone.settings().assumeExternalAutoTool.value) {
->>>>>>> 7eecf691
             ctx.player().inventory.currentItem = ts.getBestSlot(b.getBlock(), preferSilkTouch);
         }
     }
