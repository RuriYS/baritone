--- conflicted
+++ resolved
@@ -29,45 +29,27 @@
 import baritone.pathing.precompute.Ternary;
 import baritone.utils.BlockStateInterface;
 import baritone.utils.ToolSet;
-<<<<<<< HEAD
 import net.minecraft.core.BlockPos;
 import net.minecraft.core.Direction;
-import net.minecraft.world.level.BlockGetter;
+import net.minecraft.world.item.enchantment.EnchantmentHelper;
 import net.minecraft.world.level.block.*;
 import net.minecraft.world.level.block.piston.MovingPistonBlock;
 import net.minecraft.world.level.block.state.BlockState;
 import net.minecraft.world.level.block.state.properties.BooleanProperty;
+import net.minecraft.world.level.block.state.properties.Half;
 import net.minecraft.world.level.block.state.properties.SlabType;
+import net.minecraft.world.level.block.state.properties.StairsShape;
 import net.minecraft.world.level.material.FlowingFluid;
 import net.minecraft.world.level.material.Fluid;
+import net.minecraft.world.level.material.Fluids;
 import net.minecraft.world.level.material.FluidState;
-import net.minecraft.world.level.material.Fluids;
+import net.minecraft.world.level.material.Material;
 import net.minecraft.world.level.material.WaterFluid;
 import net.minecraft.world.level.pathfinder.PathComputationType;
 import net.minecraft.world.phys.BlockHitResult;
 import net.minecraft.world.phys.HitResult;
 import net.minecraft.world.phys.Vec3;
-=======
-import net.minecraft.block.*;
-import net.minecraft.block.material.Material;
-import net.minecraft.enchantment.EnchantmentHelper;
-import net.minecraft.fluid.FlowingFluid;
-import net.minecraft.fluid.Fluid;
-import net.minecraft.fluid.Fluids;
-import net.minecraft.fluid.FluidState;
-import net.minecraft.fluid.WaterFluid;
-import net.minecraft.pathfinding.PathType;
-import net.minecraft.state.BooleanProperty;
-import net.minecraft.state.properties.Half;
-import net.minecraft.state.properties.SlabType;
-import net.minecraft.state.properties.StairsShape;
-import net.minecraft.util.Direction;
-import net.minecraft.util.math.BlockPos;
-import net.minecraft.util.math.BlockRayTraceResult;
-import net.minecraft.util.math.RayTraceResult;
-import net.minecraft.util.math.vector.Vector3d;
-
->>>>>>> 6d5cfe41
+
 import java.util.List;
 import java.util.Optional;
 
@@ -112,16 +94,16 @@
         }
         // only pure liquids for now
         // waterlogged blocks can have closed bottom sides and such
-        if (block instanceof FlowingFluidBlock) {
+        if (block instanceof LiquidBlock) {
             if (directlyAbove || Baritone.settings().strictLiquidCheck.value) {
                 return true;
             }
-            int level = state.get(FlowingFluidBlock.LEVEL);
+            int level = state.getValue(LiquidBlock.LEVEL);
             if (level == 0) {
                 return true; // source blocks like to flow horizontally
             }
             // everything else will prefer flowing down
-            return !(bsi.get0(x, y - 1, z).getBlock() instanceof FlowingFluidBlock); // assume everything is in a static state
+            return !(bsi.get0(x, y - 1, z).getBlock() instanceof LiquidBlock); // assume everything is in a static state
         }
         return !state.getFluidState().isEmpty();
     }
@@ -147,28 +129,24 @@
         if (canWalkThrough == YES) {
             return true;
         }
-<<<<<<< HEAD
+        if (canWalkThrough == NO) {
+            return false;
+        }
+        return canWalkThroughPosition(bsi, x, y, z, state);
+    }
+
+    static Ternary canWalkThroughBlockState(BlockState state) {
+        Block block = state.getBlock();
+        if (block instanceof AirBlock) {
+            return YES;
+        }
         if (block instanceof BaseFireBlock || block == Blocks.TRIPWIRE || block == Blocks.COBWEB || block == Blocks.END_PORTAL || block == Blocks.COCOA || block instanceof AbstractSkullBlock || block == Blocks.BUBBLE_COLUMN || block instanceof ShulkerBoxBlock || block instanceof SlabBlock || block instanceof TrapDoorBlock || block == Blocks.HONEY_BLOCK || block == Blocks.END_ROD || block == Blocks.SWEET_BERRY_BUSH || block == Blocks.POINTED_DRIPSTONE || block instanceof AmethystClusterBlock || block instanceof AzaleaBlock) {
-            return false;
+            return NO;
         }
         if (block == Blocks.BIG_DRIPLEAF) {
-            return false;
+            return NO;
         }
         if (block == Blocks.POWDER_SNOW) {
-=======
-        if (canWalkThrough == NO) {
->>>>>>> 6d5cfe41
-            return false;
-        }
-        return canWalkThroughPosition(bsi, x, y, z, state);
-    }
-
-    static Ternary canWalkThroughBlockState(BlockState state) {
-        Block block = state.getBlock();
-        if (block instanceof AirBlock) {
-            return YES;
-        }
-        if (block instanceof AbstractFireBlock || block == Blocks.TRIPWIRE || block == Blocks.COBWEB || block == Blocks.END_PORTAL || block == Blocks.COCOA || block instanceof AbstractSkullBlock || block == Blocks.BUBBLE_COLUMN || block instanceof ShulkerBoxBlock || block instanceof SlabBlock || block instanceof TrapDoorBlock || block == Blocks.HONEY_BLOCK || block == Blocks.END_ROD || block == Blocks.SWEET_BERRY_BUSH) {
             return NO;
         }
         if (Baritone.settings().blocksToAvoid.value.contains(block)) {
@@ -181,25 +159,17 @@
             }
             return YES;
         }
-        if (block instanceof CarpetBlock) {
+        if (block instanceof WoolCarpetBlock) {
             return MAYBE;
         }
-<<<<<<< HEAD
-        if (block instanceof WoolCarpetBlock) {
-            return canWalkOn(bsi, x, y - 1, z);
-        }
         if (block instanceof SnowLayerBlock) {
-            // we've already checked doors and fence gates
-            // so the only remaining dynamic isPassables are snow and trapdoor
-=======
-        if (block instanceof SnowBlock) {
             // snow layers cached as the top layer of a packed chunk have no metadata, we can't make a decision based on their depth here
             // it would otherwise make long distance pathing through snowy biomes impossible
             return MAYBE;
         }
         FluidState fluidState = state.getFluidState();
         if (!fluidState.isEmpty()) {
-            if (fluidState.getFluid().getLevel(fluidState) != 8) {
+            if (fluidState.getType().getAmount(fluidState) != 8) {
                 return NO;
             } else {
                 return MAYBE;
@@ -209,13 +179,13 @@
             return NO;
         }
         try { // A dodgy catch-all at the end, for most blocks with default behaviour this will work, however where blocks are special this will error out, and we can handle it when we have this information
-            if (state.allowsMovement(null, null, PathType.LAND)) {
+            if (state.isPathfindable(null, null, PathComputationType.LAND)) {
                 return YES;
             } else {
                 return NO;
             }
         } catch (Throwable exception) {
-            System.out.println("The block " + state.getBlock().getTranslatedName().getString() + " requires a special case due to the exception " + exception.getMessage());
+            System.out.println("The block " + state.getBlock().getName().getString() + " requires a special case due to the exception " + exception.getMessage());
             return MAYBE;
         }
     }
@@ -223,12 +193,11 @@
     static boolean canWalkThroughPosition(BlockStateInterface bsi, int x, int y, int z, BlockState state) {
         Block block = state.getBlock();
 
-        if (block instanceof CarpetBlock) {
+        if (block instanceof WoolCarpetBlock) {
             return canWalkOn(bsi, x, y - 1, z);
         }
 
-        if (block instanceof SnowBlock) {
->>>>>>> 6d5cfe41
+        if (block instanceof SnowLayerBlock) {
             // if they're cached as a top block, we don't know their metadata
             // default to true (mostly because it would otherwise make long distance pathing through snowy biomes impossible)
             if (!bsi.worldContainsLoadedChunk(x, z)) {
@@ -243,20 +212,12 @@
             return canWalkOn(bsi, x, y - 1, z);
         }
 
-<<<<<<< HEAD
-        if (isFlowing(x, y, z, state, bsi)) {
-            return false; // Don't walk through flowing liquids
-        }
-        FluidState fluidState = state.getFluidState();
-        if (fluidState.getType() instanceof WaterFluid) {
-=======
         FluidState fluidState = state.getFluidState();
         if (!fluidState.isEmpty()) {
             if (isFlowing(x, y, z, state, bsi)) {
                 return false;
             }
             // Everything after this point has to be a special case as it relies on the water not being flowing, which means a special case is needed.
->>>>>>> 6d5cfe41
             if (Baritone.settings().assumeWalkOnWater.value) {
                 return false;
             }
@@ -265,7 +226,7 @@
             if (!up.getFluidState().isEmpty() || up.getBlock() instanceof WaterlilyBlock) {
                 return false;
             }
-            return fluidState.getFluid() instanceof WaterFluid;
+            return fluidState.getType() instanceof WaterFluid;
         }
 
         // every block that overrides isPassable with anything more complicated than a "return true;" or "return false;"
@@ -274,33 +235,7 @@
         return state.isPathfindable(bsi.access, BlockPos.ZERO, PathComputationType.LAND); // workaround for future compatibility =P
     }
 
-<<<<<<< HEAD
-    /**
-     * canWalkThrough but also won't impede movement at all. so not including doors or fence gates (we'd have to right click),
-     * not including water, and not including ladders or vines or cobwebs (they slow us down)
-     *
-     * @param context Calculation context to provide block state lookup
-     * @param x       The block's x position
-     * @param y       The block's y position
-     * @param z       The block's z position
-     * @return Whether or not the block at the specified position
-     */
-    static boolean fullyPassable(CalculationContext context, int x, int y, int z) {
-        return fullyPassable(
-                context.bsi.access,
-                context.bsi.isPassableBlockPos.set(x, y, z),
-                context.bsi.get0(x, y, z)
-        );
-    }
-
-    static boolean fullyPassable(IPlayerContext ctx, BlockPos pos) {
-        return fullyPassable(ctx.world(), pos, ctx.world().getBlockState(pos));
-    }
-
-    static boolean fullyPassable(BlockGetter access, BlockPos pos, BlockState state) {
-=======
     static Ternary fullyPassableBlockState(BlockState state) {
->>>>>>> 6d5cfe41
         Block block = state.getBlock();
         if (block instanceof AirBlock) { // early return for most common case
             return YES;
@@ -324,19 +259,16 @@
             return NO;
         }
         // door, fence gate, liquid, trapdoor have been accounted for, nothing else uses the world or pos parameters
-<<<<<<< HEAD
-        return state.isPathfindable(access, pos, PathComputationType.LAND);
-=======
         // at least in 1.12.2 vanilla, that is.....
         try { // A dodgy catch-all at the end, for most blocks with default behaviour this will work, however where blocks are special this will error out, and we can handle it when we have this information
-            if (state.allowsMovement(null, null, PathType.LAND)) {
+            if (state.isPathfindable(null, null, PathComputationType.LAND)) {
                 return YES;
             } else {
                 return NO;
             }
         } catch (Throwable exception) {
             // see PR #1087 for why
-            System.out.println("The block " + state.getBlock().getTranslatedName().getString() + " requires a special case due to the exception " + exception.getMessage());
+            System.out.println("The block " + state.getBlock().getName().getString() + " requires a special case due to the exception " + exception.getMessage());
             return MAYBE;
         }
     }
@@ -366,8 +298,7 @@
     }
 
     static boolean fullyPassablePosition(BlockStateInterface bsi, int x, int y, int z, BlockState state) {
-        return state.allowsMovement(bsi.access, bsi.isPassableBlockPos.setPos(x, y, z), PathType.LAND);
->>>>>>> 6d5cfe41
+        return state.isPathfindable(bsi.access, bsi.isPassableBlockPos.set(x, y, z), PathComputationType.LAND);
     }
 
     static boolean isReplaceable(int x, int y, int z, BlockState state, BlockStateInterface bsi) {
@@ -493,18 +424,13 @@
             return YES;
         }
         if (block instanceof AzaleaBlock) {
-            return true;
+            return YES;
         }
         if (block == Blocks.LADDER || (block == Blocks.VINE && Baritone.settings().allowVines.value)) { // TODO reconsider this
             return YES;
         }
-<<<<<<< HEAD
         if (block == Blocks.FARMLAND || block == Blocks.DIRT_PATH) {
-            return true;
-=======
-        if (block == Blocks.FARMLAND || block == Blocks.GRASS_PATH) {
-            return YES;
->>>>>>> 6d5cfe41
+            return YES;
         }
         if (block == Blocks.ENDER_CHEST || block == Blocks.CHEST || block == Blocks.TRAPPED_CHEST) {
             return YES;
@@ -512,7 +438,7 @@
         if (block == Blocks.GLASS || block instanceof StainedGlassBlock) {
             return YES;
         }
-        if (block instanceof StairsBlock) {
+        if (block instanceof StairBlock) {
             return YES;
         }
         if (isWater(state)) {
@@ -523,7 +449,7 @@
         }
         if (block instanceof SlabBlock) {
             if (!Baritone.settings().allowWalkOnBottomSlab.value) {
-                if (state.get(SlabBlock.TYPE) != SlabType.BOTTOM) {
+                if (state.getValue(SlabBlock.TYPE) != SlabType.BOTTOM) {
                     return YES;
                 }
                 return NO;
@@ -543,11 +469,7 @@
             if (up == Blocks.LILY_PAD || up instanceof WoolCarpetBlock) {
                 return true;
             }
-<<<<<<< HEAD
-            if (isFlowing(x, y, z, state, bsi) || upState.getFluidState().getType() == Fluids.FLOWING_WATER) {
-=======
-            if (MovementHelper.isFlowing(x, y, z, state, bsi) || upState.getFluidState().getFluid() == Fluids.FLOWING_WATER) {
->>>>>>> 6d5cfe41
+            if (MovementHelper.isFlowing(x, y, z, state, bsi) || upState.getFluidState().getType() == Fluids.FLOWING_WATER) {
                 // the only scenario in which we can walk on flowing water is if it's under still water with jesus off
                 return isWater(upState) && !Baritone.settings().assumeWalkOnWater.value;
             }
@@ -555,21 +477,6 @@
             // if assumeWalkOnWater is off, we can only walk on water if there is water above it
             return isWater(upState) ^ Baritone.settings().assumeWalkOnWater.value;
         }
-<<<<<<< HEAD
-        if (Baritone.settings().assumeWalkOnLava.value && isLava(state) && !isFlowing(x, y, z, state, bsi)) {
-            return true;
-        }
-        if (block == Blocks.GLASS || block instanceof StainedGlassBlock) {
-            return true;
-        }
-        if (block instanceof SlabBlock) {
-            if (!Baritone.settings().allowWalkOnBottomSlab.value) {
-                return state.getValue(SlabBlock.TYPE) != SlabType.BOTTOM;
-            }
-            return true;
-        }
-        return block instanceof StairBlock;
-=======
 
         if (MovementHelper.isLava(state) && !MovementHelper.isFlowing(x, y, z, state, bsi) && Baritone.settings().assumeWalkOnLava.value) { // if we get here it means that assumeWalkOnLava must be true, so put it last
             return true;
@@ -584,7 +491,6 @@
 
     static boolean canWalkOn(CalculationContext context, int x, int y, int z) {
         return canWalkOn(context, x, y, z, context.get(x, y, z));
->>>>>>> 6d5cfe41
     }
 
     static boolean canWalkOn(IPlayerContext ctx, BetterBlockPos pos, BlockState state) {
@@ -606,14 +512,14 @@
     static boolean canUseFrostWalker(CalculationContext context, BlockState state) {
         return context.frostWalker != 0
                 && state.getMaterial() == Material.WATER
-                && ((Integer) state.get(FlowingFluidBlock.LEVEL)) == 0;
+                && ((Integer) state.getValue(LiquidBlock.LEVEL)) == 0;
     }
 
     static boolean canUseFrostWalker(IPlayerContext ctx, BlockPos pos) {
         BlockState state = BlockStateInterface.get(ctx, pos);
         return EnchantmentHelper.hasFrostWalker(ctx.player())
                 && state.getMaterial() == Material.WATER
-                && ((Integer) state.get(FlowingFluidBlock.LEVEL)) == 0;
+                && ((Integer) state.getValue(LiquidBlock.LEVEL)) == 0;
     }
 
     /**
@@ -628,19 +534,19 @@
             // used for frostwalker so only includes blocks where we are still on ground when leaving them to any side
             // TODO 1.19+ : add leaves, add dripleaf?
             if (block instanceof SlabBlock) {
-                if (state.get(SlabBlock.TYPE) != SlabType.BOTTOM) {
+                if (state.getValue(SlabBlock.TYPE) != SlabType.BOTTOM) {
                     return true;
                 }
-            } else if (block instanceof StairsBlock) {
-                if (state.get(StairsBlock.HALF) == Half.TOP) {
+            } else if (block instanceof StairBlock) {
+                if (state.getValue(StairBlock.HALF) == Half.TOP) {
                     return true;
                 }
-                StairsShape shape = state.get(StairsBlock.SHAPE);
+                StairsShape shape = state.getValue(StairBlock.SHAPE);
                 if (shape == StairsShape.INNER_LEFT || shape == StairsShape.INNER_RIGHT) {
                     return true;
                 }
             } else if (block instanceof TrapDoorBlock) {
-                if (!state.get(TrapDoorBlock.OPEN) && state.get(TrapDoorBlock.HALF) == Half.TOP) {
+                if (!state.getValue(TrapDoorBlock.OPEN) && state.getValue(TrapDoorBlock.HALF) == Half.TOP) {
                     return true;
                 }
             } else if (block == Blocks.SCAFFOLDING) {
@@ -650,7 +556,7 @@
                 return false;
             }
             Block blockAbove = context.getBlock(x, y + 1, z);
-            if (blockAbove instanceof FlowingFluidBlock) {
+            if (blockAbove instanceof LiquidBlock) {
                 return false;
             }
         }
