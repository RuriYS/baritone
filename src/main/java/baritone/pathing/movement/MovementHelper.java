--- conflicted
+++ resolved
@@ -120,14 +120,9 @@
         if (isFlowing(x, y, z, state, bsi)) {
             return false; // Don't walk through flowing liquids
         }
-<<<<<<< HEAD
         IFluidState fluidState = state.getFluidState();
         if (fluidState.getFluid() instanceof WaterFluid) {
-            if (Baritone.settings().assumeWalkOnWater.get()) {
-=======
-        if (block instanceof BlockLiquid) {
             if (Baritone.settings().assumeWalkOnWater.value) {
->>>>>>> 76297e81
                 return false;
             }
             IBlockState up = bsi.get0(x, y + 1, z);
@@ -307,34 +302,18 @@
             }
             if (isFlowing(x, y, z, state, bsi) || upState.getFluidState().getFluid() == Fluids.FLOWING_WATER) {
                 // the only scenario in which we can walk on flowing water is if it's under still water with jesus off
-<<<<<<< HEAD
-                return isWater(upState) && !Baritone.settings().assumeWalkOnWater.get();
+                return isWater(upState) && !Baritone.settings().assumeWalkOnWater.value;
             }
             // if assumeWalkOnWater is on, we can only walk on water if there isn't water above it
             // if assumeWalkOnWater is off, we can only walk on water if there is water above it
-            return isWater(upState) ^ Baritone.settings().assumeWalkOnWater.get();
-=======
-                return isWater(up) && !Baritone.settings().assumeWalkOnWater.value;
-            }
-            // if assumeWalkOnWater is on, we can only walk on water if there isn't water above it
-            // if assumeWalkOnWater is off, we can only walk on water if there is water above it
-            return isWater(up) ^ Baritone.settings().assumeWalkOnWater.value;
->>>>>>> 76297e81
+            return isWater(upState) ^ Baritone.settings().assumeWalkOnWater.value;
         }
         if (block == Blocks.GLASS || block instanceof BlockStainedGlass) {
             return true;
         }
         if (block instanceof BlockSlab) {
-<<<<<<< HEAD
-            if (!Baritone.settings().allowWalkOnBottomSlab.get()) {
+            if (!Baritone.settings().allowWalkOnBottomSlab.value) {
                 return state.isTopSolid();
-=======
-            if (!Baritone.settings().allowWalkOnBottomSlab.value) {
-                if (((BlockSlab) block).isDouble()) {
-                    return true;
-                }
-                return state.getValue(BlockSlab.HALF) != BlockSlab.EnumBlockHalf.BOTTOM;
->>>>>>> 76297e81
             }
             return true;
         }
