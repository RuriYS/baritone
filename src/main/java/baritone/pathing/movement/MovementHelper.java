/*
 * This file is part of Baritone.
 *
 * Baritone is free software: you can redistribute it and/or modify
 * it under the terms of the GNU General Public License as published by
 * the Free Software Foundation, either version 3 of the License, or
 * (at your option) any later version.
 *
 * Baritone is distributed in the hope that it will be useful,
 * but WITHOUT ANY WARRANTY; without even the implied warranty of
 * MERCHANTABILITY or FITNESS FOR A PARTICULAR PURPOSE.  See the
 * GNU General Public License for more details.
 *
 * You should have received a copy of the GNU General Public License
 * along with Baritone.  If not, see <https://www.gnu.org/licenses/>.
 */

package baritone.pathing.movement;

import baritone.Baritone;
import baritone.behavior.impl.LookBehaviorUtils;
import baritone.pathing.movement.MovementState.MovementTarget;
import baritone.pathing.movement.movements.MovementDescend;
import baritone.pathing.movement.movements.MovementFall;
import baritone.utils.*;
import net.minecraft.block.*;
import net.minecraft.block.properties.PropertyBool;
import net.minecraft.block.state.IBlockState;
import net.minecraft.client.Minecraft;
import net.minecraft.client.entity.EntityPlayerSP;
import net.minecraft.entity.Entity;
import net.minecraft.init.Blocks;
import net.minecraft.item.ItemStack;
import net.minecraft.util.EnumFacing;
import net.minecraft.util.NonNullList;
import net.minecraft.util.math.BlockPos;
import net.minecraft.util.math.RayTraceResult;
import net.minecraft.world.chunk.EmptyChunk;

import java.util.Optional;

/**
 * Static helpers for cost calculation
 *
 * @author leijurv
 */
public interface MovementHelper extends ActionCosts, Helper {

    static boolean avoidBreaking(BlockPos pos, IBlockState state) {
        Block b = state.getBlock();
        Block below = BlockStateInterface.get(new BlockPos(pos.getX(), pos.getY() - 1, pos.getZ())).getBlock();
        return Blocks.ICE.equals(b) // ice becomes water, and water can mess up the path
                || b instanceof BlockSilverfish // obvious reasons
                || BlockStateInterface.isLiquid(new BlockPos(pos.getX(), pos.getY() + 1, pos.getZ()))//don't break anything touching liquid on any side
                || BlockStateInterface.isLiquid(new BlockPos(pos.getX() + 1, pos.getY(), pos.getZ()))
                || BlockStateInterface.isLiquid(new BlockPos(pos.getX() - 1, pos.getY(), pos.getZ()))
                || BlockStateInterface.isLiquid(new BlockPos(pos.getX(), pos.getY(), pos.getZ() + 1))
                || BlockStateInterface.isLiquid(new BlockPos(pos.getX(), pos.getY(), pos.getZ() - 1));
    }

    /**
     * Can I walk through this block? e.g. air, saplings, torches, etc
     *
     * @param pos
     * @return
     */
    static boolean canWalkThrough(BlockPos pos) {
        return canWalkThrough(pos, BlockStateInterface.get(pos));
    }

    static boolean canWalkThrough(BlockPos pos, IBlockState state) {
        Block block = state.getBlock();
<<<<<<< HEAD
        if (block == Blocks.AIR) {
            return true;
        }
        if (block instanceof BlockFire
                || block instanceof BlockTripWire
                || block instanceof BlockWeb
                || block instanceof BlockEndPortal) {//you can't actually walk through a lilypad from the side, and you shouldn't walk through fire
=======
        if (block instanceof BlockFire || block instanceof BlockTripWire || block instanceof BlockWeb || block instanceof BlockEndPortal) {
>>>>>>> 83693525
            return false;
        }
        if (block instanceof BlockDoor || block instanceof BlockFenceGate) {
            if (block == Blocks.IRON_DOOR) {
                return false;
            }
            return true; // we can just open the door
        }
        if (block instanceof BlockSnow || block instanceof BlockTrapDoor) {
            // we've already checked doors
            // so the only remaining dynamic isPassables are snow, fence gate, and trapdoor
            // if they're cached as a top block, we don't know their metadata
            // default to true (mostly because it would otherwise make long distance pathing through snowy biomes impossible)
            if (mc.world.getChunk(pos) instanceof EmptyChunk) {
                return true;
            }
        }
        if (BlockStateInterface.isFlowing(state)) {
            return false; // Don't walk through flowing liquids
        }
        if (block instanceof BlockLiquid) {
            if (Baritone.settings().assumeWalkOnWater.get()) {
                return false;
            }
            IBlockState up = BlockStateInterface.get(pos.up());
            if (up.getBlock() instanceof BlockLiquid || up.getBlock() instanceof BlockLilyPad) {
                return false;
            }
        }
        return block.isPassable(mc.world, pos);
    }

    /**
     * canWalkThrough but also won't impede movement at all. so not including doors or fence gates (we'd have to right click),
     * not including water, and not including ladders or vines or cobwebs (they slow us down)
     *
     * @return
     */
    static boolean fullyPassable(BlockPos pos) {
        return fullyPassable(pos, BlockStateInterface.get(pos));
    }

    static boolean fullyPassable(BlockPos pos, IBlockState state) {
        Block block = state.getBlock();
        if (block == Blocks.AIR) {
            return true;
        }
        // exceptions - blocks that are isPassasble true, but we can't actually jump through
        if (block == Blocks.FIRE
                || block == Blocks.TRIPWIRE
                || block == Blocks.WEB
                || block == Blocks.VINE
                || block == Blocks.LADDER
                || block instanceof BlockDoor
                || block instanceof BlockFenceGate
                || block instanceof BlockSnow
                || block instanceof BlockLiquid
                || block instanceof BlockTrapDoor
                || block instanceof BlockEndPortal) {
            return false;
        }
        return block.isPassable(mc.world, pos);
    }

    static boolean isReplacable(BlockPos pos, IBlockState state) {
        // for MovementTraverse and MovementAscend
        // block double plant defaults to true when the block doesn't match, so don't need to check that case
        // all other overrides just return true or false
        // the only case to deal with is snow
        /*
         *  public boolean isReplaceable(IBlockAccess worldIn, BlockPos pos)
         *     {
         *         return ((Integer)worldIn.getBlockState(pos).getValue(LAYERS)).intValue() == 1;
         *     }
         */
        if (state.getBlock() instanceof BlockSnow) {
            // as before, default to true (mostly because it would otherwise make long distance pathing through snowy biomes impossible)
            if (mc.world.getChunk(pos) instanceof EmptyChunk) {
                return true;
            }
        }
        return state.getBlock().isReplaceable(mc.world, pos);
    }

    static boolean isDoorPassable(BlockPos doorPos, BlockPos playerPos) {
        if (playerPos.equals(doorPos)) {
            return false;
        }

        IBlockState state = BlockStateInterface.get(doorPos);
        if (!(state.getBlock() instanceof BlockDoor)) {
            return true;
        }

        return isHorizontalBlockPassable(doorPos, state, playerPos, BlockDoor.OPEN);
    }

    static boolean isGatePassable(BlockPos gatePos, BlockPos playerPos) {
        if (playerPos.equals(gatePos)) {
            return false;
        }

        IBlockState state = BlockStateInterface.get(gatePos);
        if (!(state.getBlock() instanceof BlockFenceGate)) {
            return true;
        }

        return isHorizontalBlockPassable(gatePos, state, playerPos, BlockFenceGate.OPEN);
    }

    static boolean isHorizontalBlockPassable(BlockPos blockPos, IBlockState blockState, BlockPos playerPos, PropertyBool propertyOpen) {
        if (playerPos.equals(blockPos)) {
            return false;
        }

        EnumFacing.Axis facing = blockState.getValue(BlockHorizontal.FACING).getAxis();
        boolean open = blockState.getValue(propertyOpen);

        EnumFacing.Axis playerFacing;
        if (playerPos.north().equals(blockPos) || playerPos.south().equals(blockPos)) {
            playerFacing = EnumFacing.Axis.Z;
        } else if (playerPos.east().equals(blockPos) || playerPos.west().equals(blockPos)) {
            playerFacing = EnumFacing.Axis.X;
        } else {
            return true;
        }

        return facing == playerFacing == open;
    }

    static boolean avoidWalkingInto(Block block) {
        return BlockStateInterface.isLava(block)
                || block instanceof BlockCactus
                || block instanceof BlockFire
                || block instanceof BlockEndPortal
                || block instanceof BlockWeb;
    }

    /**
     * Can I walk on this block without anything weird happening like me falling
     * through? Includes water because we know that we automatically jump on
     * water
     *
     * @return
     */
    static boolean canWalkOn(BlockPos pos, IBlockState state) {
        Block block = state.getBlock();
        if (block == Blocks.AIR) {
            return false;
        }
        if (block instanceof BlockLadder || (Baritone.settings().allowVines.get() && block instanceof BlockVine)) { // TODO reconsider this
            return true;
        }
        if (block instanceof BlockGlass || block instanceof BlockStainedGlass) {
            return true;
        }
        if (Blocks.FARMLAND.equals(block) || Blocks.GRASS_PATH.equals(block)) {
            return true;
        }
        if (Blocks.ENDER_CHEST.equals(block) || Blocks.CHEST.equals(block)) {
            return true;
        }
        if (block instanceof BlockSlab) {
            if (!Baritone.settings().allowWalkOnBottomSlab.get()) {
                if (((BlockSlab) block).isDouble()) {
                    return true;
                }
                return state.getValue(BlockSlab.HALF) != BlockSlab.EnumBlockHalf.BOTTOM;
            }
            return true;
        }
        if (block instanceof BlockStairs) {
            return true;
        }
        if (BlockStateInterface.isWater(block)) {
            Block up = BlockStateInterface.get(pos.up()).getBlock();
            if (up instanceof BlockLilyPad) {
                return true;
            }
            if (BlockStateInterface.isFlowing(state)) {
                // the only scenario in which we can walk on flowing water is if it's under still water with jesus off
                return BlockStateInterface.isWater(up) && !Baritone.settings().assumeWalkOnWater.get();
            }
            // if assumeWalkOnWater is on, we can only walk on water if there isn't water above it
            // if assumeWalkOnWater is off, we can only walk on water if there is water above it
            return BlockStateInterface.isWater(up) ^ Baritone.settings().assumeWalkOnWater.get();
        }
        if (Blocks.MAGMA.equals(block)) {
            return false;
        }
        return state.isBlockNormalCube() && !BlockStateInterface.isLava(block);
    }

    static boolean canWalkOn(BlockPos pos) {
        return canWalkOn(pos, BlockStateInterface.get(pos));
    }

    static boolean canFall(BlockPos pos) {
        return BlockStateInterface.get(pos).getBlock() instanceof BlockFalling;
    }

    static boolean canPlaceAgainst(BlockPos pos) {
        IBlockState state = BlockStateInterface.get(pos);
        // TODO isBlockNormalCube isn't the best check for whether or not we can place a block against it. e.g. glass isn't normalCube but we can place against it
        return state.isBlockNormalCube();
    }

    static double getMiningDurationTicks(CalculationContext context, BlockPos position, boolean includeFalling) {
        IBlockState state = BlockStateInterface.get(position);
        return getMiningDurationTicks(context, position, state, includeFalling);
    }

    static double getMiningDurationTicks(CalculationContext context, BlockPos position, IBlockState state, boolean includeFalling) {
        Block block = state.getBlock();
        if (!block.equals(Blocks.AIR) && !canWalkThrough(position, state)) { // TODO is the air check really necessary? Isn't air canWalkThrough?
            if (!context.allowBreak()) {
                return COST_INF;
            }
            if (avoidBreaking(position, state)) {
                return COST_INF;
            }
            double m = Blocks.CRAFTING_TABLE.equals(block) ? 10 : 1; // TODO see if this is still necessary. it's from MineBot when we wanted to penalize breaking its crafting table
            double strVsBlock = context.getToolSet().getStrVsBlock(state);
            if (strVsBlock < 0) {
                return COST_INF;
            }

            double result = m / strVsBlock;
            if (includeFalling) {
                BlockPos up = position.up();
                IBlockState above = BlockStateInterface.get(up);
                if (above.getBlock() instanceof BlockFalling) {
                    result += getMiningDurationTicks(context, up, above, true);
                }
            }
            return result;
        }
        return 0; // we won't actually mine it, so don't check fallings above
    }

    static boolean isBottomSlab(IBlockState state) {
        return state.getBlock() instanceof BlockSlab
                && !((BlockSlab) state.getBlock()).isDouble()
                && state.getValue(BlockSlab.HALF) == BlockSlab.EnumBlockHalf.BOTTOM;
    }

    static boolean isBottomSlab(BlockPos pos) {
        return isBottomSlab(BlockStateInterface.get(pos));
    }

    /**
     * The entity the player is currently looking at
     *
     * @return the entity object
     */
    static Optional<Entity> whatEntityAmILookingAt() {
        if (mc.objectMouseOver != null && mc.objectMouseOver.typeOfHit == RayTraceResult.Type.ENTITY) {
            return Optional.of(mc.objectMouseOver.entityHit);
        }
        return Optional.empty();
    }

    /**
     * AutoTool
     */
    static void switchToBestTool() {
        LookBehaviorUtils.getSelectedBlock().ifPresent(pos -> {
            IBlockState state = BlockStateInterface.get(pos);
            if (state.getBlock().equals(Blocks.AIR)) {
                return;
            }
            switchToBestToolFor(state);
        });
    }

    /**
     * AutoTool for a specific block
     *
     * @param b the blockstate to mine
     */
    static void switchToBestToolFor(IBlockState b) {
        switchToBestToolFor(b, new ToolSet());
    }

    /**
     * AutoTool for a specific block with precomputed ToolSet data
     *
     * @param b  the blockstate to mine
     * @param ts previously calculated ToolSet
     */
    static void switchToBestToolFor(IBlockState b, ToolSet ts) {
        mc.player.inventory.currentItem = ts.getBestSlot(b);
    }

    static boolean throwaway(boolean select) {
        EntityPlayerSP p = Minecraft.getMinecraft().player;
        NonNullList<ItemStack> inv = p.inventory.mainInventory;
        for (byte i = 0; i < 9; i++) {
            ItemStack item = inv.get(i);
            // this usage of settings() is okay because it's only called once during pathing
            // (while creating the CalculationContext at the very beginning)
            // and then it's called during execution
            // since this function is never called during cost calculation, we don't need to migrate
            // acceptableThrowawayItems to the CalculationContext
            if (Baritone.settings().acceptableThrowawayItems.get().contains(item.getItem())) {
                if (select) {
                    p.inventory.currentItem = i;
                }
                return true;
            }
        }
        return false;
    }

    static void moveTowards(MovementState state, BlockPos pos) {
        state.setTarget(new MovementTarget(
                new Rotation(Utils.calcRotationFromVec3d(mc.player.getPositionEyes(1.0F),
                        Utils.getBlockPosCenter(pos),
                        new Rotation(mc.player.rotationYaw, mc.player.rotationPitch)).getFirst(), mc.player.rotationPitch),
                false
        )).setInput(InputOverrideHandler.Input.MOVE_FORWARD, true);
    }

    static Movement generateMovementFallOrDescend(BlockPos pos, BlockPos dest, CalculationContext calcContext) {
        // A
        //SA
        // A
        // B
        // C
        // D
        //if S is where you start, B needs to be air for a movementfall
        //A is plausibly breakable by either descend or fall
        //C, D, etc determine the length of the fall

        if (!canWalkThrough(dest.down(2))) {
            //if B in the diagram aren't air
            //have to do a descend, because fall is impossible

            //this doesn't guarantee descend is possible, it just guarantees fall is impossible
            return new MovementDescend(pos, dest.down()); // standard move out by 1 and descend by 1
        }

        // we're clear for a fall 2
        // let's see how far we can fall
        for (int fallHeight = 3; true; fallHeight++) {
            BlockPos onto = dest.down(fallHeight);
            if (onto.getY() < 0) {
                // when pathing in the end, where you could plausibly fall into the void
                // this check prevents it from getting the block at y=-1 and crashing
                break;
            }
            IBlockState ontoBlock = BlockStateInterface.get(onto);
            if (BlockStateInterface.isWater(ontoBlock.getBlock())) {
                return new MovementFall(pos, onto);
            }
            if (canWalkThrough(onto, ontoBlock)) {
                continue;
            }
            if (canWalkOn(onto, ontoBlock)) {
                if ((calcContext.hasWaterBucket() && fallHeight <= calcContext.maxFallHeightBucket() + 1) || fallHeight <= calcContext.maxFallHeightNoWater() + 1) {
                    // fallHeight = 4 means onto.up() is 3 blocks down, which is the max
                    return new MovementFall(pos, onto.up());
                } else {
                    return null;
                }
            }
            break;
        }
        return null;
    }
}<|MERGE_RESOLUTION|>--- conflicted
+++ resolved
@@ -70,17 +70,10 @@
 
     static boolean canWalkThrough(BlockPos pos, IBlockState state) {
         Block block = state.getBlock();
-<<<<<<< HEAD
         if (block == Blocks.AIR) {
             return true;
         }
-        if (block instanceof BlockFire
-                || block instanceof BlockTripWire
-                || block instanceof BlockWeb
-                || block instanceof BlockEndPortal) {//you can't actually walk through a lilypad from the side, and you shouldn't walk through fire
-=======
         if (block instanceof BlockFire || block instanceof BlockTripWire || block instanceof BlockWeb || block instanceof BlockEndPortal) {
->>>>>>> 83693525
             return false;
         }
         if (block instanceof BlockDoor || block instanceof BlockFenceGate) {
