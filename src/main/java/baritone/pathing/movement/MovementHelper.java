/*
 * This file is part of Baritone.
 *
 * Baritone is free software: you can redistribute it and/or modify
 * it under the terms of the GNU Lesser General Public License as published by
 * the Free Software Foundation, either version 3 of the License, or
 * (at your option) any later version.
 *
 * Baritone is distributed in the hope that it will be useful,
 * but WITHOUT ANY WARRANTY; without even the implied warranty of
 * MERCHANTABILITY or FITNESS FOR A PARTICULAR PURPOSE.  See the
 * GNU Lesser General Public License for more details.
 *
 * You should have received a copy of the GNU Lesser General Public License
 * along with Baritone.  If not, see <https://www.gnu.org/licenses/>.
 */

package baritone.pathing.movement;

import baritone.Baritone;
import baritone.api.BaritoneAPI;
import baritone.api.IBaritone;
import baritone.api.pathing.movement.ActionCosts;
import baritone.api.pathing.movement.MovementStatus;
import baritone.api.utils.*;
import baritone.api.utils.Rotation;
import baritone.api.utils.input.Input;
import baritone.pathing.movement.MovementState.MovementTarget;
import baritone.utils.BlockStateInterface;
import baritone.utils.ToolSet;
import net.minecraft.core.BlockPos;
import net.minecraft.core.Direction;
import net.minecraft.world.level.BlockGetter;
import net.minecraft.world.level.block.*;
import net.minecraft.world.level.block.piston.MovingPistonBlock;
import net.minecraft.world.level.block.state.BlockState;
import net.minecraft.world.level.block.state.properties.BooleanProperty;
import net.minecraft.world.level.block.state.properties.SlabType;
import net.minecraft.world.level.material.FlowingFluid;
import net.minecraft.world.level.material.Fluid;
import net.minecraft.world.level.material.FluidState;
import net.minecraft.world.level.material.Fluids;
import net.minecraft.world.level.material.WaterFluid;
import net.minecraft.world.level.pathfinder.PathComputationType;
import net.minecraft.world.phys.BlockHitResult;
import net.minecraft.world.phys.HitResult;
import net.minecraft.world.phys.Vec3;
import java.util.List;
import java.util.Optional;

import static baritone.pathing.movement.Movement.HORIZONTALS_BUT_ALSO_DOWN_____SO_EVERY_DIRECTION_EXCEPT_UP;

/**
 * Static helpers for cost calculation
 *
 * @author leijurv
 */
public interface MovementHelper extends ActionCosts, Helper {

<<<<<<< HEAD
    static boolean avoidBreaking(BlockStateInterface bsi, int x, int y, int z, BlockState state) {
=======
    static boolean avoidBreaking(BlockStateInterface bsi, int x, int y, int z, IBlockState state) {
        if (!bsi.worldBorder.canPlaceAt(x, y)) {
            return true;
        }
>>>>>>> 2b4da2a4
        Block b = state.getBlock();
        return Baritone.settings().blocksToDisallowBreaking.value.contains(b)
                || b == Blocks.ICE // ice becomes water, and water can mess up the path
                || b instanceof InfestedBlock // obvious reasons
                // call context.get directly with x,y,z. no need to make 5 new BlockPos for no reason
                || avoidAdjacentBreaking(bsi, x, y + 1, z, true)
                || avoidAdjacentBreaking(bsi, x + 1, y, z, false)
                || avoidAdjacentBreaking(bsi, x - 1, y, z, false)
                || avoidAdjacentBreaking(bsi, x, y, z + 1, false)
                || avoidAdjacentBreaking(bsi, x, y, z - 1, false);
    }

    static boolean avoidAdjacentBreaking(BlockStateInterface bsi, int x, int y, int z, boolean directlyAbove) {
        // returns true if you should avoid breaking a block that's adjacent to this one (e.g. lava that will start flowing if you give it a path)
        // this is only called for north, south, east, west, and up. this is NOT called for down.
        // we assume that it's ALWAYS okay to break the block thats ABOVE liquid
        BlockState state = bsi.get0(x, y, z);
        Block block = state.getBlock();
        if (!directlyAbove // it is fine to mine a block that has a falling block directly above, this (the cost of breaking the stacked fallings) is included in cost calculations
                // therefore if directlyAbove is true, we will actually ignore if this is falling
                && block instanceof FallingBlock // obviously, this check is only valid for falling blocks
                && Baritone.settings().avoidUpdatingFallingBlocks.value // and if the setting is enabled
                && FallingBlock.isFree(bsi.get0(x, y - 1, z))) { // and if it would fall (i.e. it's unsupported)
            return true; // dont break a block that is adjacent to unsupported gravel because it can cause really weird stuff
        }
        return !state.getFluidState().isEmpty();
    }

    static boolean canWalkThrough(IPlayerContext ctx, BetterBlockPos pos) {
        return canWalkThrough(new BlockStateInterface(ctx), pos.x, pos.y, pos.z);
    }

    static boolean canWalkThrough(BlockStateInterface bsi, int x, int y, int z) {
        return canWalkThrough(bsi, x, y, z, bsi.get0(x, y, z));
    }

    static boolean canWalkThrough(BlockStateInterface bsi, int x, int y, int z, BlockState state) {
        Block block = state.getBlock();
        if (block instanceof AirBlock) { // early return for most common case
            return true;
        }
        if (block instanceof BaseFireBlock || block == Blocks.TRIPWIRE || block == Blocks.COBWEB || block == Blocks.END_PORTAL || block == Blocks.COCOA || block instanceof AbstractSkullBlock || block == Blocks.BUBBLE_COLUMN || block instanceof ShulkerBoxBlock || block instanceof SlabBlock || block instanceof TrapDoorBlock || block == Blocks.HONEY_BLOCK || block == Blocks.END_ROD || block == Blocks.SWEET_BERRY_BUSH || block == Blocks.POINTED_DRIPSTONE || block instanceof AmethystClusterBlock || block instanceof AzaleaBlock) {
            return false;
        }
        if (block == Blocks.BIG_DRIPLEAF) {
            return false;
        }
        if (block == Blocks.POWDER_SNOW) {
            return false;
        }
        if (Baritone.settings().blocksToAvoid.value.contains(block)) {
            return false;
        }
        if (block instanceof DoorBlock || block instanceof FenceGateBlock) {
            // Because there's no nice method in vanilla to check if a door is openable or not, we just have to assume
            // that anything that isn't an iron door isn't openable, ignoring that some doors introduced in mods can't
            // be opened by just interacting.
            return block != Blocks.IRON_DOOR;
        }
        if (block instanceof WoolCarpetBlock) {
            return canWalkOn(bsi, x, y - 1, z);
        }
        if (block instanceof SnowLayerBlock) {
            // we've already checked doors and fence gates
            // so the only remaining dynamic isPassables are snow and trapdoor
            // if they're cached as a top block, we don't know their metadata
            // default to true (mostly because it would otherwise make long distance pathing through snowy biomes impossible)
            if (!bsi.worldContainsLoadedChunk(x, z)) {
                return true;
            }
            // the check in BlockSnow.isPassable is layers < 5
            // while actually, we want < 3 because 3 or greater makes it impassable in a 2 high ceiling
            if (state.getValue(SnowLayerBlock.LAYERS) >= 3) {
                return false;
            }
            // ok, it's low enough we could walk through it, but is it supported?
            return canWalkOn(bsi, x, y - 1, z);
        }

        if (isFlowing(x, y, z, state, bsi)) {
            return false; // Don't walk through flowing liquids
        }
        FluidState fluidState = state.getFluidState();
        if (fluidState.getType() instanceof WaterFluid) {
            if (Baritone.settings().assumeWalkOnWater.value) {
                return false;
            }
            BlockState up = bsi.get0(x, y + 1, z);
            if (!up.getFluidState().isEmpty() || up.getBlock() instanceof WaterlilyBlock) {
                return false;
            }
            return true;
        }
<<<<<<< HEAD
        // every block that overrides isPassable with anything more complicated than a "return true;" or "return false;"
        // has already been accounted for above
        // therefore it's safe to not construct a blockpos from our x, y, z ints and instead just pass null
        return state.isPathfindable(bsi.access, BlockPos.ZERO, PathComputationType.LAND); // workaround for future compatibility =P
=======
        if (block instanceof BlockCauldron) {
            return false;
        }
        return block.isPassable(bsi.access, bsi.isPassableBlockPos.setPos(x, y, z));
>>>>>>> 2b4da2a4
    }

    /**
     * canWalkThrough but also won't impede movement at all. so not including doors or fence gates (we'd have to right click),
     * not including water, and not including ladders or vines or cobwebs (they slow us down)
     *
     * @param context Calculation context to provide block state lookup
     * @param x       The block's x position
     * @param y       The block's y position
     * @param z       The block's z position
     * @return Whether or not the block at the specified position
     */
    static boolean fullyPassable(CalculationContext context, int x, int y, int z) {
        return fullyPassable(
                context.bsi.access,
                context.bsi.isPassableBlockPos.set(x, y, z),
                context.bsi.get0(x, y, z)
        );
    }

    static boolean fullyPassable(IPlayerContext ctx, BlockPos pos) {
        return fullyPassable(ctx.world(), pos, ctx.world().getBlockState(pos));
    }

    static boolean fullyPassable(BlockGetter access, BlockPos pos, BlockState state) {
        Block block = state.getBlock();
        if (block instanceof AirBlock) { // early return for most common case
            return true;
        }
        // exceptions - blocks that are isPassable true, but we can't actually jump through
        if (block instanceof BaseFireBlock
                || block == Blocks.TRIPWIRE
                || block == Blocks.COBWEB
                || block == Blocks.VINE
                || block == Blocks.LADDER
                || block == Blocks.COCOA
                || block instanceof AzaleaBlock
                || block instanceof DoorBlock
                || block instanceof FenceGateBlock
                || block instanceof SnowLayerBlock
                || !state.getFluidState().isEmpty()
                || block instanceof TrapDoorBlock
                || block instanceof EndPortalBlock
                || block instanceof SkullBlock
                || block instanceof ShulkerBoxBlock) {
            return false;
        }
        // door, fence gate, liquid, trapdoor have been accounted for, nothing else uses the world or pos parameters
        return state.isPathfindable(access, pos, PathComputationType.LAND);
    }

    static boolean isReplaceable(int x, int y, int z, BlockState state, BlockStateInterface bsi) {
        // for MovementTraverse and MovementAscend
        // block double plant defaults to true when the block doesn't match, so don't need to check that case
        // all other overrides just return true or false
        // the only case to deal with is snow
        /*
         *  public boolean isReplaceable(IBlockAccess worldIn, BlockPos pos)
         *     {
         *         return ((Integer)worldIn.getBlockState(pos).getValue(LAYERS)).intValue() == 1;
         *     }
         */
        Block block = state.getBlock();
        if (block instanceof AirBlock) {
            // early return for common cases hehe
            return true;
        }
        if (block instanceof SnowLayerBlock) {
            // as before, default to true (mostly because it would otherwise make long distance pathing through snowy biomes impossible)
            if (!bsi.worldContainsLoadedChunk(x, z)) {
                return true;
            }
            return state.getValue(SnowLayerBlock.LAYERS) == 1;
        }
        if (block == Blocks.LARGE_FERN || block == Blocks.TALL_GRASS) {
            return true;
        }
        return state.getMaterial().isReplaceable();
    }

    @Deprecated
    static boolean isReplacable(int x, int y, int z, BlockState state, BlockStateInterface bsi) {
        return isReplaceable(x, y, z, state, bsi);
    }

    static boolean isDoorPassable(IPlayerContext ctx, BlockPos doorPos, BlockPos playerPos) {
        if (playerPos.equals(doorPos)) {
            return false;
        }

        BlockState state = BlockStateInterface.get(ctx, doorPos);
        if (!(state.getBlock() instanceof DoorBlock)) {
            return true;
        }

        return isHorizontalBlockPassable(doorPos, state, playerPos, DoorBlock.OPEN);
    }

    static boolean isGatePassable(IPlayerContext ctx, BlockPos gatePos, BlockPos playerPos) {
        if (playerPos.equals(gatePos)) {
            return false;
        }

        BlockState state = BlockStateInterface.get(ctx, gatePos);
        if (!(state.getBlock() instanceof FenceGateBlock)) {
            return true;
        }

        return state.getValue(FenceGateBlock.OPEN);
    }

    static boolean isHorizontalBlockPassable(BlockPos blockPos, BlockState blockState, BlockPos playerPos, BooleanProperty propertyOpen) {
        if (playerPos.equals(blockPos)) {
            return false;
        }

        Direction.Axis facing = blockState.getValue(HorizontalDirectionalBlock.FACING).getAxis();
        boolean open = blockState.getValue(propertyOpen);

        Direction.Axis playerFacing;
        if (playerPos.north().equals(blockPos) || playerPos.south().equals(blockPos)) {
            playerFacing = Direction.Axis.Z;
        } else if (playerPos.east().equals(blockPos) || playerPos.west().equals(blockPos)) {
            playerFacing = Direction.Axis.X;
        } else {
            return true;
        }

        return (facing == playerFacing) == open;
    }

    static boolean avoidWalkingInto(BlockState state) {
        Block block = state.getBlock();
        return !state.getFluidState().isEmpty()
                || block == Blocks.MAGMA_BLOCK
                || block == Blocks.CACTUS
                || block == Blocks.SWEET_BERRY_BUSH
                || block instanceof BaseFireBlock
                || block == Blocks.END_PORTAL
                || block == Blocks.COBWEB
                || block == Blocks.BUBBLE_COLUMN;
    }

    /**
     * Can I walk on this block without anything weird happening like me falling
     * through? Includes water because we know that we automatically jump on
     * water
     *
     * @param bsi   Block state provider
     * @param x     The block's x position
     * @param y     The block's y position
     * @param z     The block's z position
     * @param state The state of the block at the specified location
     * @return Whether or not the specified block can be walked on
     */
    static boolean canWalkOn(BlockStateInterface bsi, int x, int y, int z, BlockState state) {
        Block block = state.getBlock();
        if (block instanceof AirBlock || block == Blocks.MAGMA_BLOCK || block == Blocks.BUBBLE_COLUMN || block == Blocks.HONEY_BLOCK) {
            // early return for most common case (air)
            // plus magma, which is a normal cube but it hurts you
            return false;
        }
        if (isBlockNormalCube(state)) {
            return true;
        }
        if (block instanceof AzaleaBlock) {
            return true;
        }
        if (block == Blocks.LADDER || (block == Blocks.VINE && Baritone.settings().allowVines.value)) { // TODO reconsider this
            return true;
        }
        if (block == Blocks.FARMLAND || block == Blocks.DIRT_PATH) {
            return true;
        }
        if (block == Blocks.ENDER_CHEST || block == Blocks.CHEST || block == Blocks.TRAPPED_CHEST) {
            return true;
        }
        if (isWater(state)) {
            // since this is called literally millions of times per second, the benefit of not allocating millions of useless "pos.up()"
            // BlockPos s that we'd just garbage collect immediately is actually noticeable. I don't even think its a decrease in readability
            BlockState upState = bsi.get0(x, y + 1, z);
            Block up = upState.getBlock();
            if (up == Blocks.LILY_PAD || up instanceof WoolCarpetBlock) {
                return true;
            }
            if (isFlowing(x, y, z, state, bsi) || upState.getFluidState().getType() == Fluids.FLOWING_WATER) {
                // the only scenario in which we can walk on flowing water is if it's under still water with jesus off
                return isWater(upState) && !Baritone.settings().assumeWalkOnWater.value;
            }
            // if assumeWalkOnWater is on, we can only walk on water if there isn't water above it
            // if assumeWalkOnWater is off, we can only walk on water if there is water above it
            return isWater(upState) ^ Baritone.settings().assumeWalkOnWater.value;
        }
        if (Baritone.settings().assumeWalkOnLava.value && isLava(state) && !isFlowing(x, y, z, state, bsi)) {
            return true;
        }
        if (block == Blocks.GLASS || block instanceof StainedGlassBlock) {
            return true;
        }
        if (block instanceof SlabBlock) {
            if (!Baritone.settings().allowWalkOnBottomSlab.value) {
                return state.getValue(SlabBlock.TYPE) != SlabType.BOTTOM;
            }
            return true;
        }
        return block instanceof StairBlock;
    }

    static boolean canWalkOn(IPlayerContext ctx, BetterBlockPos pos, BlockState state) {
        return canWalkOn(new BlockStateInterface(ctx), pos.x, pos.y, pos.z, state);
    }

    static boolean canWalkOn(IPlayerContext ctx, BlockPos pos) {
        return canWalkOn(new BlockStateInterface(ctx), pos.getX(), pos.getY(), pos.getZ());
    }

    static boolean canWalkOn(IPlayerContext ctx, BetterBlockPos pos) {
        return canWalkOn(new BlockStateInterface(ctx), pos.x, pos.y, pos.z);
    }

    static boolean canWalkOn(BlockStateInterface bsi, int x, int y, int z) {
        return canWalkOn(bsi, x, y, z, bsi.get0(x, y, z));
    }

    static boolean canPlaceAgainst(BlockStateInterface bsi, int x, int y, int z) {
        return canPlaceAgainst(bsi, x, y, z, bsi.get0(x, y, z));
    }

    static boolean canPlaceAgainst(BlockStateInterface bsi, BlockPos pos) {
        return canPlaceAgainst(bsi, pos.getX(), pos.getY(), pos.getZ());
    }

    static boolean canPlaceAgainst(IPlayerContext ctx, BlockPos pos) {
        return canPlaceAgainst(new BlockStateInterface(ctx), pos);
    }

<<<<<<< HEAD
    static boolean canPlaceAgainst(BlockStateInterface bsi, int x, int y, int z, BlockState state) {
=======
    static boolean canPlaceAgainst(BlockStateInterface bsi, int x, int y, int z, IBlockState state) {
        if (!bsi.worldBorder.canPlaceAt(x, z)) {
            return false;
        }
>>>>>>> 2b4da2a4
        // can we look at the center of a side face of this block and likely be able to place?
        // (thats how this check is used)
        // therefore dont include weird things that we technically could place against (like carpet) but practically can't
        return isBlockNormalCube(state) || state.getBlock() == Blocks.GLASS || state.getBlock() instanceof StainedGlassBlock;
    }

    static double getMiningDurationTicks(CalculationContext context, int x, int y, int z, boolean includeFalling) {
        return getMiningDurationTicks(context, x, y, z, context.get(x, y, z), includeFalling);
    }

    static double getMiningDurationTicks(CalculationContext context, int x, int y, int z, BlockState state, boolean includeFalling) {
        Block block = state.getBlock();
        if (!canWalkThrough(context.bsi, x, y, z, state)) {
            if (!state.getFluidState().isEmpty()) {
                return COST_INF;
            }
            double mult = context.breakCostMultiplierAt(x, y, z, state);
            if (mult >= COST_INF) {
                return COST_INF;
            }
            if (avoidBreaking(context.bsi, x, y, z, state)) {
                return COST_INF;
            }
            double strVsBlock = context.toolSet.getStrVsBlock(state);
            if (strVsBlock <= 0) {
                return COST_INF;
            }
            double result = 1 / strVsBlock;
            result += context.breakBlockAdditionalCost;
            result *= mult;
            if (includeFalling) {
                BlockState above = context.get(x, y + 1, z);
                if (above.getBlock() instanceof FallingBlock) {
                    result += getMiningDurationTicks(context, x, y + 1, z, above, true);
                }
            }
            return result;
        }
        return 0; // we won't actually mine it, so don't check fallings above
    }

    static boolean isBottomSlab(BlockState state) {
        return state.getBlock() instanceof SlabBlock
                && state.getValue(SlabBlock.TYPE) == SlabType.BOTTOM;
    }

    /**
     * AutoTool for a specific block
     *
     * @param ctx The player context
     * @param b   the blockstate to mine
     */
    static void switchToBestToolFor(IPlayerContext ctx, BlockState b) {
        switchToBestToolFor(ctx, b, new ToolSet(ctx.player()), BaritoneAPI.getSettings().preferSilkTouch.value);
    }

    /**
     * AutoTool for a specific block with precomputed ToolSet data
     *
     * @param ctx The player context
     * @param b   the blockstate to mine
     * @param ts  previously calculated ToolSet
     */
    static void switchToBestToolFor(IPlayerContext ctx, BlockState b, ToolSet ts, boolean preferSilkTouch) {
        if (Baritone.settings().autoTool.value && !Baritone.settings().assumeExternalAutoTool.value) {
            ctx.player().getInventory().selected = ts.getBestSlot(b.getBlock(), preferSilkTouch);
        }
    }

    static void moveTowards(IPlayerContext ctx, MovementState state, BlockPos pos) {
        state.setTarget(new MovementTarget(
                new Rotation(RotationUtils.calcRotationFromVec3d(ctx.playerHead(),
                        VecUtils.getBlockPosCenter(pos),
                        ctx.playerRotations()).getYaw(), ctx.player().getXRot()),
                false
        )).setInput(Input.MOVE_FORWARD, true);
    }

    /**
     * Returns whether or not the specified block is
     * water, regardless of whether or not it is flowing.
     *
     * @param state The block state
     * @return Whether or not the block is water
     */
    static boolean isWater(BlockState state) {
        Fluid f = state.getFluidState().getType();
        return f == Fluids.WATER || f == Fluids.FLOWING_WATER;
    }

    /**
     * Returns whether or not the block at the specified pos is
     * water, regardless of whether or not it is flowing.
     *
     * @param ctx The player context
     * @param bp  The block pos
     * @return Whether or not the block is water
     */
    static boolean isWater(IPlayerContext ctx, BlockPos bp) {
        return isWater(BlockStateInterface.get(ctx, bp));
    }

    static boolean isLava(BlockState state) {
        Fluid f = state.getFluidState().getType();
        return f == Fluids.LAVA || f == Fluids.FLOWING_LAVA;
    }

    /**
     * Returns whether or not the specified pos has a liquid
     *
     * @param ctx The player context
     * @param p   The pos
     * @return Whether or not the block is a liquid
     */
    static boolean isLiquid(IPlayerContext ctx, BlockPos p) {
        return isLiquid(BlockStateInterface.get(ctx, p));
    }

    static boolean isLiquid(BlockState blockState) {
        return !blockState.getFluidState().isEmpty();
    }

    static boolean possiblyFlowing(BlockState state) {
        FluidState fluidState = state.getFluidState();
        return fluidState.getType() instanceof FlowingFluid
                && fluidState.getType().getAmount(fluidState) != 8;
    }

    static boolean isFlowing(int x, int y, int z, BlockState state, BlockStateInterface bsi) {
        FluidState fluidState = state.getFluidState();
        if (!(fluidState.getType() instanceof FlowingFluid)) {
            return false;
        }
        if (fluidState.getType().getAmount(fluidState) != 8) {
            return true;
        }
        return possiblyFlowing(bsi.get0(x + 1, y, z))
                || possiblyFlowing(bsi.get0(x - 1, y, z))
                || possiblyFlowing(bsi.get0(x, y, z + 1))
                || possiblyFlowing(bsi.get0(x, y, z - 1));
    }

    static boolean isBlockNormalCube(BlockState state) {
        Block block = state.getBlock();
        if (block instanceof BambooBlock
                || block instanceof MovingPistonBlock
                || block instanceof ScaffoldingBlock
                || block instanceof ShulkerBoxBlock
                || block instanceof PointedDripstoneBlock
                || block instanceof AmethystClusterBlock) {
            return false;
        }
        try {
            return Block.isShapeFullBlock(state.getCollisionShape(null, null));
        } catch (Exception ignored) {
            // if we can't get the collision shape, assume it's bad and add to blocksToAvoid
        }
        return false;
    }

    static PlaceResult attemptToPlaceABlock(MovementState state, IBaritone baritone, BlockPos placeAt, boolean preferDown, boolean wouldSneak) {
        IPlayerContext ctx = baritone.getPlayerContext();
        Optional<Rotation> direct = RotationUtils.reachable(ctx, placeAt, wouldSneak); // we assume that if there is a block there, it must be replacable
        boolean found = false;
        if (direct.isPresent()) {
            state.setTarget(new MovementTarget(direct.get(), true));
            found = true;
        }
        for (int i = 0; i < 5; i++) {
            BlockPos against1 = placeAt.relative(HORIZONTALS_BUT_ALSO_DOWN_____SO_EVERY_DIRECTION_EXCEPT_UP[i]);
            if (MovementHelper.canPlaceAgainst(ctx, against1)) {
                if (!((Baritone) baritone).getInventoryBehavior().selectThrowawayForLocation(false, placeAt.getX(), placeAt.getY(), placeAt.getZ())) { // get ready to place a throwaway block
                    Helper.HELPER.logDebug("bb pls get me some blocks. dirt, netherrack, cobble");
                    state.setStatus(MovementStatus.UNREACHABLE);
                    return PlaceResult.NO_OPTION;
                }
                double faceX = (placeAt.getX() + against1.getX() + 1.0D) * 0.5D;
                double faceY = (placeAt.getY() + against1.getY() + 0.5D) * 0.5D;
                double faceZ = (placeAt.getZ() + against1.getZ() + 1.0D) * 0.5D;
                Rotation place = RotationUtils.calcRotationFromVec3d(wouldSneak ? RayTraceUtils.inferSneakingEyePosition(ctx.player()) : ctx.playerHead(), new Vec3(faceX, faceY, faceZ), ctx.playerRotations());
                HitResult res = RayTraceUtils.rayTraceTowards(ctx.player(), place, ctx.playerController().getBlockReachDistance(), wouldSneak);
                if (res != null && res.getType() == HitResult.Type.BLOCK && ((BlockHitResult) res).getBlockPos().equals(against1) && ((BlockHitResult) res).getBlockPos().relative(((BlockHitResult) res).getDirection()).equals(placeAt)) {
                    state.setTarget(new MovementTarget(place, true));
                    found = true;

                    if (!preferDown) {
                        // if preferDown is true, we want the last option
                        // if preferDown is false, we want the first
                        break;
                    }
                }
            }
        }
        if (ctx.getSelectedBlock().isPresent()) {
            BlockPos selectedBlock = ctx.getSelectedBlock().get();
            Direction side = ((BlockHitResult) ctx.objectMouseOver()).getDirection();
            // only way for selectedBlock.equals(placeAt) to be true is if it's replacable
            if (selectedBlock.equals(placeAt) || (MovementHelper.canPlaceAgainst(ctx, selectedBlock) && selectedBlock.relative(side).equals(placeAt))) {
                if (wouldSneak) {
                    state.setInput(Input.SNEAK, true);
                }
                ((Baritone) baritone).getInventoryBehavior().selectThrowawayForLocation(true, placeAt.getX(), placeAt.getY(), placeAt.getZ());
                return PlaceResult.READY_TO_PLACE;
            }
        }
        if (found) {
            if (wouldSneak) {
                state.setInput(Input.SNEAK, true);
            }
            ((Baritone) baritone).getInventoryBehavior().selectThrowawayForLocation(true, placeAt.getX(), placeAt.getY(), placeAt.getZ());
            return PlaceResult.ATTEMPTING;
        }
        return PlaceResult.NO_OPTION;
    }

    enum PlaceResult {
        READY_TO_PLACE, ATTEMPTING, NO_OPTION;
    }

    static boolean isTransparent(Block b) {

        return b == Blocks.AIR ||
                b == Blocks.LAVA ||
                b == Blocks.WATER;
    }
}<|MERGE_RESOLUTION|>--- conflicted
+++ resolved
@@ -57,14 +57,10 @@
  */
 public interface MovementHelper extends ActionCosts, Helper {
 
-<<<<<<< HEAD
     static boolean avoidBreaking(BlockStateInterface bsi, int x, int y, int z, BlockState state) {
-=======
-    static boolean avoidBreaking(BlockStateInterface bsi, int x, int y, int z, IBlockState state) {
         if (!bsi.worldBorder.canPlaceAt(x, y)) {
             return true;
         }
->>>>>>> 2b4da2a4
         Block b = state.getBlock();
         return Baritone.settings().blocksToDisallowBreaking.value.contains(b)
                 || b == Blocks.ICE // ice becomes water, and water can mess up the path
@@ -158,17 +154,10 @@
             }
             return true;
         }
-<<<<<<< HEAD
-        // every block that overrides isPassable with anything more complicated than a "return true;" or "return false;"
-        // has already been accounted for above
-        // therefore it's safe to not construct a blockpos from our x, y, z ints and instead just pass null
-        return state.isPathfindable(bsi.access, BlockPos.ZERO, PathComputationType.LAND); // workaround for future compatibility =P
-=======
-        if (block instanceof BlockCauldron) {
-            return false;
-        }
-        return block.isPassable(bsi.access, bsi.isPassableBlockPos.setPos(x, y, z));
->>>>>>> 2b4da2a4
+        if (block instanceof CauldronBlock) {
+            return false;
+        }
+        return state.isPathfindable(bsi.access, bsi.isPassableBlockPos.set(x, y, z), PathComputationType.LAND); // workaround for future compatibility =P
     }
 
     /**
@@ -405,14 +394,10 @@
         return canPlaceAgainst(new BlockStateInterface(ctx), pos);
     }
 
-<<<<<<< HEAD
     static boolean canPlaceAgainst(BlockStateInterface bsi, int x, int y, int z, BlockState state) {
-=======
-    static boolean canPlaceAgainst(BlockStateInterface bsi, int x, int y, int z, IBlockState state) {
         if (!bsi.worldBorder.canPlaceAt(x, z)) {
             return false;
         }
->>>>>>> 2b4da2a4
         // can we look at the center of a side face of this block and likely be able to place?
         // (thats how this check is used)
         // therefore dont include weird things that we technically could place against (like carpet) but practically can't
