/*
 * This file is part of Baritone.
 *
 * Baritone is free software: you can redistribute it and/or modify
 * it under the terms of the GNU Lesser General Public License as published by
 * the Free Software Foundation, either version 3 of the License, or
 * (at your option) any later version.
 *
 * Baritone is distributed in the hope that it will be useful,
 * but WITHOUT ANY WARRANTY; without even the implied warranty of
 * MERCHANTABILITY or FITNESS FOR A PARTICULAR PURPOSE.  See the
 * GNU Lesser General Public License for more details.
 *
 * You should have received a copy of the GNU Lesser General Public License
 * along with Baritone.  If not, see <https://www.gnu.org/licenses/>.
 */

package baritone.pathing.movement;

import baritone.Baritone;
import baritone.api.BaritoneAPI;
import baritone.api.IBaritone;
import baritone.api.pathing.movement.ActionCosts;
import baritone.api.pathing.movement.MovementStatus;
import baritone.api.utils.*;
import baritone.api.utils.input.Input;
import baritone.pathing.movement.MovementState.MovementTarget;
import baritone.utils.BlockStateInterface;
import baritone.utils.ToolSet;
import net.minecraft.block.*;
import net.minecraft.fluid.*;
import net.minecraft.pathfinding.PathType;
import net.minecraft.state.BooleanProperty;
import net.minecraft.state.properties.SlabType;
import net.minecraft.util.Direction;
import net.minecraft.util.math.BlockPos;
import net.minecraft.util.math.BlockRayTraceResult;
import net.minecraft.util.math.RayTraceResult;
import net.minecraft.util.math.Vec3d;
import net.minecraft.world.IBlockReader;

import java.util.Optional;

import static baritone.pathing.movement.Movement.HORIZONTALS_BUT_ALSO_DOWN_____SO_EVERY_DIRECTION_EXCEPT_UP;

/**
 * Static helpers for cost calculation
 *
 * @author leijurv
 */
public interface MovementHelper extends ActionCosts, Helper {

    static boolean avoidBreaking(BlockStateInterface bsi, int x, int y, int z, BlockState state) {
        Block b = state.getBlock();
        return b == Blocks.ICE // ice becomes water, and water can mess up the path
                || b instanceof SilverfishBlock // obvious reasons
                // call context.get directly with x,y,z. no need to make 5 new BlockPos for no reason
                || avoidAdjacentBreaking(bsi, x, y + 1, z, true)
                || avoidAdjacentBreaking(bsi, x + 1, y, z, false)
                || avoidAdjacentBreaking(bsi, x - 1, y, z, false)
                || avoidAdjacentBreaking(bsi, x, y, z + 1, false)
                || avoidAdjacentBreaking(bsi, x, y, z - 1, false);
    }

    static boolean avoidAdjacentBreaking(BlockStateInterface bsi, int x, int y, int z, boolean directlyAbove) {
        // returns true if you should avoid breaking a block that's adjacent to this one (e.g. lava that will start flowing if you give it a path)
        // this is only called for north, south, east, west, and up. this is NOT called for down.
        // we assume that it's ALWAYS okay to break the block thats ABOVE liquid
        BlockState state = bsi.get0(x, y, z);
        Block block = state.getBlock();
        if (!directlyAbove // it is fine to mine a block that has a falling block directly above, this (the cost of breaking the stacked fallings) is included in cost calculations
                // therefore if directlyAbove is true, we will actually ignore if this is falling
                && block instanceof FallingBlock // obviously, this check is only valid for falling blocks
                && Baritone.settings().avoidUpdatingFallingBlocks.value // and if the setting is enabled
                && FallingBlock.canFallThrough(bsi.get0(x, y - 1, z))) { // and if it would fall (i.e. it's unsupported)
            return true; // dont break a block that is adjacent to unsupported gravel because it can cause really weird stuff
        }
        return !state.getFluidState().isEmpty();
    }

    static boolean canWalkThrough(IPlayerContext ctx, BetterBlockPos pos) {
        return canWalkThrough(new BlockStateInterface(ctx), pos.x, pos.y, pos.z);
    }

    static boolean canWalkThrough(BlockStateInterface bsi, int x, int y, int z) {
        return canWalkThrough(bsi, x, y, z, bsi.get0(x, y, z));
    }

    static boolean canWalkThrough(BlockStateInterface bsi, int x, int y, int z, BlockState state) {
        Block block = state.getBlock();
        if (block instanceof AirBlock) { // early return for most common case
            return true;
        }
        if (block == Blocks.FIRE || block == Blocks.TRIPWIRE || block == Blocks.COBWEB || block == Blocks.END_PORTAL || block == Blocks.COCOA || block instanceof AbstractSkullBlock || block == Blocks.BUBBLE_COLUMN || block instanceof ShulkerBoxBlock || block instanceof SlabBlock || block instanceof TrapDoorBlock) {
            return false;
        }
        if (Baritone.settings().blocksToAvoid.value.contains(block)) {
            return false;
        }
        if (block instanceof DoorBlock || block instanceof FenceGateBlock) {
            // Because there's no nice method in vanilla to check if a door is openable or not, we just have to assume
            // that anything that isn't an iron door isn't openable, ignoring that some doors introduced in mods can't
            // be opened by just interacting.
            return block != Blocks.IRON_DOOR;
        }
        if (block instanceof CarpetBlock) {
            return canWalkOn(bsi, x, y - 1, z);
        }
        if (block instanceof SnowBlock) {
            // we've already checked doors and fence gates
            // so the only remaining dynamic isPassables are snow and trapdoor
            // if they're cached as a top block, we don't know their metadata
            // default to true (mostly because it would otherwise make long distance pathing through snowy biomes impossible)
            if (!bsi.worldContainsLoadedChunk(x, z)) {
                return true;
            }
            // the check in BlockSnow.isPassable is layers < 5
            // while actually, we want < 3 because 3 or greater makes it impassable in a 2 high ceiling
            if (state.get(SnowBlock.LAYERS) >= 3) {
                return false;
            }
            // ok, it's low enough we could walk through it, but is it supported?
            return canWalkOn(bsi, x, y - 1, z);
        }
        if (isFlowing(x, y, z, state, bsi)) {
            return false; // Don't walk through flowing liquids
        }
        IFluidState fluidState = state.getFluidState();
        if (fluidState.getFluid() instanceof WaterFluid) {
            if (Baritone.settings().assumeWalkOnWater.value) {
                return false;
            }
            BlockState up = bsi.get0(x, y + 1, z);
            if (!up.getFluidState().isEmpty() || up.getBlock() instanceof LilyPadBlock) {
                return false;
            }
            return true;
        }
        // every block that overrides isPassable with anything more complicated than a "return true;" or "return false;"
        // has already been accounted for above
        // therefore it's safe to not construct a blockpos from our x, y, z ints and instead just pass null
        return state.allowsMovement(bsi.access, BlockPos.ZERO, PathType.LAND); // workaround for future compatibility =P
    }

    /**
     * canWalkThrough but also won't impede movement at all. so not including doors or fence gates (we'd have to right click),
     * not including water, and not including ladders or vines or cobwebs (they slow us down)
     *
     * @param context Calculation context to provide block state lookup
     * @param x       The block's x position
     * @param y       The block's y position
     * @param z       The block's z position
     * @return Whether or not the block at the specified position
     */
    static boolean fullyPassable(CalculationContext context, int x, int y, int z) {
        return fullyPassable(
                context.bsi.access,
                context.bsi.isPassableBlockPos.setPos(x, y, z),
                context.bsi.get0(x, y, z)
        );
    }

    static boolean fullyPassable(IPlayerContext ctx, BlockPos pos) {
        return fullyPassable(ctx.world(), pos, ctx.world().getBlockState(pos));
    }

    static boolean fullyPassable(IBlockReader access, BlockPos pos, BlockState state) {
        Block block = state.getBlock();
        if (block instanceof AirBlock) { // early return for most common case
            return true;
        }
        // exceptions - blocks that are isPassable true, but we can't actually jump through
        if (block == Blocks.FIRE
                || block == Blocks.TRIPWIRE
                || block == Blocks.COBWEB
                || block == Blocks.VINE
                || block == Blocks.LADDER
                || block == Blocks.COCOA
                || block instanceof DoorBlock
                || block instanceof FenceGateBlock
                || block instanceof SnowBlock
                || !state.getFluidState().isEmpty()
                || block instanceof TrapDoorBlock
                || block instanceof EndPortalBlock
                || block instanceof SkullBlock
                || block instanceof ShulkerBoxBlock) {
            return false;
        }
        // door, fence gate, liquid, trapdoor have been accounted for, nothing else uses the world or pos parameters
        return state.allowsMovement(access, pos, PathType.LAND);
    }

    static boolean isReplaceable(int x, int y, int z, BlockState state, BlockStateInterface bsi) {
        // for MovementTraverse and MovementAscend
        // block double plant defaults to true when the block doesn't match, so don't need to check that case
        // all other overrides just return true or false
        // the only case to deal with is snow
        /*
         *  public boolean isReplaceable(IBlockAccess worldIn, BlockPos pos)
         *     {
         *         return ((Integer)worldIn.getBlockState(pos).getValue(LAYERS)).intValue() == 1;
         *     }
         */
        Block block = state.getBlock();
        if (block instanceof AirBlock) {
            // early return for common cases hehe
            return true;
        }
        if (block instanceof SnowBlock) {
            // as before, default to true (mostly because it would otherwise make long distance pathing through snowy biomes impossible)
            if (!bsi.worldContainsLoadedChunk(x, z)) {
                return true;
            }
            return state.get(SnowBlock.LAYERS) == 1;
        }
        if (block == Blocks.LARGE_FERN || block == Blocks.TALL_GRASS) {
            return true;
        }
        return state.getMaterial().isReplaceable();
    }

    @Deprecated
    static boolean isReplacable(int x, int y, int z, BlockState state, BlockStateInterface bsi) {
        return isReplaceable(x, y, z, state, bsi);
    }

    static boolean isDoorPassable(IPlayerContext ctx, BlockPos doorPos, BlockPos playerPos) {
        if (playerPos.equals(doorPos)) {
            return false;
        }

        BlockState state = BlockStateInterface.get(ctx, doorPos);
        if (!(state.getBlock() instanceof DoorBlock)) {
            return true;
        }

        return isHorizontalBlockPassable(doorPos, state, playerPos, DoorBlock.OPEN);
    }

    static boolean isGatePassable(IPlayerContext ctx, BlockPos gatePos, BlockPos playerPos) {
        if (playerPos.equals(gatePos)) {
            return false;
        }

        BlockState state = BlockStateInterface.get(ctx, gatePos);
        if (!(state.getBlock() instanceof FenceGateBlock)) {
            return true;
        }

        return state.get(FenceGateBlock.OPEN);
    }

    static boolean isHorizontalBlockPassable(BlockPos blockPos, BlockState blockState, BlockPos playerPos, BooleanProperty propertyOpen) {
        if (playerPos.equals(blockPos)) {
            return false;
        }

        Direction.Axis facing = blockState.get(HorizontalBlock.HORIZONTAL_FACING).getAxis();
        boolean open = blockState.get(propertyOpen);

        Direction.Axis playerFacing;
        if (playerPos.north().equals(blockPos) || playerPos.south().equals(blockPos)) {
            playerFacing = Direction.Axis.Z;
        } else if (playerPos.east().equals(blockPos) || playerPos.west().equals(blockPos)) {
            playerFacing = Direction.Axis.X;
        } else {
            return true;
        }

        return (facing == playerFacing) == open;
    }

    static boolean avoidWalkingInto(BlockState state) {
        Block block = state.getBlock();
        return !state.getFluidState().isEmpty()
                || block == Blocks.MAGMA_BLOCK
                || block == Blocks.CACTUS
                || block == Blocks.FIRE
                || block == Blocks.END_PORTAL
                || block == Blocks.COBWEB
                || block == Blocks.BUBBLE_COLUMN;
    }

    /**
     * Can I walk on this block without anything weird happening like me falling
     * through? Includes water because we know that we automatically jump on
     * water
     *
     * @param bsi   Block state provider
     * @param x     The block's x position
     * @param y     The block's y position
     * @param z     The block's z position
     * @param state The state of the block at the specified location
     * @return Whether or not the specified block can be walked on
     */
    static boolean canWalkOn(BlockStateInterface bsi, int x, int y, int z, BlockState state) {
        Block block = state.getBlock();
        if (block instanceof AirBlock || block == Blocks.MAGMA_BLOCK || block == Blocks.BUBBLE_COLUMN) {
            // early return for most common case (air)
            // plus magma, which is a normal cube but it hurts you
            return false;
        }
        if (isBlockNormalCube(state)) {
            return true;
        }
        if (block == Blocks.LADDER || (block == Blocks.VINE && Baritone.settings().allowVines.value)) { // TODO reconsider this
            return true;
        }
        if (block == Blocks.FARMLAND || block == Blocks.GRASS_PATH) {
            return true;
        }
        if (block == Blocks.ENDER_CHEST || block == Blocks.CHEST) {
            return true;
        }
        if (isWater(state)) {
            // since this is called literally millions of times per second, the benefit of not allocating millions of useless "pos.up()"
            // BlockPos s that we'd just garbage collect immediately is actually noticeable. I don't even think its a decrease in readability
            BlockState upState = bsi.get0(x, y + 1, z);
            Block up = upState.getBlock();
            if (up == Blocks.LILY_PAD || up instanceof CarpetBlock) {
                return true;
            }
            if (isFlowing(x, y, z, state, bsi) || upState.getFluidState().getFluid() == Fluids.FLOWING_WATER) {
                // the only scenario in which we can walk on flowing water is if it's under still water with jesus off
                return isWater(upState) && !Baritone.settings().assumeWalkOnWater.value;
            }
            // if assumeWalkOnWater is on, we can only walk on water if there isn't water above it
            // if assumeWalkOnWater is off, we can only walk on water if there is water above it
            return isWater(upState) ^ Baritone.settings().assumeWalkOnWater.value;
        }
        if (Baritone.settings().assumeWalkOnLava.value && isLava(state) && !isFlowing(x, y, z, state, bsi)) {
            return true;
        }
        if (block == Blocks.GLASS || block instanceof StainedGlassBlock) {
            return true;
        }
        if (block instanceof SlabBlock) {
            if (!Baritone.settings().allowWalkOnBottomSlab.value) {
                return state.get(SlabBlock.TYPE) != SlabType.BOTTOM;
            }
            return true;
        }
        return block instanceof StairsBlock;
    }

    static boolean canWalkOn(IPlayerContext ctx, BetterBlockPos pos, BlockState state) {
        return canWalkOn(new BlockStateInterface(ctx), pos.x, pos.y, pos.z, state);
    }

    static boolean canWalkOn(IPlayerContext ctx, BlockPos pos) {
        return canWalkOn(new BlockStateInterface(ctx), pos.getX(), pos.getY(), pos.getZ());
    }

    static boolean canWalkOn(IPlayerContext ctx, BetterBlockPos pos) {
        return canWalkOn(new BlockStateInterface(ctx), pos.x, pos.y, pos.z);
    }

    static boolean canWalkOn(BlockStateInterface bsi, int x, int y, int z) {
        return canWalkOn(bsi, x, y, z, bsi.get0(x, y, z));
    }

    static boolean canPlaceAgainst(BlockStateInterface bsi, int x, int y, int z) {
        return canPlaceAgainst(bsi, x, y, z, bsi.get0(x, y, z));
    }

    static boolean canPlaceAgainst(BlockStateInterface bsi, BlockPos pos) {
        return canPlaceAgainst(bsi, pos.getX(), pos.getY(), pos.getZ());
    }

    static boolean canPlaceAgainst(IPlayerContext ctx, BlockPos pos) {
        return canPlaceAgainst(new BlockStateInterface(ctx), pos);
    }

    static boolean canPlaceAgainst(BlockStateInterface bsi, int x, int y, int z, BlockState state) {
        // can we look at the center of a side face of this block and likely be able to place?
        // (thats how this check is used)
        // therefore dont include weird things that we technically could place against (like carpet) but practically can't
        return isBlockNormalCube(state) || state.getBlock() == Blocks.GLASS || state.getBlock() instanceof StainedGlassBlock;
    }

    static double getMiningDurationTicks(CalculationContext context, int x, int y, int z, boolean includeFalling) {
        return getMiningDurationTicks(context, x, y, z, context.get(x, y, z), includeFalling);
    }

    static double getMiningDurationTicks(CalculationContext context, int x, int y, int z, BlockState state, boolean includeFalling) {
        Block block = state.getBlock();
        if (!canWalkThrough(context.bsi, x, y, z, state)) {
            if (!state.getFluidState().isEmpty()) {
                return COST_INF;
            }
            double mult = context.breakCostMultiplierAt(x, y, z, state);
            if (mult >= COST_INF) {
                return COST_INF;
            }
            if (avoidBreaking(context.bsi, x, y, z, state)) {
                return COST_INF;
            }
            double strVsBlock = context.toolSet.getStrVsBlock(state);
            if (strVsBlock <= 0) {
                return COST_INF;
            }
            double result = 1 / strVsBlock;
            result += context.breakBlockAdditionalCost;
            result *= mult;
            if (includeFalling) {
                BlockState above = context.get(x, y + 1, z);
                if (above.getBlock() instanceof FallingBlock) {
                    result += getMiningDurationTicks(context, x, y + 1, z, above, true);
                }
            }
            return result;
        }
        return 0; // we won't actually mine it, so don't check fallings above
    }

    static boolean isBottomSlab(BlockState state) {
        return state.getBlock() instanceof SlabBlock
                && state.get(SlabBlock.TYPE) == SlabType.BOTTOM;
    }

    /**
     * AutoTool for a specific block
     *
     * @param ctx The player context
     * @param b   the blockstate to mine
     */
    static void switchToBestToolFor(IPlayerContext ctx, BlockState b) {
        switchToBestToolFor(ctx, b, new ToolSet(ctx.player()), BaritoneAPI.getSettings().preferSilkTouch.value);
    }

    /**
     * AutoTool for a specific block with precomputed ToolSet data
     *
     * @param ctx The player context
     * @param b   the blockstate to mine
     * @param ts  previously calculated ToolSet
     */
    static void switchToBestToolFor(IPlayerContext ctx, BlockState b, ToolSet ts, boolean preferSilkTouch) {
        ctx.player().inventory.currentItem = ts.getBestSlot(b.getBlock(), preferSilkTouch);
    }

    static void moveTowards(IPlayerContext ctx, MovementState state, BlockPos pos) {
        state.setTarget(new MovementTarget(
                new Rotation(RotationUtils.calcRotationFromVec3d(ctx.playerHead(),
                        VecUtils.getBlockPosCenter(pos),
                        ctx.playerRotations()).getYaw(), ctx.player().rotationPitch),
                false
        )).setInput(Input.MOVE_FORWARD, true);
    }

    /**
     * Returns whether or not the specified block is
     * water, regardless of whether or not it is flowing.
     *
     * @param state The block state
     * @return Whether or not the block is water
     */
    static boolean isWater(BlockState state) {
        Fluid f = state.getFluidState().getFluid();
        return f == Fluids.WATER || f == Fluids.FLOWING_WATER;
    }

    /**
     * Returns whether or not the block at the specified pos is
     * water, regardless of whether or not it is flowing.
     *
     * @param ctx The player context
     * @param bp  The block pos
     * @return Whether or not the block is water
     */
    static boolean isWater(IPlayerContext ctx, BlockPos bp) {
        return isWater(BlockStateInterface.get(ctx, bp));
    }

    static boolean isLava(BlockState state) {
        Fluid f = state.getFluidState().getFluid();
        return f == Fluids.LAVA || f == Fluids.FLOWING_LAVA;
    }

    /**
     * Returns whether or not the specified pos has a liquid
     *
     * @param ctx The player context
     * @param p   The pos
     * @return Whether or not the block is a liquid
     */
    static boolean isLiquid(IPlayerContext ctx, BlockPos p) {
        return isLiquid(BlockStateInterface.get(ctx, p));
    }

    static boolean isLiquid(BlockState blockState) {
        return !blockState.getFluidState().isEmpty();
    }

    static boolean possiblyFlowing(BlockState state) {
        IFluidState fluidState = state.getFluidState();
        return fluidState.getFluid() instanceof FlowingFluid
                && fluidState.getFluid().getLevel(fluidState) != 8;
    }

    static boolean isFlowing(int x, int y, int z, BlockState state, BlockStateInterface bsi) {
        IFluidState fluidState = state.getFluidState();
        if (!(fluidState.getFluid() instanceof FlowingFluid)) {
            return false;
        }
        if (fluidState.getFluid().getLevel(fluidState) != 8) {
            return true;
        }
        return possiblyFlowing(bsi.get0(x + 1, y, z))
                || possiblyFlowing(bsi.get0(x - 1, y, z))
                || possiblyFlowing(bsi.get0(x, y, z + 1))
                || possiblyFlowing(bsi.get0(x, y, z - 1));
    }

    static boolean isBlockNormalCube(BlockState state) {
        Block block = state.getBlock();
        if (block instanceof BambooBlock
                || block instanceof MovingPistonBlock
                || block instanceof ScaffoldingBlock
                || block instanceof ShulkerBoxBlock) {
            return false;
        }
        return Block.isOpaque(state.getCollisionShape(null, null));
    }

    static PlaceResult attemptToPlaceABlock(MovementState state, IBaritone baritone, BlockPos placeAt, boolean preferDown, boolean wouldSneak) {
        IPlayerContext ctx = baritone.getPlayerContext();
        Optional<Rotation> direct = RotationUtils.reachable(ctx, placeAt, wouldSneak); // we assume that if there is a block there, it must be replacable
        boolean found = false;
        if (direct.isPresent()) {
            state.setTarget(new MovementState.MovementTarget(direct.get(), true));
            found = true;
        }
        for (int i = 0; i < 5; i++) {
            BlockPos against1 = placeAt.offset(HORIZONTALS_BUT_ALSO_DOWN_____SO_EVERY_DIRECTION_EXCEPT_UP[i]);
            if (MovementHelper.canPlaceAgainst(ctx, against1)) {
                if (!((Baritone) baritone).getInventoryBehavior().selectThrowawayForLocation(false, placeAt.getX(), placeAt.getY(), placeAt.getZ())) { // get ready to place a throwaway block
                    Helper.HELPER.logDebug("bb pls get me some blocks. dirt, netherrack, cobble");
                    state.setStatus(MovementStatus.UNREACHABLE);
                    return PlaceResult.NO_OPTION;
                }
                double faceX = (placeAt.getX() + against1.getX() + 1.0D) * 0.5D;
                double faceY = (placeAt.getY() + against1.getY() + 0.5D) * 0.5D;
                double faceZ = (placeAt.getZ() + against1.getZ() + 1.0D) * 0.5D;
                Rotation place = RotationUtils.calcRotationFromVec3d(ctx.playerHead(), new Vec3d(faceX, faceY, faceZ), ctx.playerRotations());
<<<<<<< HEAD
                RayTraceResult res = RayTraceUtils.rayTraceTowards(ctx.player(), place, ctx.playerController().getBlockReachDistance());
                if (res != null && res.getType() == RayTraceResult.Type.BLOCK && ((BlockRayTraceResult) res).getPos().equals(against1) && ((BlockRayTraceResult) res).getPos().offset(((BlockRayTraceResult) res).getFace()).equals(placeAt)) {
=======
                RayTraceResult res = RayTraceUtils.rayTraceTowards(ctx.player(), place, ctx.playerController().getBlockReachDistance(), wouldSneak);
                if (res != null && res.type == RayTraceResult.Type.BLOCK && res.getBlockPos().equals(against1) && res.getBlockPos().offset(res.sideHit).equals(placeAt)) {
>>>>>>> 50783e65
                    state.setTarget(new MovementState.MovementTarget(place, true));
                    found = true;

                    if (!preferDown) {
                        // if preferDown is true, we want the last option
                        // if preferDown is false, we want the first
                        break;
                    }
                }
            }
        }
        if (ctx.getSelectedBlock().isPresent()) {
            BlockPos selectedBlock = ctx.getSelectedBlock().get();
            Direction side = ((BlockRayTraceResult) ctx.objectMouseOver()).getFace();
            // only way for selectedBlock.equals(placeAt) to be true is if it's replacable
            if (selectedBlock.equals(placeAt) || (MovementHelper.canPlaceAgainst(ctx, selectedBlock) && selectedBlock.offset(side).equals(placeAt))) {
                if (wouldSneak) {
                    state.setInput(Input.SNEAK, true);
                }
                ((Baritone) baritone).getInventoryBehavior().selectThrowawayForLocation(true, placeAt.getX(), placeAt.getY(), placeAt.getZ());
                return PlaceResult.READY_TO_PLACE;
            }
        }
        if (found) {
            if (wouldSneak) {
                state.setInput(Input.SNEAK, true);
            }
            ((Baritone) baritone).getInventoryBehavior().selectThrowawayForLocation(true, placeAt.getX(), placeAt.getY(), placeAt.getZ());
            return PlaceResult.ATTEMPTING;
        }
        return PlaceResult.NO_OPTION;
    }

    enum PlaceResult {
        READY_TO_PLACE, ATTEMPTING, NO_OPTION;
    }
}<|MERGE_RESOLUTION|>--- conflicted
+++ resolved
@@ -543,13 +543,8 @@
                 double faceY = (placeAt.getY() + against1.getY() + 0.5D) * 0.5D;
                 double faceZ = (placeAt.getZ() + against1.getZ() + 1.0D) * 0.5D;
                 Rotation place = RotationUtils.calcRotationFromVec3d(ctx.playerHead(), new Vec3d(faceX, faceY, faceZ), ctx.playerRotations());
-<<<<<<< HEAD
-                RayTraceResult res = RayTraceUtils.rayTraceTowards(ctx.player(), place, ctx.playerController().getBlockReachDistance());
+                RayTraceResult res = RayTraceUtils.rayTraceTowards(ctx.player(), place, ctx.playerController().getBlockReachDistance(), wouldSneak);
                 if (res != null && res.getType() == RayTraceResult.Type.BLOCK && ((BlockRayTraceResult) res).getPos().equals(against1) && ((BlockRayTraceResult) res).getPos().offset(((BlockRayTraceResult) res).getFace()).equals(placeAt)) {
-=======
-                RayTraceResult res = RayTraceUtils.rayTraceTowards(ctx.player(), place, ctx.playerController().getBlockReachDistance(), wouldSneak);
-                if (res != null && res.type == RayTraceResult.Type.BLOCK && res.getBlockPos().equals(against1) && res.getBlockPos().offset(res.sideHit).equals(placeAt)) {
->>>>>>> 50783e65
                     state.setTarget(new MovementState.MovementTarget(place, true));
                     found = true;
 
