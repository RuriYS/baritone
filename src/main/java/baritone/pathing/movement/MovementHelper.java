--- conflicted
+++ resolved
@@ -96,11 +96,7 @@
         if (block instanceof BlockAir) { // early return for most common case
             return true;
         }
-<<<<<<< HEAD
-        if (block == Blocks.FIRE || block == Blocks.TRIPWIRE || block == Blocks.COBWEB || block == Blocks.END_PORTAL || block == Blocks.COCOA || block instanceof BlockAbstractSkull || block == Blocks.BUBBLE_COLUMN || block instanceof BlockShulkerBox || block instanceof BlockSlab || block instanceof BlockTrapDoor) {
-=======
-        if (block == Blocks.FIRE || block == Blocks.TRIPWIRE || block == Blocks.WEB || block == Blocks.END_PORTAL || block == Blocks.COCOA || block instanceof BlockSkull || block instanceof BlockTrapDoor || block == Blocks.END_ROD) {
->>>>>>> dff92bee
+        if (block == Blocks.FIRE || block == Blocks.TRIPWIRE || block == Blocks.COBWEB || block == Blocks.END_PORTAL || block == Blocks.COCOA || block instanceof BlockAbstractSkull || block == Blocks.BUBBLE_COLUMN || block instanceof BlockShulkerBox || block instanceof BlockSlab || block instanceof BlockTrapDoor || block == Blocks.END_ROD) {
             return false;
         }
         if (Baritone.settings().blocksToAvoid.value.contains(block)) {
