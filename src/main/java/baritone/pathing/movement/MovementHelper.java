/*
 * This file is part of Baritone.
 *
 * Baritone is free software: you can redistribute it and/or modify
 * it under the terms of the GNU Lesser General Public License as published by
 * the Free Software Foundation, either version 3 of the License, or
 * (at your option) any later version.
 *
 * Baritone is distributed in the hope that it will be useful,
 * but WITHOUT ANY WARRANTY; without even the implied warranty of
 * MERCHANTABILITY or FITNESS FOR A PARTICULAR PURPOSE.  See the
 * GNU Lesser General Public License for more details.
 *
 * You should have received a copy of the GNU Lesser General Public License
 * along with Baritone.  If not, see <https://www.gnu.org/licenses/>.
 */

package baritone.pathing.movement;

import baritone.Baritone;
import baritone.api.BaritoneAPI;
import baritone.api.IBaritone;
import baritone.api.pathing.movement.ActionCosts;
import baritone.api.pathing.movement.MovementStatus;
import baritone.api.utils.*;
import baritone.api.utils.input.Input;
import baritone.pathing.movement.MovementState.MovementTarget;
import baritone.utils.BlockStateInterface;
import baritone.utils.ToolSet;
import net.minecraft.block.*;
import net.minecraft.fluid.*;
import net.minecraft.pathfinding.PathType;
import net.minecraft.state.BooleanProperty;
import net.minecraft.state.properties.SlabType;
import net.minecraft.util.Direction;
import net.minecraft.util.math.BlockPos;
import net.minecraft.util.math.BlockRayTraceResult;
import net.minecraft.util.math.RayTraceResult;
import net.minecraft.util.math.Vec3d;

import java.util.Optional;

import static baritone.pathing.movement.Movement.HORIZONTALS_BUT_ALSO_DOWN_____SO_EVERY_DIRECTION_EXCEPT_UP;

/**
 * Static helpers for cost calculation
 *
 * @author leijurv
 */
public interface MovementHelper extends ActionCosts, Helper {

    static boolean avoidBreaking(BlockStateInterface bsi, int x, int y, int z, BlockState state) {
        Block b = state.getBlock();
        return b == Blocks.ICE // ice becomes water, and water can mess up the path
                || b instanceof SilverfishBlock // obvious reasons
                // call context.get directly with x,y,z. no need to make 5 new BlockPos for no reason
                || avoidAdjacentBreaking(bsi, x, y + 1, z, true)
                || avoidAdjacentBreaking(bsi, x + 1, y, z, false)
                || avoidAdjacentBreaking(bsi, x - 1, y, z, false)
                || avoidAdjacentBreaking(bsi, x, y, z + 1, false)
                || avoidAdjacentBreaking(bsi, x, y, z - 1, false);
    }

    static boolean avoidAdjacentBreaking(BlockStateInterface bsi, int x, int y, int z, boolean directlyAbove) {
        // returns true if you should avoid breaking a block that's adjacent to this one (e.g. lava that will start flowing if you give it a path)
        // this is only called for north, south, east, west, and up. this is NOT called for down.
        // we assume that it's ALWAYS okay to break the block thats ABOVE liquid
        BlockState state = bsi.get0(x, y, z);
        Block block = state.getBlock();
        if (!directlyAbove // it is fine to mine a block that has a falling block directly above, this (the cost of breaking the stacked fallings) is included in cost calculations
                // therefore if directlyAbove is true, we will actually ignore if this is falling
                && block instanceof FallingBlock // obviously, this check is only valid for falling blocks
                && Baritone.settings().avoidUpdatingFallingBlocks.value // and if the setting is enabled
                && FallingBlock.canFallThrough(bsi.get0(x, y - 1, z))) { // and if it would fall (i.e. it's unsupported)
            return true; // dont break a block that is adjacent to unsupported gravel because it can cause really weird stuff
        }
        return !state.getFluidState().isEmpty();
    }

    static boolean canWalkThrough(IPlayerContext ctx, BetterBlockPos pos) {
        return canWalkThrough(new BlockStateInterface(ctx), pos.x, pos.y, pos.z);
    }

    static boolean canWalkThrough(BlockStateInterface bsi, int x, int y, int z) {
        return canWalkThrough(bsi, x, y, z, bsi.get0(x, y, z));
    }

    static boolean canWalkThrough(BlockStateInterface bsi, int x, int y, int z, BlockState state) {
        Block block = state.getBlock();
        if (block instanceof AirBlock) { // early return for most common case
            return true;
        }
        if (block == Blocks.FIRE || block == Blocks.TRIPWIRE || block == Blocks.COBWEB || block == Blocks.END_PORTAL || block == Blocks.COCOA || block instanceof AbstractSkullBlock || block == Blocks.BUBBLE_COLUMN || block instanceof ShulkerBoxBlock || block instanceof SlabBlock || block instanceof TrapDoorBlock) {
            return false;
        }
        if (Baritone.settings().blocksToAvoid.value.contains(block)) {
            return false;
        }
        if (block instanceof DoorBlock || block instanceof FenceGateBlock) {
            // Because there's no nice method in vanilla to check if a door is openable or not, we just have to assume
            // that anything that isn't an iron door isn't openable, ignoring that some doors introduced in mods can't
            // be opened by just interacting.
            return block != Blocks.IRON_DOOR;
        }
        if (block instanceof CarpetBlock) {
            return canWalkOn(bsi, x, y - 1, z);
        }
        if (block instanceof SnowBlock) {
            // we've already checked doors and fence gates
            // so the only remaining dynamic isPassables are snow and trapdoor
            // if they're cached as a top block, we don't know their metadata
            // default to true (mostly because it would otherwise make long distance pathing through snowy biomes impossible)
            if (!bsi.worldContainsLoadedChunk(x, z)) {
                return true;
            }
            // the check in BlockSnow.isPassable is layers < 5
            // while actually, we want < 3 because 3 or greater makes it impassable in a 2 high ceiling
            if (state.get(SnowBlock.LAYERS) >= 3) {
                return false;
            }
            // ok, it's low enough we could walk through it, but is it supported?
            return canWalkOn(bsi, x, y - 1, z);
        }
        if (isFlowing(x, y, z, state, bsi)) {
            return false; // Don't walk through flowing liquids
        }
        IFluidState fluidState = state.getFluidState();
        if (fluidState.getFluid() instanceof WaterFluid) {
            if (Baritone.settings().assumeWalkOnWater.value) {
                return false;
            }
            BlockState up = bsi.get0(x, y + 1, z);
            if (!up.getFluidState().isEmpty() || up.getBlock() instanceof LilyPadBlock) {
                return false;
            }
            return true;
        }
        // every block that overrides isPassable with anything more complicated than a "return true;" or "return false;"
        // has already been accounted for above
        // therefore it's safe to not construct a blockpos from our x, y, z ints and instead just pass null
        return state.allowsMovement(null, BlockPos.ZERO, PathType.LAND); // workaround for future compatibility =P
    }

    /**
     * canWalkThrough but also won't impede movement at all. so not including doors or fence gates (we'd have to right click),
     * not including water, and not including ladders or vines or cobwebs (they slow us down)
     *
     * @param context Calculation context to provide block state lookup
     * @param x       The block's x position
     * @param y       The block's y position
     * @param z       The block's z position
     * @return Whether or not the block at the specified position
     */
    static boolean fullyPassable(CalculationContext context, int x, int y, int z) {
        return fullyPassable(context.get(x, y, z));
    }

    static boolean fullyPassable(BlockState state) {
        Block block = state.getBlock();
        if (block instanceof AirBlock) { // early return for most common case
            return true;
        }
        // exceptions - blocks that are isPassable true, but we can't actually jump through
        if (block == Blocks.FIRE
                || block == Blocks.TRIPWIRE
                || block == Blocks.COBWEB
                || block == Blocks.VINE
                || block == Blocks.LADDER
                || block == Blocks.COCOA
                || block instanceof DoorBlock
                || block instanceof FenceGateBlock
                || block instanceof SnowBlock
                || !state.getFluidState().isEmpty()
                || block instanceof TrapDoorBlock
                || block instanceof EndPortalBlock
                || block instanceof SkullBlock
                || block instanceof ShulkerBoxBlock) {
            return false;
        }
        // door, fence gate, liquid, trapdoor have been accounted for, nothing else uses the world or pos parameters
        return state.allowsMovement(null, null, PathType.LAND);
    }

<<<<<<< HEAD
    static boolean isReplacable(int x, int y, int z, BlockState state, BlockStateInterface bsi) {
=======
    static boolean isReplaceable(int x, int y, int z, IBlockState state, BlockStateInterface bsi) {
>>>>>>> 7e505fc6
        // for MovementTraverse and MovementAscend
        // block double plant defaults to true when the block doesn't match, so don't need to check that case
        // all other overrides just return true or false
        // the only case to deal with is snow
        /*
         *  public boolean isReplaceable(IBlockAccess worldIn, BlockPos pos)
         *     {
         *         return ((Integer)worldIn.getBlockState(pos).getValue(LAYERS)).intValue() == 1;
         *     }
         */
        Block block = state.getBlock();
        if (block instanceof AirBlock) {
            // early return for common cases hehe
            return true;
        }
        if (block instanceof SnowBlock) {
            // as before, default to true (mostly because it would otherwise make long distance pathing through snowy biomes impossible)
            if (!bsi.worldContainsLoadedChunk(x, z)) {
                return true;
            }
            return state.get(SnowBlock.LAYERS) == 1;
        }
        if (block == Blocks.LARGE_FERN || block == Blocks.TALL_GRASS) {
            return true;
        }
        return state.getMaterial().isReplaceable();
    }

    @Deprecated
    static boolean isReplacable(int x, int y, int z, IBlockState state, BlockStateInterface bsi) {
        return isReplaceable(x, y, z, state, bsi);
    }

    static boolean isDoorPassable(IPlayerContext ctx, BlockPos doorPos, BlockPos playerPos) {
        if (playerPos.equals(doorPos)) {
            return false;
        }

        BlockState state = BlockStateInterface.get(ctx, doorPos);
        if (!(state.getBlock() instanceof DoorBlock)) {
            return true;
        }

        return isHorizontalBlockPassable(doorPos, state, playerPos, DoorBlock.OPEN);
    }

    static boolean isGatePassable(IPlayerContext ctx, BlockPos gatePos, BlockPos playerPos) {
        if (playerPos.equals(gatePos)) {
            return false;
        }

        BlockState state = BlockStateInterface.get(ctx, gatePos);
        if (!(state.getBlock() instanceof FenceGateBlock)) {
            return true;
        }

        return state.get(FenceGateBlock.OPEN);
    }

    static boolean isHorizontalBlockPassable(BlockPos blockPos, BlockState blockState, BlockPos playerPos, BooleanProperty propertyOpen) {
        if (playerPos.equals(blockPos)) {
            return false;
        }

        Direction.Axis facing = blockState.get(HorizontalBlock.HORIZONTAL_FACING).getAxis();
        boolean open = blockState.get(propertyOpen);

        Direction.Axis playerFacing;
        if (playerPos.north().equals(blockPos) || playerPos.south().equals(blockPos)) {
            playerFacing = Direction.Axis.Z;
        } else if (playerPos.east().equals(blockPos) || playerPos.west().equals(blockPos)) {
            playerFacing = Direction.Axis.X;
        } else {
            return true;
        }

        return (facing == playerFacing) == open;
    }

    static boolean avoidWalkingInto(BlockState state) {
        Block block = state.getBlock();
        return !state.getFluidState().isEmpty()
                || block == Blocks.MAGMA_BLOCK
                || block == Blocks.CACTUS
                || block == Blocks.FIRE
                || block == Blocks.END_PORTAL
                || block == Blocks.COBWEB
                || block == Blocks.BUBBLE_COLUMN;
    }

    /**
     * Can I walk on this block without anything weird happening like me falling
     * through? Includes water because we know that we automatically jump on
     * water
     *
     * @param bsi   Block state provider
     * @param x     The block's x position
     * @param y     The block's y position
     * @param z     The block's z position
     * @param state The state of the block at the specified location
     * @return Whether or not the specified block can be walked on
     */
    static boolean canWalkOn(BlockStateInterface bsi, int x, int y, int z, BlockState state) {
        Block block = state.getBlock();
        if (block instanceof AirBlock || block == Blocks.MAGMA_BLOCK || block == Blocks.BUBBLE_COLUMN) {
            // early return for most common case (air)
            // plus magma, which is a normal cube but it hurts you
            return false;
        }
        if (isBlockNormalCube(state)) {
            return true;
        }
        if (block == Blocks.LADDER || (block == Blocks.VINE && Baritone.settings().allowVines.value)) { // TODO reconsider this
            return true;
        }
        if (block == Blocks.FARMLAND || block == Blocks.GRASS_PATH) {
            return true;
        }
        if (block == Blocks.ENDER_CHEST || block == Blocks.CHEST) {
            return true;
        }
        if (isWater(state)) {
            // since this is called literally millions of times per second, the benefit of not allocating millions of useless "pos.up()"
            // BlockPos s that we'd just garbage collect immediately is actually noticeable. I don't even think its a decrease in readability
            BlockState upState = bsi.get0(x, y + 1, z);
            Block up = upState.getBlock();
            if (up == Blocks.LILY_PAD || up instanceof CarpetBlock) {
                return true;
            }
            if (isFlowing(x, y, z, state, bsi) || upState.getFluidState().getFluid() == Fluids.FLOWING_WATER) {
                // the only scenario in which we can walk on flowing water is if it's under still water with jesus off
                return isWater(upState) && !Baritone.settings().assumeWalkOnWater.value;
            }
            // if assumeWalkOnWater is on, we can only walk on water if there isn't water above it
            // if assumeWalkOnWater is off, we can only walk on water if there is water above it
            return isWater(upState) ^ Baritone.settings().assumeWalkOnWater.value;
        }
        if (Baritone.settings().assumeWalkOnLava.value && isLava(state) && !isFlowing(x, y, z, state, bsi)) {
            return true;
        }
        if (block == Blocks.GLASS || block instanceof StainedGlassBlock) {
            return true;
        }
        if (block instanceof SlabBlock) {
            if (!Baritone.settings().allowWalkOnBottomSlab.value) {
                return state.get(SlabBlock.TYPE) != SlabType.BOTTOM;
            }
            return true;
        }
        return block instanceof StairsBlock;
    }

    static boolean canWalkOn(IPlayerContext ctx, BetterBlockPos pos, BlockState state) {
        return canWalkOn(new BlockStateInterface(ctx), pos.x, pos.y, pos.z, state);
    }

    static boolean canWalkOn(IPlayerContext ctx, BlockPos pos) {
        return canWalkOn(new BlockStateInterface(ctx), pos.getX(), pos.getY(), pos.getZ());
    }

    static boolean canWalkOn(IPlayerContext ctx, BetterBlockPos pos) {
        return canWalkOn(new BlockStateInterface(ctx), pos.x, pos.y, pos.z);
    }

    static boolean canWalkOn(BlockStateInterface bsi, int x, int y, int z) {
        return canWalkOn(bsi, x, y, z, bsi.get0(x, y, z));
    }

    static boolean canPlaceAgainst(BlockStateInterface bsi, int x, int y, int z) {
        return canPlaceAgainst(bsi, x, y, z, bsi.get0(x, y, z));
    }

    static boolean canPlaceAgainst(BlockStateInterface bsi, BlockPos pos) {
        return canPlaceAgainst(bsi, pos.getX(), pos.getY(), pos.getZ());
    }

    static boolean canPlaceAgainst(IPlayerContext ctx, BlockPos pos) {
        return canPlaceAgainst(new BlockStateInterface(ctx), pos);
    }

    static boolean canPlaceAgainst(BlockStateInterface bsi, int x, int y, int z, BlockState state) {
        // can we look at the center of a side face of this block and likely be able to place?
        // (thats how this check is used)
        // therefore dont include weird things that we technically could place against (like carpet) but practically can't
        return isBlockNormalCube(state) || state.getBlock() == Blocks.GLASS || state.getBlock() instanceof StainedGlassBlock;
    }

    static double getMiningDurationTicks(CalculationContext context, int x, int y, int z, boolean includeFalling) {
        return getMiningDurationTicks(context, x, y, z, context.get(x, y, z), includeFalling);
    }

    static double getMiningDurationTicks(CalculationContext context, int x, int y, int z, BlockState state, boolean includeFalling) {
        Block block = state.getBlock();
        if (!canWalkThrough(context.bsi, x, y, z, state)) {
            if (!state.getFluidState().isEmpty()) {
                return COST_INF;
            }
            double mult = context.breakCostMultiplierAt(x, y, z);
            if (mult >= COST_INF) {
                return COST_INF;
            }
            if (avoidBreaking(context.bsi, x, y, z, state)) {
                return COST_INF;
            }
            double strVsBlock = context.toolSet.getStrVsBlock(state);
            if (strVsBlock <= 0) {
                return COST_INF;
            }
            double result = 1 / strVsBlock;
            result += context.breakBlockAdditionalCost;
            result *= mult;
            if (includeFalling) {
                BlockState above = context.get(x, y + 1, z);
                if (above.getBlock() instanceof FallingBlock) {
                    result += getMiningDurationTicks(context, x, y + 1, z, above, true);
                }
            }
            return result;
        }
        return 0; // we won't actually mine it, so don't check fallings above
    }

    static boolean isBottomSlab(BlockState state) {
        return state.getBlock() instanceof SlabBlock
                && state.get(SlabBlock.TYPE) == SlabType.BOTTOM;
    }

    /**
     * AutoTool for a specific block
     *
     * @param ctx The player context
     * @param b   the blockstate to mine
     */
<<<<<<< HEAD
    static void switchToBestToolFor(IPlayerContext ctx, BlockState b) {
        switchToBestToolFor(ctx, b, new ToolSet(ctx.player()));
=======
    static void switchToBestToolFor(IPlayerContext ctx, IBlockState b) {
        switchToBestToolFor(ctx, b, new ToolSet(ctx.player()), BaritoneAPI.getSettings().preferSilkTouch.value);
>>>>>>> 7e505fc6
    }

    /**
     * AutoTool for a specific block with precomputed ToolSet data
     *
     * @param ctx The player context
     * @param b   the blockstate to mine
     * @param ts  previously calculated ToolSet
     */
<<<<<<< HEAD
    static void switchToBestToolFor(IPlayerContext ctx, BlockState b, ToolSet ts) {
        ctx.player().inventory.currentItem = ts.getBestSlot(b.getBlock());
=======
    static void switchToBestToolFor(IPlayerContext ctx, IBlockState b, ToolSet ts, boolean preferSilkTouch) {
        ctx.player().inventory.currentItem = ts.getBestSlot(b.getBlock(), preferSilkTouch);
>>>>>>> 7e505fc6
    }

    static void moveTowards(IPlayerContext ctx, MovementState state, BlockPos pos) {
        state.setTarget(new MovementTarget(
                new Rotation(RotationUtils.calcRotationFromVec3d(ctx.playerHead(),
                        VecUtils.getBlockPosCenter(pos),
                        ctx.playerRotations()).getYaw(), ctx.player().rotationPitch),
                false
        )).setInput(Input.MOVE_FORWARD, true);
    }

    /**
     * Returns whether or not the specified block is
     * water, regardless of whether or not it is flowing.
     *
     * @param state The block state
     * @return Whether or not the block is water
     */
    static boolean isWater(BlockState state) {
        Fluid f = state.getFluidState().getFluid();
        return f == Fluids.WATER || f == Fluids.FLOWING_WATER;
    }

    /**
     * Returns whether or not the block at the specified pos is
     * water, regardless of whether or not it is flowing.
     *
     * @param ctx The player context
     * @param bp  The block pos
     * @return Whether or not the block is water
     */
    static boolean isWater(IPlayerContext ctx, BlockPos bp) {
        return isWater(BlockStateInterface.get(ctx, bp));
    }

    static boolean isLava(BlockState state) {
        Fluid f = state.getFluidState().getFluid();
        return f == Fluids.LAVA || f == Fluids.FLOWING_LAVA;
    }

    /**
     * Returns whether or not the specified pos has a liquid
     *
     * @param ctx The player context
     * @param p   The pos
     * @return Whether or not the block is a liquid
     */
    static boolean isLiquid(IPlayerContext ctx, BlockPos p) {
        return isLiquid(BlockStateInterface.get(ctx, p));
    }

    static boolean isLiquid(BlockState blockState) {
        return !blockState.getFluidState().isEmpty();
    }

    static boolean possiblyFlowing(BlockState state) {
        IFluidState fluidState = state.getFluidState();
        return fluidState.getFluid() instanceof FlowingFluid
                && fluidState.getFluid().getLevel(fluidState) != 8;
    }

    static boolean isFlowing(int x, int y, int z, BlockState state, BlockStateInterface bsi) {
        IFluidState fluidState = state.getFluidState();
        if (!(fluidState.getFluid() instanceof FlowingFluid)) {
            return false;
        }
        if (fluidState.getFluid().getLevel(fluidState) != 8) {
            return true;
        }
        return possiblyFlowing(bsi.get0(x + 1, y, z))
                || possiblyFlowing(bsi.get0(x - 1, y, z))
                || possiblyFlowing(bsi.get0(x, y, z + 1))
                || possiblyFlowing(bsi.get0(x, y, z - 1));
    }

    static boolean isBlockNormalCube(BlockState state) {
        Block block = state.getBlock();
        if (block instanceof BambooBlock
                || block instanceof MovingPistonBlock
                || block instanceof ScaffoldingBlock
                || block instanceof ShulkerBoxBlock) {
            return false;
        }
        return Block.isOpaque(state.getCollisionShape(null, null));
    }

    static PlaceResult attemptToPlaceABlock(MovementState state, IBaritone baritone, BlockPos placeAt, boolean preferDown) {
        IPlayerContext ctx = baritone.getPlayerContext();
        Optional<Rotation> direct = RotationUtils.reachable(ctx, placeAt); // we assume that if there is a block there, it must be replacable
        boolean found = false;
        if (direct.isPresent()) {
            state.setTarget(new MovementState.MovementTarget(direct.get(), true));
            found = true;
        }
        for (int i = 0; i < 5; i++) {
            BlockPos against1 = placeAt.offset(HORIZONTALS_BUT_ALSO_DOWN_____SO_EVERY_DIRECTION_EXCEPT_UP[i]);
            if (MovementHelper.canPlaceAgainst(ctx, against1)) {
                if (!((Baritone) baritone).getInventoryBehavior().selectThrowawayForLocation(false, placeAt.getX(), placeAt.getY(), placeAt.getZ())) { // get ready to place a throwaway block
                    Helper.HELPER.logDebug("bb pls get me some blocks. dirt, netherrack, cobble");
                    state.setStatus(MovementStatus.UNREACHABLE);
                    return PlaceResult.NO_OPTION;
                }
                double faceX = (placeAt.getX() + against1.getX() + 1.0D) * 0.5D;
                double faceY = (placeAt.getY() + against1.getY() + 0.5D) * 0.5D;
                double faceZ = (placeAt.getZ() + against1.getZ() + 1.0D) * 0.5D;
                Rotation place = RotationUtils.calcRotationFromVec3d(ctx.playerHead(), new Vec3d(faceX, faceY, faceZ), ctx.playerRotations());
                RayTraceResult res = RayTraceUtils.rayTraceTowards(ctx.player(), place, ctx.playerController().getBlockReachDistance());
                if (res != null && res.getType() == RayTraceResult.Type.BLOCK && ((BlockRayTraceResult) res).getPos().equals(against1) && ((BlockRayTraceResult) res).getPos().offset(((BlockRayTraceResult) res).getFace()).equals(placeAt)) {
                    state.setTarget(new MovementState.MovementTarget(place, true));
                    found = true;

                    if (!preferDown) {
                        // if preferDown is true, we want the last option
                        // if preferDown is false, we want the first
                        break;
                    }
                }
            }
        }
        if (ctx.getSelectedBlock().isPresent()) {
            BlockPos selectedBlock = ctx.getSelectedBlock().get();
            Direction side = ((BlockRayTraceResult) ctx.objectMouseOver()).getFace();
            // only way for selectedBlock.equals(placeAt) to be true is if it's replacable
            if (selectedBlock.equals(placeAt) || (MovementHelper.canPlaceAgainst(ctx, selectedBlock) && selectedBlock.offset(side).equals(placeAt))) {
                ((Baritone) baritone).getInventoryBehavior().selectThrowawayForLocation(true, placeAt.getX(), placeAt.getY(), placeAt.getZ());
                return PlaceResult.READY_TO_PLACE;
            }
        }
        if (found) {
            ((Baritone) baritone).getInventoryBehavior().selectThrowawayForLocation(true, placeAt.getX(), placeAt.getY(), placeAt.getZ());
            return PlaceResult.ATTEMPTING;
        }
        return PlaceResult.NO_OPTION;
    }

    enum PlaceResult {
        READY_TO_PLACE, ATTEMPTING, NO_OPTION;
    }
}<|MERGE_RESOLUTION|>--- conflicted
+++ resolved
@@ -181,11 +181,7 @@
         return state.allowsMovement(null, null, PathType.LAND);
     }
 
-<<<<<<< HEAD
-    static boolean isReplacable(int x, int y, int z, BlockState state, BlockStateInterface bsi) {
-=======
-    static boolean isReplaceable(int x, int y, int z, IBlockState state, BlockStateInterface bsi) {
->>>>>>> 7e505fc6
+    static boolean isReplaceable(int x, int y, int z, BlockState state, BlockStateInterface bsi) {
         // for MovementTraverse and MovementAscend
         // block double plant defaults to true when the block doesn't match, so don't need to check that case
         // all other overrides just return true or false
@@ -215,7 +211,7 @@
     }
 
     @Deprecated
-    static boolean isReplacable(int x, int y, int z, IBlockState state, BlockStateInterface bsi) {
+    static boolean isReplacable(int x, int y, int z, BlockState state, BlockStateInterface bsi) {
         return isReplaceable(x, y, z, state, bsi);
     }
 
@@ -419,13 +415,8 @@
      * @param ctx The player context
      * @param b   the blockstate to mine
      */
-<<<<<<< HEAD
     static void switchToBestToolFor(IPlayerContext ctx, BlockState b) {
-        switchToBestToolFor(ctx, b, new ToolSet(ctx.player()));
-=======
-    static void switchToBestToolFor(IPlayerContext ctx, IBlockState b) {
         switchToBestToolFor(ctx, b, new ToolSet(ctx.player()), BaritoneAPI.getSettings().preferSilkTouch.value);
->>>>>>> 7e505fc6
     }
 
     /**
@@ -435,13 +426,8 @@
      * @param b   the blockstate to mine
      * @param ts  previously calculated ToolSet
      */
-<<<<<<< HEAD
-    static void switchToBestToolFor(IPlayerContext ctx, BlockState b, ToolSet ts) {
-        ctx.player().inventory.currentItem = ts.getBestSlot(b.getBlock());
-=======
-    static void switchToBestToolFor(IPlayerContext ctx, IBlockState b, ToolSet ts, boolean preferSilkTouch) {
+    static void switchToBestToolFor(IPlayerContext ctx, BlockState b, ToolSet ts, boolean preferSilkTouch) {
         ctx.player().inventory.currentItem = ts.getBestSlot(b.getBlock(), preferSilkTouch);
->>>>>>> 7e505fc6
     }
 
     static void moveTowards(IPlayerContext ctx, MovementState state, BlockPos pos) {
