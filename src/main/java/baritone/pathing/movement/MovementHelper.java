--- conflicted
+++ resolved
@@ -157,14 +157,10 @@
         if (block instanceof CauldronBlock) {
             return false;
         }
-<<<<<<< HEAD
-        return state.isPathfindable(bsi.access, bsi.isPassableBlockPos.set(x, y, z), PathComputationType.LAND); // workaround for future compatibility =P
-=======
         // every block that overrides isPassable with anything more complicated than a "return true;" or "return false;"
         // has already been accounted for above
         // therefore it's safe to not construct a blockpos from our x, y, z ints and instead just pass null
         return state.isPathfindable(bsi.access, BlockPos.ZERO, PathComputationType.LAND); // workaround for future compatibility =P
->>>>>>> 59b3fe7c
     }
 
     /**
