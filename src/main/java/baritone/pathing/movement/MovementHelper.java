/*
 * This file is part of Baritone.
 *
 * Baritone is free software: you can redistribute it and/or modify
 * it under the terms of the GNU Lesser General Public License as published by
 * the Free Software Foundation, either version 3 of the License, or
 * (at your option) any later version.
 *
 * Baritone is distributed in the hope that it will be useful,
 * but WITHOUT ANY WARRANTY; without even the implied warranty of
 * MERCHANTABILITY or FITNESS FOR A PARTICULAR PURPOSE.  See the
 * GNU Lesser General Public License for more details.
 *
 * You should have received a copy of the GNU Lesser General Public License
 * along with Baritone.  If not, see <https://www.gnu.org/licenses/>.
 */

package baritone.pathing.movement;

import baritone.Baritone;
import baritone.api.IBaritone;
import baritone.api.pathing.movement.ActionCosts;
import baritone.api.pathing.movement.MovementStatus;
import baritone.api.utils.*;
import baritone.api.utils.input.Input;
import baritone.pathing.movement.MovementState.MovementTarget;
import baritone.utils.BlockStateInterface;
import baritone.utils.Helper;
import baritone.utils.ToolSet;
import net.minecraft.block.*;
import net.minecraft.block.state.IBlockState;
import net.minecraft.fluid.FlowingFluid;
import net.minecraft.fluid.Fluid;
import net.minecraft.fluid.IFluidState;
import net.minecraft.fluid.WaterFluid;
import net.minecraft.init.Blocks;
import net.minecraft.init.Fluids;
import net.minecraft.pathfinding.PathType;
import net.minecraft.state.BooleanProperty;
import net.minecraft.state.properties.SlabType;
import net.minecraft.util.EnumFacing;
import net.minecraft.util.math.BlockPos;
import net.minecraft.util.math.RayTraceResult;
import net.minecraft.util.math.Vec3d;

import java.util.Optional;

import static baritone.pathing.movement.Movement.HORIZONTALS_BUT_ALSO_DOWN____SO_EVERY_DIRECTION_EXCEPT_UP;

/**
 * Static helpers for cost calculation
 *
 * @author leijurv
 */
public interface MovementHelper extends ActionCosts, Helper {

    static boolean avoidBreaking(BlockStateInterface bsi, int x, int y, int z, IBlockState state) {
        Block b = state.getBlock();
        return b == Blocks.ICE // ice becomes water, and water can mess up the path
                || b instanceof BlockSilverfish // obvious reasons
                // call context.get directly with x,y,z. no need to make 5 new BlockPos for no reason
                || !bsi.get0(x, y + 1, z).getFluidState().isEmpty()//don't break anything touching liquid on any side
                || !bsi.get0(x + 1, y, z).getFluidState().isEmpty()
                || !bsi.get0(x - 1, y, z).getFluidState().isEmpty()
                || !bsi.get0(x, y, z + 1).getFluidState().isEmpty()
                || !bsi.get0(x, y, z - 1).getFluidState().isEmpty();
    }

    static boolean canWalkThrough(IPlayerContext ctx, BetterBlockPos pos) {
        return canWalkThrough(new BlockStateInterface(ctx), pos.x, pos.y, pos.z);
    }

    static boolean canWalkThrough(BlockStateInterface bsi, int x, int y, int z) {
        return canWalkThrough(bsi, x, y, z, bsi.get0(x, y, z));
    }

    static boolean canWalkThrough(BlockStateInterface bsi, int x, int y, int z, IBlockState state) {
        Block block = state.getBlock();
        if (block instanceof BlockAir) { // early return for most common case
            return true;
        }
<<<<<<< HEAD
        if (block == Blocks.FIRE || block == Blocks.TRIPWIRE || block == Blocks.COBWEB || block == Blocks.END_PORTAL || block == Blocks.COCOA || block instanceof BlockSkull || block == Blocks.BUBBLE_COLUMN || block instanceof BlockShulkerBox || block instanceof BlockSlab) {
=======
        if (block == Blocks.FIRE || block == Blocks.TRIPWIRE || block == Blocks.WEB || block == Blocks.END_PORTAL || block == Blocks.COCOA || block instanceof BlockSkull || block instanceof BlockTrapDoor) {
>>>>>>> aada9731
            return false;
        }
        if (block instanceof BlockDoor || block instanceof BlockFenceGate) {
            // Because there's no nice method in vanilla to check if a door is openable or not, we just have to assume
            // that anything that isn't an iron door isn't openable, ignoring that some doors introduced in mods can't
            // be opened by just interacting.
            return block != Blocks.IRON_DOOR;
        }
        if (block instanceof BlockCarpet) {
            return canWalkOn(bsi, x, y - 1, z);
        }
<<<<<<< HEAD
        boolean snow = block instanceof BlockSnowLayer;
        boolean trapdoor = block instanceof BlockTrapDoor;
        if (snow || trapdoor) {
=======
        if (block instanceof BlockSnow) {
>>>>>>> aada9731
            // we've already checked doors and fence gates
            // so the only remaining dynamic isPassables are snow and trapdoor
            // if they're cached as a top block, we don't know their metadata
            // default to true (mostly because it would otherwise make long distance pathing through snowy biomes impossible)
            if (!bsi.worldContainsLoadedChunk(x, z)) {
                return true;
            }
<<<<<<< HEAD
            if (snow) {
                // the check in BlockSnow.isPassable is layers < 5
                // while actually, we want < 3 because 3 or greater makes it impassable in a 2 high ceiling
                if (state.get(BlockSnowLayer.LAYERS) >= 3) {
                    return false;
                }
                // ok, it's low enough we could walk through it, but is it supported?
                return canWalkOn(bsi, x, y - 1, z);
            }
            if (trapdoor) {
                return !state.get(BlockTrapDoor.OPEN); // see BlockTrapDoor.isPassable
            }
            // The previous condition should always be true, so this exception will never be thrown
            throw new IllegalStateException();
=======
            // the check in BlockSnow.isPassable is layers < 5
            // while actually, we want < 3 because 3 or greater makes it impassable in a 2 high ceiling
            if (state.getValue(BlockSnow.LAYERS) >= 3) {
                return false;
            }
            // ok, it's low enough we could walk through it, but is it supported?
            return canWalkOn(bsi, x, y - 1, z);
>>>>>>> aada9731
        }
        if (isFlowing(x, y, z, state, bsi)) {
            return false; // Don't walk through flowing liquids
        }
        IFluidState fluidState = state.getFluidState();
        if (fluidState.getFluid() instanceof WaterFluid) {
            if (Baritone.settings().assumeWalkOnWater.value) {
                return false;
            }
            IBlockState up = bsi.get0(x, y + 1, z);
            if (!up.getFluidState().isEmpty() || up.getBlock() instanceof BlockLilyPad) {
                return false;
            }
            return true;
        }
        // every block that overrides isPassable with anything more complicated than a "return true;" or "return false;"
        // has already been accounted for above
        // therefore it's safe to not construct a blockpos from our x, y, z ints and instead just pass null
        return state.allowsMovement(null, null, PathType.LAND);
    }

    /**
     * canWalkThrough but also won't impede movement at all. so not including doors or fence gates (we'd have to right click),
     * not including water, and not including ladders or vines or cobwebs (they slow us down)
     *
     * @param context Calculation context to provide block state lookup
     * @param x       The block's x position
     * @param y       The block's y position
     * @param z       The block's z position
     * @return Whether or not the block at the specified position
     */
    static boolean fullyPassable(CalculationContext context, int x, int y, int z) {
        return fullyPassable(context.get(x, y, z));
    }

    static boolean fullyPassable(IBlockState state) {
        Block block = state.getBlock();
        if (block instanceof BlockAir) { // early return for most common case
            return true;
        }
        // exceptions - blocks that are isPassable true, but we can't actually jump through
        if (block == Blocks.FIRE
                || block == Blocks.TRIPWIRE
                || block == Blocks.COBWEB
                || block == Blocks.VINE
                || block == Blocks.LADDER
                || block == Blocks.COCOA
                || block instanceof BlockDoor
                || block instanceof BlockFenceGate
                || block instanceof BlockSnow
                || !state.getFluidState().isEmpty()
                || block instanceof BlockTrapDoor
                || block instanceof BlockEndPortal
                || block instanceof BlockSkull
                || block instanceof BlockShulkerBox) {
            return false;
        }
        // door, fence gate, liquid, trapdoor have been accounted for, nothing else uses the world or pos parameters
        return state.allowsMovement(null, null, PathType.LAND);
    }

    static boolean isReplacable(int x, int y, int z, IBlockState state, BlockStateInterface bsi) {
        // for MovementTraverse and MovementAscend
        // block double plant defaults to true when the block doesn't match, so don't need to check that case
        // all other overrides just return true or false
        // the only case to deal with is snow
        /*
         *  public boolean isReplaceable(IBlockAccess worldIn, BlockPos pos)
         *     {
         *         return ((Integer)worldIn.getBlockState(pos).getValue(LAYERS)).intValue() == 1;
         *     }
         */
        Block block = state.getBlock();
        if (block instanceof BlockAir) {
            // early return for common cases hehe
            return true;
        }
        if (block instanceof BlockSnowLayer) {
            // as before, default to true (mostly because it would otherwise make long distance pathing through snowy biomes impossible)
            if (!bsi.worldContainsLoadedChunk(x, z)) {
                return true;
            }
            return state.get(BlockSnowLayer.LAYERS) == 1;
        }
        if (block == Blocks.LARGE_FERN || block == Blocks.TALL_GRASS) {
            return true;
        }
        return state.getMaterial().isReplaceable();
    }

    static boolean isDoorPassable(IPlayerContext ctx, BlockPos doorPos, BlockPos playerPos) {
        if (playerPos.equals(doorPos)) {
            return false;
        }

        IBlockState state = BlockStateInterface.get(ctx, doorPos);
        if (!(state.getBlock() instanceof BlockDoor)) {
            return true;
        }

        return isHorizontalBlockPassable(doorPos, state, playerPos, BlockDoor.OPEN);
    }

    static boolean isGatePassable(IPlayerContext ctx, BlockPos gatePos, BlockPos playerPos) {
        if (playerPos.equals(gatePos)) {
            return false;
        }

        IBlockState state = BlockStateInterface.get(ctx, gatePos);
        if (!(state.getBlock() instanceof BlockFenceGate)) {
            return true;
        }

        return state.get(BlockFenceGate.OPEN);
    }

    static boolean isHorizontalBlockPassable(BlockPos blockPos, IBlockState blockState, BlockPos playerPos, BooleanProperty propertyOpen) {
        if (playerPos.equals(blockPos)) {
            return false;
        }

        EnumFacing.Axis facing = blockState.get(BlockHorizontal.HORIZONTAL_FACING).getAxis();
        boolean open = blockState.get(propertyOpen);

        EnumFacing.Axis playerFacing;
        if (playerPos.north().equals(blockPos) || playerPos.south().equals(blockPos)) {
            playerFacing = EnumFacing.Axis.Z;
        } else if (playerPos.east().equals(blockPos) || playerPos.west().equals(blockPos)) {
            playerFacing = EnumFacing.Axis.X;
        } else {
            return true;
        }

        return (facing == playerFacing) == open;
    }

    static boolean avoidWalkingInto(IBlockState state) {
        Block block = state.getBlock();
        return !state.getFluidState().isEmpty()
                || block == Blocks.MAGMA_BLOCK
                || block == Blocks.CACTUS
                || block == Blocks.FIRE
                || block == Blocks.END_PORTAL
                || block == Blocks.COBWEB
                || block == Blocks.BUBBLE_COLUMN;
    }

    /**
     * Can I walk on this block without anything weird happening like me falling
     * through? Includes water because we know that we automatically jump on
     * water
     *
     * @param bsi   Block state provider
     * @param x     The block's x position
     * @param y     The block's y position
     * @param z     The block's z position
     * @param state The state of the block at the specified location
     * @return Whether or not the specified block can be walked on
     */
    static boolean canWalkOn(BlockStateInterface bsi, int x, int y, int z, IBlockState state) {
        Block block = state.getBlock();
        if (block instanceof BlockAir || block == Blocks.MAGMA_BLOCK || block == Blocks.BUBBLE_COLUMN) {
            // early return for most common case (air)
            // plus magma, which is a normal cube but it hurts you
            return false;
        }
        if (state.isBlockNormalCube()) {
            return true;
        }
        if (block == Blocks.LADDER || (block == Blocks.VINE && Baritone.settings().allowVines.value)) { // TODO reconsider this
            return true;
        }
        if (block == Blocks.FARMLAND || block == Blocks.GRASS_PATH) {
            return true;
        }
        if (block == Blocks.ENDER_CHEST || block == Blocks.CHEST) {
            return true;
        }
        if (isWater(state)) {
            // since this is called literally millions of times per second, the benefit of not allocating millions of useless "pos.up()"
            // BlockPos s that we'd just garbage collect immediately is actually noticeable. I don't even think its a decrease in readability
            IBlockState upState = bsi.get0(x, y + 1, z);
            Block up = upState.getBlock();
            if (up == Blocks.LILY_PAD || up instanceof BlockCarpet) {
                return true;
            }
            if (isFlowing(x, y, z, state, bsi) || upState.getFluidState().getFluid() == Fluids.FLOWING_WATER) {
                // the only scenario in which we can walk on flowing water is if it's under still water with jesus off
                return isWater(upState) && !Baritone.settings().assumeWalkOnWater.value;
            }
            // if assumeWalkOnWater is on, we can only walk on water if there isn't water above it
            // if assumeWalkOnWater is off, we can only walk on water if there is water above it
            return isWater(upState) ^ Baritone.settings().assumeWalkOnWater.value;
        }
        if (block == Blocks.GLASS || block instanceof BlockStainedGlass) {
            return true;
        }
        if (block instanceof BlockSlab) {
            if (!Baritone.settings().allowWalkOnBottomSlab.value) {
                return state.isTopSolid();
            }
            return true;
        }
        return block instanceof BlockStairs;
    }

    static boolean canWalkOn(IPlayerContext ctx, BetterBlockPos pos, IBlockState state) {
        return canWalkOn(new BlockStateInterface(ctx), pos.x, pos.y, pos.z, state);
    }

    static boolean canWalkOn(IPlayerContext ctx, BetterBlockPos pos) {
        return canWalkOn(new BlockStateInterface(ctx), pos.x, pos.y, pos.z);
    }

    static boolean canWalkOn(BlockStateInterface bsi, int x, int y, int z) {
        return canWalkOn(bsi, x, y, z, bsi.get0(x, y, z));
    }

    static boolean canPlaceAgainst(BlockStateInterface bsi, int x, int y, int z) {
        return canPlaceAgainst(bsi, x, y, z, bsi.get0(x, y, z));
    }

    static boolean canPlaceAgainst(BlockStateInterface bsi, BlockPos pos) {
        return canPlaceAgainst(bsi, pos.getX(), pos.getY(), pos.getZ());
    }

    static boolean canPlaceAgainst(IPlayerContext ctx, BlockPos pos) {
        return canPlaceAgainst(new BlockStateInterface(ctx), pos);
    }

    static boolean canPlaceAgainst(BlockStateInterface bsi, int x, int y, int z, IBlockState state) {
        // can we look at the center of a side face of this block and likely be able to place?
        // (thats how this check is used)
        // therefore dont include weird things that we technically could place against (like carpet) but practically can't
        return state.isBlockNormalCube() || state.isFullCube() || state.getBlock() == Blocks.GLASS || state.getBlock() instanceof BlockStainedGlass;
    }

    static double getMiningDurationTicks(CalculationContext context, int x, int y, int z, boolean includeFalling) {
        return getMiningDurationTicks(context, x, y, z, context.get(x, y, z), includeFalling);
    }

    static double getMiningDurationTicks(CalculationContext context, int x, int y, int z, IBlockState state, boolean includeFalling) {
        Block block = state.getBlock();
        if (!canWalkThrough(context.bsi, x, y, z, state)) {
            double mult = context.breakCostMultiplierAt(x, y, z);
            if (mult >= COST_INF) {
                return COST_INF;
            }
            if (avoidBreaking(context.bsi, x, y, z, state)) {
                return COST_INF;
            }
            if (!state.getFluidState().isEmpty()) {
                return COST_INF;
            }
            double m = Blocks.CRAFTING_TABLE.equals(block) ? 10 : 1; // TODO see if this is still necessary. it's from MineBot when we wanted to penalize breaking its crafting table
            double strVsBlock = context.toolSet.getStrVsBlock(state);
            if (strVsBlock <= 0) {
                return COST_INF;
            }

            double result = m / strVsBlock;
            result += context.breakBlockAdditionalCost;
            result *= mult;
            if (includeFalling) {
                IBlockState above = context.get(x, y + 1, z);
                if (above.getBlock() instanceof BlockFalling) {
                    result += getMiningDurationTicks(context, x, y + 1, z, above, true);
                }
            }
            return result;
        }
        return 0; // we won't actually mine it, so don't check fallings above
    }

    static boolean isBottomSlab(IBlockState state) {
        return state.getBlock() instanceof BlockSlab
                && state.get(BlockSlab.TYPE) == SlabType.BOTTOM;
    }

    /**
     * AutoTool for a specific block
     *
     * @param ctx The player context
     * @param b   the blockstate to mine
     */
    static void switchToBestToolFor(IPlayerContext ctx, IBlockState b) {
        switchToBestToolFor(ctx, b, new ToolSet(ctx.player()));
    }

    /**
     * AutoTool for a specific block with precomputed ToolSet data
     *
     * @param ctx The player context
     * @param b   the blockstate to mine
     * @param ts  previously calculated ToolSet
     */
    static void switchToBestToolFor(IPlayerContext ctx, IBlockState b, ToolSet ts) {
        ctx.player().inventory.currentItem = ts.getBestSlot(b.getBlock());
    }

    static void moveTowards(IPlayerContext ctx, MovementState state, BlockPos pos) {
        state.setTarget(new MovementTarget(
                new Rotation(RotationUtils.calcRotationFromVec3d(ctx.playerHead(),
                        VecUtils.getBlockPosCenter(pos),
                        ctx.playerRotations()).getYaw(), ctx.player().rotationPitch),
                false
        )).setInput(Input.MOVE_FORWARD, true);
    }

    /**
     * Returns whether or not the specified block is
     * water, regardless of whether or not it is flowing.
     *
     * @param state The block state
     * @return Whether or not the block is water
     */
    static boolean isWater(IBlockState state) {
        Fluid f = state.getFluidState().getFluid();
        return f == Fluids.WATER || f == Fluids.FLOWING_WATER;
    }

    /**
     * Returns whether or not the block at the specified pos is
     * water, regardless of whether or not it is flowing.
     *
     * @param ctx The player context
     * @param bp  The block pos
     * @return Whether or not the block is water
     */
    static boolean isWater(IPlayerContext ctx, BlockPos bp) {
        return isWater(BlockStateInterface.get(ctx, bp));
    }

    static boolean isLava(IBlockState state) {
        Fluid f = state.getFluidState().getFluid();
        return f == Fluids.LAVA || f == Fluids.FLOWING_LAVA;
    }

    /**
     * Returns whether or not the specified pos has a liquid
     *
     * @param ctx The player context
     * @param p   The pos
     * @return Whether or not the block is a liquid
     */
    static boolean isLiquid(IPlayerContext ctx, BlockPos p) {
        return isLiquid(BlockStateInterface.get(ctx, p));
    }

    static boolean isLiquid(IBlockState blockState) {
        return !blockState.getFluidState().isEmpty();
    }

    static boolean possiblyFlowing(IBlockState state) {
        IFluidState fluidState = state.getFluidState();
        return fluidState.getFluid() instanceof FlowingFluid
                && fluidState.getFluid().getLevel(fluidState) != 8;
    }

    static boolean isFlowing(int x, int y, int z, IBlockState state, BlockStateInterface bsi) {
        IFluidState fluidState = state.getFluidState();
        if (!(fluidState.getFluid() instanceof FlowingFluid)) {
            return false;
        }
        if (fluidState.getFluid().getLevel(fluidState) != 8) {
            return true;
        }
        return possiblyFlowing(bsi.get0(x + 1, y, z))
                || possiblyFlowing(bsi.get0(x - 1, y, z))
                || possiblyFlowing(bsi.get0(x, y, z + 1))
                || possiblyFlowing(bsi.get0(x, y, z - 1));
    }


    static PlaceResult attemptToPlaceABlock(MovementState state, IBaritone baritone, BlockPos placeAt, boolean preferDown) {
        IPlayerContext ctx = baritone.getPlayerContext();
        Optional<Rotation> direct = RotationUtils.reachable(ctx, placeAt); // we assume that if there is a block there, it must be replacable
        boolean found = false;
        if (direct.isPresent()) {
            state.setTarget(new MovementState.MovementTarget(direct.get(), true));
            found = true;
        }
        for (int i = 0; i < 5; i++) {
            BlockPos against1 = placeAt.offset(HORIZONTALS_BUT_ALSO_DOWN____SO_EVERY_DIRECTION_EXCEPT_UP[i]);
            if (MovementHelper.canPlaceAgainst(ctx, against1)) {
                if (!((Baritone) baritone).getInventoryBehavior().selectThrowawayForLocation(placeAt.getX(), placeAt.getY(), placeAt.getZ())) { // get ready to place a throwaway block
                    Helper.HELPER.logDebug("bb pls get me some blocks. dirt or cobble");
                    state.setStatus(MovementStatus.UNREACHABLE);
                    return PlaceResult.NO_OPTION;
                }
                double faceX = (placeAt.getX() + against1.getX() + 1.0D) * 0.5D;
                double faceY = (placeAt.getY() + against1.getY() + 1.0D) * 0.5D;
                double faceZ = (placeAt.getZ() + against1.getZ() + 1.0D) * 0.5D;
                Rotation place = RotationUtils.calcRotationFromVec3d(ctx.playerHead(), new Vec3d(faceX, faceY, faceZ), ctx.playerRotations());
                RayTraceResult res = RayTraceUtils.rayTraceTowards(ctx.player(), place, ctx.playerController().getBlockReachDistance());
                if (res != null && res.type == RayTraceResult.Type.BLOCK && res.getBlockPos().equals(against1) && res.getBlockPos().offset(res.sideHit).equals(placeAt)) {
                    state.setTarget(new MovementState.MovementTarget(place, true));
                    found = true;

                    if (!preferDown) {
                        // if preferDown is true, we want the last option
                        // if preferDown is false, we want the first
                        break;
                    }
                }
            }
        }
        if (ctx.getSelectedBlock().isPresent()) {
            BlockPos selectedBlock = ctx.getSelectedBlock().get();
            EnumFacing side = ctx.objectMouseOver().sideHit;
            // only way for selectedBlock.equals(placeAt) to be true is if it's replacable
            if (selectedBlock.equals(placeAt) || (MovementHelper.canPlaceAgainst(ctx, selectedBlock) && selectedBlock.offset(side).equals(placeAt))) {
                return PlaceResult.READY_TO_PLACE;
            }
        }
        return found ? PlaceResult.ATTEMPTING : PlaceResult.NO_OPTION;
    }

    enum PlaceResult {
        READY_TO_PLACE, ATTEMPTING, NO_OPTION;
    }
}<|MERGE_RESOLUTION|>--- conflicted
+++ resolved
@@ -79,11 +79,7 @@
         if (block instanceof BlockAir) { // early return for most common case
             return true;
         }
-<<<<<<< HEAD
-        if (block == Blocks.FIRE || block == Blocks.TRIPWIRE || block == Blocks.COBWEB || block == Blocks.END_PORTAL || block == Blocks.COCOA || block instanceof BlockSkull || block == Blocks.BUBBLE_COLUMN || block instanceof BlockShulkerBox || block instanceof BlockSlab) {
-=======
-        if (block == Blocks.FIRE || block == Blocks.TRIPWIRE || block == Blocks.WEB || block == Blocks.END_PORTAL || block == Blocks.COCOA || block instanceof BlockSkull || block instanceof BlockTrapDoor) {
->>>>>>> aada9731
+        if (block == Blocks.FIRE || block == Blocks.TRIPWIRE || block == Blocks.COBWEB || block == Blocks.END_PORTAL || block == Blocks.COCOA || block instanceof BlockSkull || block == Blocks.BUBBLE_COLUMN || block instanceof BlockShulkerBox || block instanceof BlockSlab || block instanceof BlockTrapDoor) {
             return false;
         }
         if (block instanceof BlockDoor || block instanceof BlockFenceGate) {
@@ -95,13 +91,7 @@
         if (block instanceof BlockCarpet) {
             return canWalkOn(bsi, x, y - 1, z);
         }
-<<<<<<< HEAD
-        boolean snow = block instanceof BlockSnowLayer;
-        boolean trapdoor = block instanceof BlockTrapDoor;
-        if (snow || trapdoor) {
-=======
-        if (block instanceof BlockSnow) {
->>>>>>> aada9731
+        if (block instanceof BlockSnowLayer) {
             // we've already checked doors and fence gates
             // so the only remaining dynamic isPassables are snow and trapdoor
             // if they're cached as a top block, we don't know their metadata
@@ -109,30 +99,13 @@
             if (!bsi.worldContainsLoadedChunk(x, z)) {
                 return true;
             }
-<<<<<<< HEAD
-            if (snow) {
-                // the check in BlockSnow.isPassable is layers < 5
-                // while actually, we want < 3 because 3 or greater makes it impassable in a 2 high ceiling
-                if (state.get(BlockSnowLayer.LAYERS) >= 3) {
-                    return false;
-                }
-                // ok, it's low enough we could walk through it, but is it supported?
-                return canWalkOn(bsi, x, y - 1, z);
-            }
-            if (trapdoor) {
-                return !state.get(BlockTrapDoor.OPEN); // see BlockTrapDoor.isPassable
-            }
-            // The previous condition should always be true, so this exception will never be thrown
-            throw new IllegalStateException();
-=======
             // the check in BlockSnow.isPassable is layers < 5
             // while actually, we want < 3 because 3 or greater makes it impassable in a 2 high ceiling
-            if (state.getValue(BlockSnow.LAYERS) >= 3) {
+            if (state.get(BlockSnowLayer.LAYERS) >= 3) {
                 return false;
             }
             // ok, it's low enough we could walk through it, but is it supported?
             return canWalkOn(bsi, x, y - 1, z);
->>>>>>> aada9731
         }
         if (isFlowing(x, y, z, state, bsi)) {
             return false; // Don't walk through flowing liquids
