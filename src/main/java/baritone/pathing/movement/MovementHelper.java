/*
 * This file is part of Baritone.
 *
 * Baritone is free software: you can redistribute it and/or modify
 * it under the terms of the GNU Lesser General Public License as published by
 * the Free Software Foundation, either version 3 of the License, or
 * (at your option) any later version.
 *
 * Baritone is distributed in the hope that it will be useful,
 * but WITHOUT ANY WARRANTY; without even the implied warranty of
 * MERCHANTABILITY or FITNESS FOR A PARTICULAR PURPOSE.  See the
 * GNU Lesser General Public License for more details.
 *
 * You should have received a copy of the GNU Lesser General Public License
 * along with Baritone.  If not, see <https://www.gnu.org/licenses/>.
 */

package baritone.pathing.movement;

import baritone.Baritone;
import baritone.api.BaritoneAPI;
import baritone.api.IBaritone;
import baritone.api.pathing.movement.ActionCosts;
import baritone.api.pathing.movement.MovementStatus;
import baritone.api.utils.*;
import baritone.api.utils.input.Input;
import baritone.pathing.movement.MovementState.MovementTarget;
import baritone.pathing.precompute.Ternary;
import baritone.utils.BlockStateInterface;
import baritone.utils.ToolSet;
import net.minecraft.block.*;
import net.minecraft.fluid.*;
import net.minecraft.pathfinding.PathType;
import net.minecraft.state.BooleanProperty;
import net.minecraft.state.properties.SlabType;
import net.minecraft.util.Direction;
import net.minecraft.util.math.BlockPos;
import net.minecraft.util.math.BlockRayTraceResult;
import net.minecraft.util.math.RayTraceResult;
<<<<<<< HEAD
import net.minecraft.util.math.vector.Vector3d;
=======
import net.minecraft.util.math.Vec3d;
>>>>>>> 1136494f
import net.minecraft.world.IBlockReader;

import java.util.List;
import java.util.Optional;

import static baritone.pathing.movement.Movement.HORIZONTALS_BUT_ALSO_DOWN_____SO_EVERY_DIRECTION_EXCEPT_UP;
import static baritone.pathing.precompute.Ternary.*;

/**
 * Static helpers for cost calculation
 *
 * @author leijurv
 */
public interface MovementHelper extends ActionCosts, Helper {

    static boolean avoidBreaking(BlockStateInterface bsi, int x, int y, int z, BlockState state) {
        if (!bsi.worldBorder.canPlaceAt(x, y)) {
            return true;
        }
        Block b = state.getBlock();
        return Baritone.settings().blocksToDisallowBreaking.value.contains(b)
                || b == Blocks.ICE // ice becomes water, and water can mess up the path
                || b instanceof SilverfishBlock // obvious reasons
                // call context.get directly with x,y,z. no need to make 5 new BlockPos for no reason
                || avoidAdjacentBreaking(bsi, x, y + 1, z, true)
                || avoidAdjacentBreaking(bsi, x + 1, y, z, false)
                || avoidAdjacentBreaking(bsi, x - 1, y, z, false)
                || avoidAdjacentBreaking(bsi, x, y, z + 1, false)
                || avoidAdjacentBreaking(bsi, x, y, z - 1, false);
    }

    static boolean avoidAdjacentBreaking(BlockStateInterface bsi, int x, int y, int z, boolean directlyAbove) {
        // returns true if you should avoid breaking a block that's adjacent to this one (e.g. lava that will start flowing if you give it a path)
        // this is only called for north, south, east, west, and up. this is NOT called for down.
        // we assume that it's ALWAYS okay to break the block thats ABOVE liquid
        BlockState state = bsi.get0(x, y, z);
        Block block = state.getBlock();
        if (!directlyAbove // it is fine to mine a block that has a falling block directly above, this (the cost of breaking the stacked fallings) is included in cost calculations
                // therefore if directlyAbove is true, we will actually ignore if this is falling
                && block instanceof FallingBlock // obviously, this check is only valid for falling blocks
                && Baritone.settings().avoidUpdatingFallingBlocks.value // and if the setting is enabled
                && FallingBlock.canFallThrough(bsi.get0(x, y - 1, z))) { // and if it would fall (i.e. it's unsupported)
            return true; // dont break a block that is adjacent to unsupported gravel because it can cause really weird stuff
        }
        return !state.getFluidState().isEmpty();
    }

    static boolean canWalkThrough(IPlayerContext ctx, BetterBlockPos pos) {
        return canWalkThrough(new BlockStateInterface(ctx), pos.x, pos.y, pos.z);
    }

    static boolean canWalkThrough(BlockStateInterface bsi, int x, int y, int z) {
        return canWalkThrough(bsi, x, y, z, bsi.get0(x, y, z));
    }

<<<<<<< HEAD
    static boolean canWalkThrough(BlockStateInterface bsi, int x, int y, int z, BlockState state) {
        Block block = state.getBlock();
        if (block instanceof AirBlock) { // early return for most common case
            return true;
        }
        if (block instanceof AbstractFireBlock || block == Blocks.TRIPWIRE || block == Blocks.COBWEB || block == Blocks.END_PORTAL || block == Blocks.COCOA || block instanceof AbstractSkullBlock || block == Blocks.BUBBLE_COLUMN || block instanceof ShulkerBoxBlock || block instanceof SlabBlock || block instanceof TrapDoorBlock || block == Blocks.HONEY_BLOCK || block == Blocks.END_ROD || block == Blocks.SWEET_BERRY_BUSH) {
=======
    static boolean canWalkThrough(CalculationContext context, int x, int y, int z, BlockState state) {
        return context.precomputedData.canWalkThrough(context.bsi, x, y, z, state);
    }

    static boolean canWalkThrough(CalculationContext context, int x, int y, int z) {
        return context.precomputedData.canWalkThrough(context.bsi, x, y, z, context.get(x, y, z));
    }

    static boolean canWalkThrough(BlockStateInterface bsi, int x, int y, int z, BlockState state) {
        Ternary canWalkThrough = canWalkThroughBlockState(state);
        if (canWalkThrough == YES) {
            return true;
        }
        if (canWalkThrough == NO) {
>>>>>>> 1136494f
            return false;
        }
        return canWalkThroughPosition(bsi, x, y, z, state);
    }

    static Ternary canWalkThroughBlockState(BlockState state) {
        Block block = state.getBlock();
        if (block instanceof AirBlock) {
            return YES;
        }
        if (block == Blocks.FIRE || block == Blocks.TRIPWIRE || block == Blocks.COBWEB || block == Blocks.END_PORTAL || block == Blocks.COCOA || block instanceof AbstractSkullBlock || block == Blocks.BUBBLE_COLUMN || block instanceof ShulkerBoxBlock || block instanceof SlabBlock || block instanceof TrapDoorBlock || block == Blocks.HONEY_BLOCK || block == Blocks.END_ROD) {
            return NO;
        }
        if (Baritone.settings().blocksToAvoid.value.contains(block)) {
            return NO;
        }
        if (block instanceof DoorBlock || block instanceof FenceGateBlock) {
<<<<<<< HEAD
            // Because there's no nice method in vanilla to check if a door is openable or not, we just have to assume
            // that anything that isn't an iron door isn't openable, ignoring that some doors introduced in mods can't
            // be opened by just interacting.
            return block != Blocks.IRON_DOOR;
        }
        if (block instanceof CarpetBlock) {
            return canWalkOn(bsi, x, y - 1, z);
        }
        if (block instanceof SnowBlock) {
            // we've already checked doors and fence gates
            // so the only remaining dynamic isPassables are snow and trapdoor
=======
            // TODO this assumes that all doors in all mods are openable
            if (block == Blocks.IRON_DOOR) {
                return NO;
            }
            return YES;
        }
        if (block instanceof CarpetBlock) {
            return MAYBE;
        }
        if (block instanceof SnowBlock) {
            // snow layers cached as the top layer of a packed chunk have no metadata, we can't make a decision based on their depth here
            // it would otherwise make long distance pathing through snowy biomes impossible
            return MAYBE;
        }
        IFluidState fluidState = state.getFluidState();
        if (!fluidState.isEmpty()) {
            if (fluidState.getFluid().getLevel(fluidState) != 8) {
                return NO;
            } else {
                return MAYBE;
            }
        }
        if (block instanceof CauldronBlock) {
            return NO;
        }
        try { // A dodgy catch-all at the end, for most blocks with default behaviour this will work, however where blocks are special this will error out, and we can handle it when we have this information
            if (state.allowsMovement(null, null, PathType.LAND)) {
                return YES;
            } else {
                return NO;
            }
        } catch (Throwable exception) {
            System.out.println("The block " + state.getBlock().getNameTextComponent().getString() + " requires a special case due to the exception " + exception.getMessage());
            return MAYBE;
        }
    }

    static boolean canWalkThroughPosition(BlockStateInterface bsi, int x, int y, int z, BlockState state) {
        Block block = state.getBlock();

        if (block instanceof CarpetBlock) {
            return canWalkOn(bsi, x, y - 1, z);
        }

        if (block instanceof SnowBlock) {
>>>>>>> 1136494f
            // if they're cached as a top block, we don't know their metadata
            // default to true (mostly because it would otherwise make long distance pathing through snowy biomes impossible)
            if (!bsi.worldContainsLoadedChunk(x, z)) {
                return true;
            }
            // the check in BlockSnow.isPassable is layers < 5
            // while actually, we want < 3 because 3 or greater makes it impassable in a 2 high ceiling
            if (state.get(SnowBlock.LAYERS) >= 3) {
                return false;
            }
            // ok, it's low enough we could walk through it, but is it supported?
            return canWalkOn(bsi, x, y - 1, z);
        }
<<<<<<< HEAD
        if (isFlowing(x, y, z, state, bsi)) {
            return false; // Don't walk through flowing liquids
        }
        FluidState fluidState = state.getFluidState();
        if (fluidState.getFluid() instanceof WaterFluid) {
            if (Baritone.settings().assumeWalkOnWater.value) {
                return false;
            }
=======

        IFluidState fluidState = state.getFluidState();
        if (!fluidState.isEmpty()) {
            if (isFlowing(x, y, z, state, bsi)) {
                return false;
            }
            // Everything after this point has to be a special case as it relies on the water not being flowing, which means a special case is needed.
            if (Baritone.settings().assumeWalkOnWater.value) {
                return false;
            }

>>>>>>> 1136494f
            BlockState up = bsi.get0(x, y + 1, z);
            if (!up.getFluidState().isEmpty() || up.getBlock() instanceof LilyPadBlock) {
                return false;
            }
<<<<<<< HEAD
            return true;
        }
        if (block instanceof CauldronBlock) {
            return false;
        }
=======
            return fluidState.getFluid() instanceof WaterFluid;
        }

>>>>>>> 1136494f
        // every block that overrides isPassable with anything more complicated than a "return true;" or "return false;"
        // has already been accounted for above
        // therefore it's safe to not construct a blockpos from our x, y, z ints and instead just pass null
        return state.allowsMovement(bsi.access, BlockPos.ZERO, PathType.LAND); // workaround for future compatibility =P
    }


    /**
     * canWalkThrough but also won't impede movement at all. so not including doors or fence gates (we'd have to right click),
     * not including water, and not including ladders or vines or cobwebs (they slow us down)
     *
     * @param context Calculation context to provide block state lookup
     * @param x       The block's x position
     * @param y       The block's y position
     * @param z       The block's z position
     * @return Whether or not the block at the specified position
     */
    static boolean fullyPassable(CalculationContext context, int x, int y, int z) {
        return fullyPassable(
                context.bsi.access,
                context.bsi.isPassableBlockPos.setPos(x, y, z),
                context.bsi.get0(x, y, z)
        );
    }

    static boolean fullyPassable(IPlayerContext ctx, BlockPos pos) {
        return fullyPassable(ctx.world(), pos, ctx.world().getBlockState(pos));
    }

    static boolean fullyPassable(IBlockReader access, BlockPos pos, BlockState state) {
        Block block = state.getBlock();
        if (block instanceof AirBlock) { // early return for most common case
            return true;
        }
        // exceptions - blocks that are isPassable true, but we can't actually jump through
        if (block instanceof AbstractFireBlock
                || block == Blocks.TRIPWIRE
                || block == Blocks.COBWEB
                || block == Blocks.VINE
                || block == Blocks.LADDER
                || block == Blocks.COCOA
                || block instanceof DoorBlock
                || block instanceof FenceGateBlock
                || block instanceof SnowBlock
                || !state.getFluidState().isEmpty()
                || block instanceof TrapDoorBlock
                || block instanceof EndPortalBlock
                || block instanceof SkullBlock
                || block instanceof ShulkerBoxBlock) {
            return false;
        }
        // door, fence gate, liquid, trapdoor have been accounted for, nothing else uses the world or pos parameters
        return state.allowsMovement(access, pos, PathType.LAND);
    }

    static boolean isReplaceable(int x, int y, int z, BlockState state, BlockStateInterface bsi) {
        // for MovementTraverse and MovementAscend
        // block double plant defaults to true when the block doesn't match, so don't need to check that case
        // all other overrides just return true or false
        // the only case to deal with is snow
        /*
         *  public boolean isReplaceable(IBlockAccess worldIn, BlockPos pos)
         *     {
         *         return ((Integer)worldIn.getBlockState(pos).getValue(LAYERS)).intValue() == 1;
         *     }
         */
        Block block = state.getBlock();
        if (block instanceof AirBlock) {
            // early return for common cases hehe
            return true;
        }
        if (block instanceof SnowBlock) {
            // as before, default to true (mostly because it would otherwise make long distance pathing through snowy biomes impossible)
            if (!bsi.worldContainsLoadedChunk(x, z)) {
                return true;
            }
            return state.get(SnowBlock.LAYERS) == 1;
        }
        if (block == Blocks.LARGE_FERN || block == Blocks.TALL_GRASS) {
            return true;
        }
        return state.getMaterial().isReplaceable();
    }

    @Deprecated
    static boolean isReplacable(int x, int y, int z, BlockState state, BlockStateInterface bsi) {
        return isReplaceable(x, y, z, state, bsi);
    }

    static boolean isDoorPassable(IPlayerContext ctx, BlockPos doorPos, BlockPos playerPos) {
        if (playerPos.equals(doorPos)) {
            return false;
        }

        BlockState state = BlockStateInterface.get(ctx, doorPos);
        if (!(state.getBlock() instanceof DoorBlock)) {
            return true;
        }

        return isHorizontalBlockPassable(doorPos, state, playerPos, DoorBlock.OPEN);
    }

    static boolean isGatePassable(IPlayerContext ctx, BlockPos gatePos, BlockPos playerPos) {
        if (playerPos.equals(gatePos)) {
            return false;
        }

        BlockState state = BlockStateInterface.get(ctx, gatePos);
        if (!(state.getBlock() instanceof FenceGateBlock)) {
            return true;
        }

        return state.get(FenceGateBlock.OPEN);
    }

    static boolean isHorizontalBlockPassable(BlockPos blockPos, BlockState blockState, BlockPos playerPos, BooleanProperty propertyOpen) {
        if (playerPos.equals(blockPos)) {
            return false;
        }

        Direction.Axis facing = blockState.get(HorizontalBlock.HORIZONTAL_FACING).getAxis();
        boolean open = blockState.get(propertyOpen);

        Direction.Axis playerFacing;
        if (playerPos.north().equals(blockPos) || playerPos.south().equals(blockPos)) {
            playerFacing = Direction.Axis.Z;
        } else if (playerPos.east().equals(blockPos) || playerPos.west().equals(blockPos)) {
            playerFacing = Direction.Axis.X;
        } else {
            return true;
        }

        return (facing == playerFacing) == open;
    }

    static boolean avoidWalkingInto(BlockState state) {
        Block block = state.getBlock();
        return !state.getFluidState().isEmpty()
                || block == Blocks.MAGMA_BLOCK
                || block == Blocks.CACTUS
                || block == Blocks.SWEET_BERRY_BUSH
                || block instanceof AbstractFireBlock
                || block == Blocks.END_PORTAL
                || block == Blocks.COBWEB
                || block == Blocks.BUBBLE_COLUMN;
    }

    /**
     * Can I walk on this block without anything weird happening like me falling
     * through? Includes water because we know that we automatically jump on
     * water
     * <p>
     * If changing something in this function remember to also change it in precomputed data
     *
     * @param bsi   Block state provider
     * @param x     The block's x position
     * @param y     The block's y position
     * @param z     The block's z position
     * @param state The state of the block at the specified location
     * @return Whether or not the specified block can be walked on
     */
    static boolean canWalkOn(BlockStateInterface bsi, int x, int y, int z, BlockState state) {
<<<<<<< HEAD
        Block block = state.getBlock();
        if (block instanceof AirBlock || block == Blocks.MAGMA_BLOCK || block == Blocks.BUBBLE_COLUMN || block == Blocks.HONEY_BLOCK) {
            // early return for most common case (air)
            // plus magma, which is a normal cube but it hurts you
            return false;
        }
        if (isBlockNormalCube(state)) {
            return true;
=======
        Ternary canWalkOn = canWalkOnBlockState(state);
        if (canWalkOn == YES) {
            return true;
        }
        if (canWalkOn == NO) {
            return false;
        }
        return canWalkOnPosition(bsi, x, y, z, state);
    }

    static Ternary canWalkOnBlockState(BlockState state) {
        Block block = state.getBlock();
        if (isBlockNormalCube(state) && block != Blocks.MAGMA_BLOCK && block != Blocks.BUBBLE_COLUMN && block != Blocks.HONEY_BLOCK) {
            return YES;
>>>>>>> 1136494f
        }
        if (block == Blocks.LADDER || (block == Blocks.VINE && Baritone.settings().allowVines.value)) { // TODO reconsider this
            return YES;
        }
        if (block == Blocks.FARMLAND || block == Blocks.GRASS_PATH) {
            return YES;
        }
        if (block == Blocks.ENDER_CHEST || block == Blocks.CHEST || block == Blocks.TRAPPED_CHEST) {
            return YES;
        }
        if (block == Blocks.GLASS || block instanceof StainedGlassBlock) {
            return YES;
        }
        if (block instanceof StairsBlock) {
            return YES;
        }
        if (isWater(state)) {
            return MAYBE;
        }
        if (MovementHelper.isLava(state) && Baritone.settings().assumeWalkOnLava.value) {
            return MAYBE;
        }
<<<<<<< HEAD
=======
        if (block instanceof SlabBlock) {
            if (!Baritone.settings().allowWalkOnBottomSlab.value) {
                if (state.get(SlabBlock.TYPE) != SlabType.BOTTOM) {
                    return YES;
                }
                return NO;
            }
            return YES;
        }
        return NO;
    }

    static boolean canWalkOnPosition(BlockStateInterface bsi, int x, int y, int z, BlockState state) {
        Block block = state.getBlock();
>>>>>>> 1136494f
        if (isWater(state)) {
            // since this is called literally millions of times per second, the benefit of not allocating millions of useless "pos.up()"
            // BlockPos s that we'd just garbage collect immediately is actually noticeable. I don't even think its a decrease in readability
            BlockState upState = bsi.get0(x, y + 1, z);
            Block up = upState.getBlock();
            if (up == Blocks.LILY_PAD || up instanceof CarpetBlock) {
                return true;
            }
<<<<<<< HEAD
            if (isFlowing(x, y, z, state, bsi) || upState.getFluidState().getFluid() == Fluids.FLOWING_WATER) {
=======
            if (MovementHelper.isFlowing(x, y, z, state, bsi) || upState.getFluidState().getFluid() == Fluids.FLOWING_WATER) {
>>>>>>> 1136494f
                // the only scenario in which we can walk on flowing water is if it's under still water with jesus off
                return isWater(upState) && !Baritone.settings().assumeWalkOnWater.value;
            }
            // if assumeWalkOnWater is on, we can only walk on water if there isn't water above it
            // if assumeWalkOnWater is off, we can only walk on water if there is water above it
            return isWater(upState) ^ Baritone.settings().assumeWalkOnWater.value;
<<<<<<< HEAD
        }
        if (Baritone.settings().assumeWalkOnLava.value && isLava(state) && !isFlowing(x, y, z, state, bsi)) {
            return true;
        }
        if (block == Blocks.GLASS || block instanceof StainedGlassBlock) {
            return true;
        }
        if (block instanceof SlabBlock) {
            if (!Baritone.settings().allowWalkOnBottomSlab.value) {
                return state.get(SlabBlock.TYPE) != SlabType.BOTTOM;
            }
            return true;
        }
        return block instanceof StairsBlock;
    }

=======
        }

        if (MovementHelper.isLava(state) && !MovementHelper.isFlowing(x, y, z, state, bsi) && Baritone.settings().assumeWalkOnLava.value) { // if we get here it means that assumeWalkOnLava must be true, so put it last
            return true;
        }

        return false; // If we don't recognise it then we want to just return false to be safe.
    }

    static boolean canWalkOn(CalculationContext context, int x, int y, int z, BlockState state) {
        return context.precomputedData.canWalkOn(context.bsi, x, y, z, state);
    }

    static boolean canWalkOn(CalculationContext context, int x, int y, int z) {
        return canWalkOn(context, x, y, z, context.get(x, y, z));
    }

>>>>>>> 1136494f
    static boolean canWalkOn(IPlayerContext ctx, BetterBlockPos pos, BlockState state) {
        return canWalkOn(new BlockStateInterface(ctx), pos.x, pos.y, pos.z, state);
    }

    static boolean canWalkOn(IPlayerContext ctx, BlockPos pos) {
        return canWalkOn(new BlockStateInterface(ctx), pos.getX(), pos.getY(), pos.getZ());
    }

    static boolean canWalkOn(IPlayerContext ctx, BetterBlockPos pos) {
        return canWalkOn(new BlockStateInterface(ctx), pos.x, pos.y, pos.z);
    }

    static boolean canWalkOn(BlockStateInterface bsi, int x, int y, int z) {
        return canWalkOn(bsi, x, y, z, bsi.get0(x, y, z));
    }

    static boolean canPlaceAgainst(BlockStateInterface bsi, int x, int y, int z) {
        return canPlaceAgainst(bsi, x, y, z, bsi.get0(x, y, z));
    }

    static boolean canPlaceAgainst(BlockStateInterface bsi, BlockPos pos) {
        return canPlaceAgainst(bsi, pos.getX(), pos.getY(), pos.getZ());
    }

    static boolean canPlaceAgainst(IPlayerContext ctx, BlockPos pos) {
        return canPlaceAgainst(new BlockStateInterface(ctx), pos);
    }

    static boolean canPlaceAgainst(BlockStateInterface bsi, int x, int y, int z, BlockState state) {
        if (!bsi.worldBorder.canPlaceAt(x, z)) {
            return false;
        }
        // can we look at the center of a side face of this block and likely be able to place?
        // (thats how this check is used)
        // therefore dont include weird things that we technically could place against (like carpet) but practically can't
        return isBlockNormalCube(state) || state.getBlock() == Blocks.GLASS || state.getBlock() instanceof StainedGlassBlock;
    }

    static double getMiningDurationTicks(CalculationContext context, int x, int y, int z, boolean includeFalling) {
        return getMiningDurationTicks(context, x, y, z, context.get(x, y, z), includeFalling);
    }

    static double getMiningDurationTicks(CalculationContext context, int x, int y, int z, BlockState state, boolean includeFalling) {
        Block block = state.getBlock();
<<<<<<< HEAD
        if (!canWalkThrough(context.bsi, x, y, z, state)) {
=======
        if (!canWalkThrough(context, x, y, z, state)) {
>>>>>>> 1136494f
            if (!state.getFluidState().isEmpty()) {
                return COST_INF;
            }
            double mult = context.breakCostMultiplierAt(x, y, z, state);
            if (mult >= COST_INF) {
                return COST_INF;
            }
            if (avoidBreaking(context.bsi, x, y, z, state)) {
                return COST_INF;
            }
            double strVsBlock = context.toolSet.getStrVsBlock(state);
            if (strVsBlock <= 0) {
                return COST_INF;
            }
            double result = 1 / strVsBlock;
            result += context.breakBlockAdditionalCost;
            result *= mult;
            if (includeFalling) {
                BlockState above = context.get(x, y + 1, z);
                if (above.getBlock() instanceof FallingBlock) {
                    result += getMiningDurationTicks(context, x, y + 1, z, above, true);
                }
            }
            return result;
        }
        return 0; // we won't actually mine it, so don't check fallings above
    }

    static boolean isBottomSlab(BlockState state) {
        return state.getBlock() instanceof SlabBlock
                && state.get(SlabBlock.TYPE) == SlabType.BOTTOM;
    }

    /**
     * AutoTool for a specific block
     *
     * @param ctx The player context
     * @param b   the blockstate to mine
     */
    static void switchToBestToolFor(IPlayerContext ctx, BlockState b) {
        switchToBestToolFor(ctx, b, new ToolSet(ctx.player()), BaritoneAPI.getSettings().preferSilkTouch.value);
    }

    /**
     * AutoTool for a specific block with precomputed ToolSet data
     *
     * @param ctx The player context
     * @param b   the blockstate to mine
     * @param ts  previously calculated ToolSet
     */
    static void switchToBestToolFor(IPlayerContext ctx, BlockState b, ToolSet ts, boolean preferSilkTouch) {
        if (Baritone.settings().autoTool.value && !Baritone.settings().assumeExternalAutoTool.value) {
            ctx.player().inventory.currentItem = ts.getBestSlot(b.getBlock(), preferSilkTouch);
        }
    }

    static void moveTowards(IPlayerContext ctx, MovementState state, BlockPos pos) {
        state.setTarget(new MovementTarget(
                new Rotation(RotationUtils.calcRotationFromVec3d(ctx.playerHead(),
                        VecUtils.getBlockPosCenter(pos),
                        ctx.playerRotations()).getYaw(), ctx.player().rotationPitch),
                false
        )).setInput(Input.MOVE_FORWARD, true);
    }

    /**
     * Returns whether or not the specified block is
     * water, regardless of whether or not it is flowing.
     *
     * @param state The block state
     * @return Whether or not the block is water
     */
    static boolean isWater(BlockState state) {
        Fluid f = state.getFluidState().getFluid();
        return f == Fluids.WATER || f == Fluids.FLOWING_WATER;
    }

    /**
     * Returns whether or not the block at the specified pos is
     * water, regardless of whether or not it is flowing.
     *
     * @param ctx The player context
     * @param bp  The block pos
     * @return Whether or not the block is water
     */
    static boolean isWater(IPlayerContext ctx, BlockPos bp) {
        return isWater(BlockStateInterface.get(ctx, bp));
    }

    static boolean isLava(BlockState state) {
        Fluid f = state.getFluidState().getFluid();
        return f == Fluids.LAVA || f == Fluids.FLOWING_LAVA;
    }

    /**
     * Returns whether or not the specified pos has a liquid
     *
     * @param ctx The player context
     * @param p   The pos
     * @return Whether or not the block is a liquid
     */
    static boolean isLiquid(IPlayerContext ctx, BlockPos p) {
        return isLiquid(BlockStateInterface.get(ctx, p));
<<<<<<< HEAD
    }

    static boolean isLiquid(BlockState blockState) {
        return !blockState.getFluidState().isEmpty();
    }

    static boolean possiblyFlowing(BlockState state) {
        FluidState fluidState = state.getFluidState();
        return fluidState.getFluid() instanceof FlowingFluid
                && fluidState.getFluid().getLevel(fluidState) != 8;
    }

    static boolean isFlowing(int x, int y, int z, BlockState state, BlockStateInterface bsi) {
        FluidState fluidState = state.getFluidState();
=======
    }

    static boolean isLiquid(BlockState blockState) {
        return !blockState.getFluidState().isEmpty();
    }

    static boolean possiblyFlowing(BlockState state) {
        IFluidState fluidState = state.getFluidState();
        return fluidState.getFluid() instanceof FlowingFluid
                && fluidState.getFluid().getLevel(fluidState) != 8;
    }

    static boolean isFlowing(int x, int y, int z, BlockState state, BlockStateInterface bsi) {
        IFluidState fluidState = state.getFluidState();
>>>>>>> 1136494f
        if (!(fluidState.getFluid() instanceof FlowingFluid)) {
            return false;
        }
        if (fluidState.getFluid().getLevel(fluidState) != 8) {
            return true;
        }
        return possiblyFlowing(bsi.get0(x + 1, y, z))
                || possiblyFlowing(bsi.get0(x - 1, y, z))
                || possiblyFlowing(bsi.get0(x, y, z + 1))
                || possiblyFlowing(bsi.get0(x, y, z - 1));
    }

    static boolean isBlockNormalCube(BlockState state) {
        Block block = state.getBlock();
        if (block instanceof BambooBlock
                || block instanceof MovingPistonBlock
                || block instanceof ScaffoldingBlock
                || block instanceof ShulkerBoxBlock) {
            return false;
        }
        try {
            return Block.isOpaque(state.getCollisionShape(null, null));
        } catch (Exception ignored) {
            // if we can't get the collision shape, assume it's bad and add to blocksToAvoid
        }
        return false;
    }

    static PlaceResult attemptToPlaceABlock(MovementState state, IBaritone baritone, BlockPos placeAt, boolean preferDown, boolean wouldSneak) {
        IPlayerContext ctx = baritone.getPlayerContext();
        Optional<Rotation> direct = RotationUtils.reachable(ctx, placeAt, wouldSneak); // we assume that if there is a block there, it must be replacable
        boolean found = false;
        if (direct.isPresent()) {
            state.setTarget(new MovementState.MovementTarget(direct.get(), true));
            found = true;
        }
        for (int i = 0; i < 5; i++) {
            BlockPos against1 = placeAt.offset(HORIZONTALS_BUT_ALSO_DOWN_____SO_EVERY_DIRECTION_EXCEPT_UP[i]);
            if (MovementHelper.canPlaceAgainst(ctx, against1)) {
                if (!((Baritone) baritone).getInventoryBehavior().selectThrowawayForLocation(false, placeAt.getX(), placeAt.getY(), placeAt.getZ())) { // get ready to place a throwaway block
                    Helper.HELPER.logDebug("bb pls get me some blocks. dirt, netherrack, cobble");
                    state.setStatus(MovementStatus.UNREACHABLE);
                    return PlaceResult.NO_OPTION;
                }
                double faceX = (placeAt.getX() + against1.getX() + 1.0D) * 0.5D;
                double faceY = (placeAt.getY() + against1.getY() + 0.5D) * 0.5D;
                double faceZ = (placeAt.getZ() + against1.getZ() + 1.0D) * 0.5D;
                Rotation place = RotationUtils.calcRotationFromVec3d(wouldSneak ? RayTraceUtils.inferSneakingEyePosition(ctx.player()) : ctx.playerHead(), new Vector3d(faceX, faceY, faceZ), ctx.playerRotations());
                RayTraceResult res = RayTraceUtils.rayTraceTowards(ctx.player(), place, ctx.playerController().getBlockReachDistance(), wouldSneak);
                if (res != null && res.getType() == RayTraceResult.Type.BLOCK && ((BlockRayTraceResult) res).getPos().equals(against1) && ((BlockRayTraceResult) res).getPos().offset(((BlockRayTraceResult) res).getFace()).equals(placeAt)) {
                    state.setTarget(new MovementState.MovementTarget(place, true));
                    found = true;

                    if (!preferDown) {
                        // if preferDown is true, we want the last option
                        // if preferDown is false, we want the first
                        break;
                    }
                }
            }
        }
        if (ctx.getSelectedBlock().isPresent()) {
            BlockPos selectedBlock = ctx.getSelectedBlock().get();
            Direction side = ((BlockRayTraceResult) ctx.objectMouseOver()).getFace();
            // only way for selectedBlock.equals(placeAt) to be true is if it's replacable
            if (selectedBlock.equals(placeAt) || (MovementHelper.canPlaceAgainst(ctx, selectedBlock) && selectedBlock.offset(side).equals(placeAt))) {
                if (wouldSneak) {
                    state.setInput(Input.SNEAK, true);
                }
                ((Baritone) baritone).getInventoryBehavior().selectThrowawayForLocation(true, placeAt.getX(), placeAt.getY(), placeAt.getZ());
                return PlaceResult.READY_TO_PLACE;
            }
        }
        if (found) {
            if (wouldSneak) {
                state.setInput(Input.SNEAK, true);
            }
            ((Baritone) baritone).getInventoryBehavior().selectThrowawayForLocation(true, placeAt.getX(), placeAt.getY(), placeAt.getZ());
            return PlaceResult.ATTEMPTING;
        }
        return PlaceResult.NO_OPTION;
    }

    enum PlaceResult {
        READY_TO_PLACE, ATTEMPTING, NO_OPTION;
    }

    static boolean isTransparent(Block b) {

<<<<<<< HEAD
        return b instanceof AirBlock ||
=======
        return b == Blocks.AIR ||
>>>>>>> 1136494f
                b == Blocks.LAVA ||
                b == Blocks.WATER;
    }
}<|MERGE_RESOLUTION|>--- conflicted
+++ resolved
@@ -37,11 +37,7 @@
 import net.minecraft.util.math.BlockPos;
 import net.minecraft.util.math.BlockRayTraceResult;
 import net.minecraft.util.math.RayTraceResult;
-<<<<<<< HEAD
 import net.minecraft.util.math.vector.Vector3d;
-=======
-import net.minecraft.util.math.Vec3d;
->>>>>>> 1136494f
 import net.minecraft.world.IBlockReader;
 
 import java.util.List;
@@ -97,14 +93,6 @@
         return canWalkThrough(bsi, x, y, z, bsi.get0(x, y, z));
     }
 
-<<<<<<< HEAD
-    static boolean canWalkThrough(BlockStateInterface bsi, int x, int y, int z, BlockState state) {
-        Block block = state.getBlock();
-        if (block instanceof AirBlock) { // early return for most common case
-            return true;
-        }
-        if (block instanceof AbstractFireBlock || block == Blocks.TRIPWIRE || block == Blocks.COBWEB || block == Blocks.END_PORTAL || block == Blocks.COCOA || block instanceof AbstractSkullBlock || block == Blocks.BUBBLE_COLUMN || block instanceof ShulkerBoxBlock || block instanceof SlabBlock || block instanceof TrapDoorBlock || block == Blocks.HONEY_BLOCK || block == Blocks.END_ROD || block == Blocks.SWEET_BERRY_BUSH) {
-=======
     static boolean canWalkThrough(CalculationContext context, int x, int y, int z, BlockState state) {
         return context.precomputedData.canWalkThrough(context.bsi, x, y, z, state);
     }
@@ -119,7 +107,6 @@
             return true;
         }
         if (canWalkThrough == NO) {
->>>>>>> 1136494f
             return false;
         }
         return canWalkThroughPosition(bsi, x, y, z, state);
@@ -130,26 +117,13 @@
         if (block instanceof AirBlock) {
             return YES;
         }
-        if (block == Blocks.FIRE || block == Blocks.TRIPWIRE || block == Blocks.COBWEB || block == Blocks.END_PORTAL || block == Blocks.COCOA || block instanceof AbstractSkullBlock || block == Blocks.BUBBLE_COLUMN || block instanceof ShulkerBoxBlock || block instanceof SlabBlock || block instanceof TrapDoorBlock || block == Blocks.HONEY_BLOCK || block == Blocks.END_ROD) {
+        if (block instanceof AbstractFireBlock || block == Blocks.TRIPWIRE || block == Blocks.COBWEB || block == Blocks.END_PORTAL || block == Blocks.COCOA || block instanceof AbstractSkullBlock || block == Blocks.BUBBLE_COLUMN || block instanceof ShulkerBoxBlock || block instanceof SlabBlock || block instanceof TrapDoorBlock || block == Blocks.HONEY_BLOCK || block == Blocks.END_ROD || block == Blocks.SWEET_BERRY_BUSH) {
             return NO;
         }
         if (Baritone.settings().blocksToAvoid.value.contains(block)) {
             return NO;
         }
         if (block instanceof DoorBlock || block instanceof FenceGateBlock) {
-<<<<<<< HEAD
-            // Because there's no nice method in vanilla to check if a door is openable or not, we just have to assume
-            // that anything that isn't an iron door isn't openable, ignoring that some doors introduced in mods can't
-            // be opened by just interacting.
-            return block != Blocks.IRON_DOOR;
-        }
-        if (block instanceof CarpetBlock) {
-            return canWalkOn(bsi, x, y - 1, z);
-        }
-        if (block instanceof SnowBlock) {
-            // we've already checked doors and fence gates
-            // so the only remaining dynamic isPassables are snow and trapdoor
-=======
             // TODO this assumes that all doors in all mods are openable
             if (block == Blocks.IRON_DOOR) {
                 return NO;
@@ -164,7 +138,7 @@
             // it would otherwise make long distance pathing through snowy biomes impossible
             return MAYBE;
         }
-        IFluidState fluidState = state.getFluidState();
+        FluidState fluidState = state.getFluidState();
         if (!fluidState.isEmpty()) {
             if (fluidState.getFluid().getLevel(fluidState) != 8) {
                 return NO;
@@ -182,7 +156,7 @@
                 return NO;
             }
         } catch (Throwable exception) {
-            System.out.println("The block " + state.getBlock().getNameTextComponent().getString() + " requires a special case due to the exception " + exception.getMessage());
+            System.out.println("The block " + state.getBlock().getTranslatedName().getString() + " requires a special case due to the exception " + exception.getMessage());
             return MAYBE;
         }
     }
@@ -195,7 +169,6 @@
         }
 
         if (block instanceof SnowBlock) {
->>>>>>> 1136494f
             // if they're cached as a top block, we don't know their metadata
             // default to true (mostly because it would otherwise make long distance pathing through snowy biomes impossible)
             if (!bsi.worldContainsLoadedChunk(x, z)) {
@@ -209,18 +182,8 @@
             // ok, it's low enough we could walk through it, but is it supported?
             return canWalkOn(bsi, x, y - 1, z);
         }
-<<<<<<< HEAD
-        if (isFlowing(x, y, z, state, bsi)) {
-            return false; // Don't walk through flowing liquids
-        }
+
         FluidState fluidState = state.getFluidState();
-        if (fluidState.getFluid() instanceof WaterFluid) {
-            if (Baritone.settings().assumeWalkOnWater.value) {
-                return false;
-            }
-=======
-
-        IFluidState fluidState = state.getFluidState();
         if (!fluidState.isEmpty()) {
             if (isFlowing(x, y, z, state, bsi)) {
                 return false;
@@ -230,22 +193,13 @@
                 return false;
             }
 
->>>>>>> 1136494f
             BlockState up = bsi.get0(x, y + 1, z);
             if (!up.getFluidState().isEmpty() || up.getBlock() instanceof LilyPadBlock) {
                 return false;
             }
-<<<<<<< HEAD
-            return true;
-        }
-        if (block instanceof CauldronBlock) {
-            return false;
-        }
-=======
             return fluidState.getFluid() instanceof WaterFluid;
         }
 
->>>>>>> 1136494f
         // every block that overrides isPassable with anything more complicated than a "return true;" or "return false;"
         // has already been accounted for above
         // therefore it's safe to not construct a blockpos from our x, y, z ints and instead just pass null
@@ -408,16 +362,6 @@
      * @return Whether or not the specified block can be walked on
      */
     static boolean canWalkOn(BlockStateInterface bsi, int x, int y, int z, BlockState state) {
-<<<<<<< HEAD
-        Block block = state.getBlock();
-        if (block instanceof AirBlock || block == Blocks.MAGMA_BLOCK || block == Blocks.BUBBLE_COLUMN || block == Blocks.HONEY_BLOCK) {
-            // early return for most common case (air)
-            // plus magma, which is a normal cube but it hurts you
-            return false;
-        }
-        if (isBlockNormalCube(state)) {
-            return true;
-=======
         Ternary canWalkOn = canWalkOnBlockState(state);
         if (canWalkOn == YES) {
             return true;
@@ -432,7 +376,6 @@
         Block block = state.getBlock();
         if (isBlockNormalCube(state) && block != Blocks.MAGMA_BLOCK && block != Blocks.BUBBLE_COLUMN && block != Blocks.HONEY_BLOCK) {
             return YES;
->>>>>>> 1136494f
         }
         if (block == Blocks.LADDER || (block == Blocks.VINE && Baritone.settings().allowVines.value)) { // TODO reconsider this
             return YES;
@@ -455,8 +398,6 @@
         if (MovementHelper.isLava(state) && Baritone.settings().assumeWalkOnLava.value) {
             return MAYBE;
         }
-<<<<<<< HEAD
-=======
         if (block instanceof SlabBlock) {
             if (!Baritone.settings().allowWalkOnBottomSlab.value) {
                 if (state.get(SlabBlock.TYPE) != SlabType.BOTTOM) {
@@ -471,7 +412,6 @@
 
     static boolean canWalkOnPosition(BlockStateInterface bsi, int x, int y, int z, BlockState state) {
         Block block = state.getBlock();
->>>>>>> 1136494f
         if (isWater(state)) {
             // since this is called literally millions of times per second, the benefit of not allocating millions of useless "pos.up()"
             // BlockPos s that we'd just garbage collect immediately is actually noticeable. I don't even think its a decrease in readability
@@ -480,35 +420,13 @@
             if (up == Blocks.LILY_PAD || up instanceof CarpetBlock) {
                 return true;
             }
-<<<<<<< HEAD
-            if (isFlowing(x, y, z, state, bsi) || upState.getFluidState().getFluid() == Fluids.FLOWING_WATER) {
-=======
             if (MovementHelper.isFlowing(x, y, z, state, bsi) || upState.getFluidState().getFluid() == Fluids.FLOWING_WATER) {
->>>>>>> 1136494f
                 // the only scenario in which we can walk on flowing water is if it's under still water with jesus off
                 return isWater(upState) && !Baritone.settings().assumeWalkOnWater.value;
             }
             // if assumeWalkOnWater is on, we can only walk on water if there isn't water above it
             // if assumeWalkOnWater is off, we can only walk on water if there is water above it
             return isWater(upState) ^ Baritone.settings().assumeWalkOnWater.value;
-<<<<<<< HEAD
-        }
-        if (Baritone.settings().assumeWalkOnLava.value && isLava(state) && !isFlowing(x, y, z, state, bsi)) {
-            return true;
-        }
-        if (block == Blocks.GLASS || block instanceof StainedGlassBlock) {
-            return true;
-        }
-        if (block instanceof SlabBlock) {
-            if (!Baritone.settings().allowWalkOnBottomSlab.value) {
-                return state.get(SlabBlock.TYPE) != SlabType.BOTTOM;
-            }
-            return true;
-        }
-        return block instanceof StairsBlock;
-    }
-
-=======
         }
 
         if (MovementHelper.isLava(state) && !MovementHelper.isFlowing(x, y, z, state, bsi) && Baritone.settings().assumeWalkOnLava.value) { // if we get here it means that assumeWalkOnLava must be true, so put it last
@@ -526,7 +444,6 @@
         return canWalkOn(context, x, y, z, context.get(x, y, z));
     }
 
->>>>>>> 1136494f
     static boolean canWalkOn(IPlayerContext ctx, BetterBlockPos pos, BlockState state) {
         return canWalkOn(new BlockStateInterface(ctx), pos.x, pos.y, pos.z, state);
     }
@@ -571,11 +488,7 @@
 
     static double getMiningDurationTicks(CalculationContext context, int x, int y, int z, BlockState state, boolean includeFalling) {
         Block block = state.getBlock();
-<<<<<<< HEAD
-        if (!canWalkThrough(context.bsi, x, y, z, state)) {
-=======
         if (!canWalkThrough(context, x, y, z, state)) {
->>>>>>> 1136494f
             if (!state.getFluidState().isEmpty()) {
                 return COST_INF;
             }
@@ -679,7 +592,6 @@
      */
     static boolean isLiquid(IPlayerContext ctx, BlockPos p) {
         return isLiquid(BlockStateInterface.get(ctx, p));
-<<<<<<< HEAD
     }
 
     static boolean isLiquid(BlockState blockState) {
@@ -694,22 +606,6 @@
 
     static boolean isFlowing(int x, int y, int z, BlockState state, BlockStateInterface bsi) {
         FluidState fluidState = state.getFluidState();
-=======
-    }
-
-    static boolean isLiquid(BlockState blockState) {
-        return !blockState.getFluidState().isEmpty();
-    }
-
-    static boolean possiblyFlowing(BlockState state) {
-        IFluidState fluidState = state.getFluidState();
-        return fluidState.getFluid() instanceof FlowingFluid
-                && fluidState.getFluid().getLevel(fluidState) != 8;
-    }
-
-    static boolean isFlowing(int x, int y, int z, BlockState state, BlockStateInterface bsi) {
-        IFluidState fluidState = state.getFluidState();
->>>>>>> 1136494f
         if (!(fluidState.getFluid() instanceof FlowingFluid)) {
             return false;
         }
@@ -799,11 +695,7 @@
 
     static boolean isTransparent(Block b) {
 
-<<<<<<< HEAD
         return b instanceof AirBlock ||
-=======
-        return b == Blocks.AIR ||
->>>>>>> 1136494f
                 b == Blocks.LAVA ||
                 b == Blocks.WATER;
     }
