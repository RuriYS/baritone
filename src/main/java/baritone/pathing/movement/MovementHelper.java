--- conflicted
+++ resolved
@@ -91,11 +91,7 @@
         if (block instanceof AirBlock) { // early return for most common case
             return true;
         }
-<<<<<<< HEAD
-        if (block == Blocks.FIRE || block == Blocks.TRIPWIRE || block == Blocks.COBWEB || block == Blocks.END_PORTAL || block == Blocks.COCOA || block instanceof AbstractSkullBlock || block == Blocks.BUBBLE_COLUMN || block instanceof ShulkerBoxBlock || block instanceof SlabBlock || block instanceof TrapDoorBlock) {
-=======
-        if (block == Blocks.FIRE || block == Blocks.TRIPWIRE || block == Blocks.COBWEB || block == Blocks.END_PORTAL || block == Blocks.COCOA || block instanceof BlockAbstractSkull || block == Blocks.BUBBLE_COLUMN || block instanceof BlockShulkerBox || block instanceof BlockSlab || block instanceof BlockTrapDoor || block == Blocks.END_ROD) {
->>>>>>> b9a7efc2
+        if (block == Blocks.FIRE || block == Blocks.TRIPWIRE || block == Blocks.COBWEB || block == Blocks.END_PORTAL || block == Blocks.COCOA || block instanceof AbstractSkullBlock || block == Blocks.BUBBLE_COLUMN || block instanceof ShulkerBoxBlock || block instanceof SlabBlock || block instanceof TrapDoorBlock || block == Blocks.END_ROD) {
             return false;
         }
         if (Baritone.settings().blocksToAvoid.value.contains(block)) {
