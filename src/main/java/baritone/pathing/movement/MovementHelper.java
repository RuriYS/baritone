/*
 * This file is part of Baritone.
 *
 * Baritone is free software: you can redistribute it and/or modify
 * it under the terms of the GNU Lesser General Public License as published by
 * the Free Software Foundation, either version 3 of the License, or
 * (at your option) any later version.
 *
 * Baritone is distributed in the hope that it will be useful,
 * but WITHOUT ANY WARRANTY; without even the implied warranty of
 * MERCHANTABILITY or FITNESS FOR A PARTICULAR PURPOSE.  See the
 * GNU Lesser General Public License for more details.
 *
 * You should have received a copy of the GNU Lesser General Public License
 * along with Baritone.  If not, see <https://www.gnu.org/licenses/>.
 */

package baritone.pathing.movement;

import baritone.Baritone;
import baritone.api.BaritoneAPI;
import baritone.api.IBaritone;
import baritone.api.pathing.movement.ActionCosts;
import baritone.api.pathing.movement.MovementStatus;
import baritone.api.utils.*;
import baritone.api.utils.input.Input;
import baritone.pathing.movement.MovementState.MovementTarget;
import baritone.utils.BlockStateInterface;
import baritone.utils.ToolSet;
import net.minecraft.block.*;
import net.minecraft.fluid.*;
import net.minecraft.pathfinding.PathType;
import net.minecraft.state.BooleanProperty;
import net.minecraft.state.properties.SlabType;
import net.minecraft.util.Direction;
import net.minecraft.util.math.BlockPos;
import net.minecraft.util.math.BlockRayTraceResult;
import net.minecraft.util.math.RayTraceResult;
import net.minecraft.util.math.vector.Vector3d;
import net.minecraft.world.IBlockReader;

import java.util.Optional;

import static baritone.pathing.movement.Movement.HORIZONTALS_BUT_ALSO_DOWN_____SO_EVERY_DIRECTION_EXCEPT_UP;

/**
 * Static helpers for cost calculation
 *
 * @author leijurv
 */
public interface MovementHelper extends ActionCosts, Helper {

    static boolean avoidBreaking(BlockStateInterface bsi, int x, int y, int z, BlockState state) {
        Block b = state.getBlock();
        return b == Blocks.ICE // ice becomes water, and water can mess up the path
                || b instanceof SilverfishBlock // obvious reasons
                // call context.get directly with x,y,z. no need to make 5 new BlockPos for no reason
                || avoidAdjacentBreaking(bsi, x, y + 1, z, true)
                || avoidAdjacentBreaking(bsi, x + 1, y, z, false)
                || avoidAdjacentBreaking(bsi, x - 1, y, z, false)
                || avoidAdjacentBreaking(bsi, x, y, z + 1, false)
                || avoidAdjacentBreaking(bsi, x, y, z - 1, false);
    }

    static boolean avoidAdjacentBreaking(BlockStateInterface bsi, int x, int y, int z, boolean directlyAbove) {
        // returns true if you should avoid breaking a block that's adjacent to this one (e.g. lava that will start flowing if you give it a path)
        // this is only called for north, south, east, west, and up. this is NOT called for down.
        // we assume that it's ALWAYS okay to break the block thats ABOVE liquid
        BlockState state = bsi.get0(x, y, z);
        Block block = state.getBlock();
        if (!directlyAbove // it is fine to mine a block that has a falling block directly above, this (the cost of breaking the stacked fallings) is included in cost calculations
                // therefore if directlyAbove is true, we will actually ignore if this is falling
                && block instanceof FallingBlock // obviously, this check is only valid for falling blocks
                && Baritone.settings().avoidUpdatingFallingBlocks.value // and if the setting is enabled
                && FallingBlock.canFallThrough(bsi.get0(x, y - 1, z))) { // and if it would fall (i.e. it's unsupported)
            return true; // dont break a block that is adjacent to unsupported gravel because it can cause really weird stuff
        }
        return !state.getFluidState().isEmpty();
    }

    static boolean canWalkThrough(IPlayerContext ctx, BetterBlockPos pos) {
        return canWalkThrough(new BlockStateInterface(ctx), pos.x, pos.y, pos.z);
    }

    static boolean canWalkThrough(BlockStateInterface bsi, int x, int y, int z) {
        return canWalkThrough(bsi, x, y, z, bsi.get0(x, y, z));
    }

    static boolean canWalkThrough(BlockStateInterface bsi, int x, int y, int z, BlockState state) {
        Block block = state.getBlock();
        if (block instanceof AirBlock) { // early return for most common case
            return true;
        }
        if (block == Blocks.FIRE || block == Blocks.TRIPWIRE || block == Blocks.COBWEB || block == Blocks.END_PORTAL || block == Blocks.COCOA || block instanceof AbstractSkullBlock || block == Blocks.BUBBLE_COLUMN || block instanceof ShulkerBoxBlock || block instanceof SlabBlock || block instanceof TrapDoorBlock || block == Blocks.HONEY_BLOCK || block == Blocks.END_ROD) {
            return false;
        }
        if (Baritone.settings().blocksToAvoid.value.contains(block)) {
            return false;
        }
        if (block instanceof DoorBlock || block instanceof FenceGateBlock) {
            // Because there's no nice method in vanilla to check if a door is openable or not, we just have to assume
            // that anything that isn't an iron door isn't openable, ignoring that some doors introduced in mods can't
            // be opened by just interacting.
            return block != Blocks.IRON_DOOR;
        }
        if (block instanceof CarpetBlock) {
            return canWalkOn(bsi, x, y - 1, z);
        }
        if (block instanceof SnowBlock) {
            // we've already checked doors and fence gates
            // so the only remaining dynamic isPassables are snow and trapdoor
            // if they're cached as a top block, we don't know their metadata
            // default to true (mostly because it would otherwise make long distance pathing through snowy biomes impossible)
            if (!bsi.worldContainsLoadedChunk(x, z)) {
                return true;
            }
            // the check in BlockSnow.isPassable is layers < 5
            // while actually, we want < 3 because 3 or greater makes it impassable in a 2 high ceiling
            if (state.get(SnowBlock.LAYERS) >= 3) {
                return false;
            }
            // ok, it's low enough we could walk through it, but is it supported?
            return canWalkOn(bsi, x, y - 1, z);
        }
        if (isFlowing(x, y, z, state, bsi)) {
            return false; // Don't walk through flowing liquids
        }
        FluidState fluidState = state.getFluidState();
        if (fluidState.getFluid() instanceof WaterFluid) {
            if (Baritone.settings().assumeWalkOnWater.value) {
                return false;
            }
            BlockState up = bsi.get0(x, y + 1, z);
            if (!up.getFluidState().isEmpty() || up.getBlock() instanceof LilyPadBlock) {
                return false;
            }
            return true;
        }
        // every block that overrides isPassable with anything more complicated than a "return true;" or "return false;"
        // has already been accounted for above
        // therefore it's safe to not construct a blockpos from our x, y, z ints and instead just pass null
        return state.allowsMovement(bsi.access, BlockPos.ZERO, PathType.LAND); // workaround for future compatibility =P
    }

    /**
     * canWalkThrough but also won't impede movement at all. so not including doors or fence gates (we'd have to right click),
     * not including water, and not including ladders or vines or cobwebs (they slow us down)
     *
     * @param context Calculation context to provide block state lookup
     * @param x       The block's x position
     * @param y       The block's y position
     * @param z       The block's z position
     * @return Whether or not the block at the specified position
     */
    static boolean fullyPassable(CalculationContext context, int x, int y, int z) {
        return fullyPassable(
                context.bsi.access,
                context.bsi.isPassableBlockPos.setPos(x, y, z),
                context.bsi.get0(x, y, z)
        );
    }

    static boolean fullyPassable(IPlayerContext ctx, BlockPos pos) {
        return fullyPassable(ctx.world(), pos, ctx.world().getBlockState(pos));
    }

    static boolean fullyPassable(IBlockReader access, BlockPos pos, BlockState state) {
        Block block = state.getBlock();
        if (block instanceof AirBlock) { // early return for most common case
            return true;
        }
        // exceptions - blocks that are isPassable true, but we can't actually jump through
        if (block == Blocks.FIRE
                || block == Blocks.TRIPWIRE
                || block == Blocks.COBWEB
                || block == Blocks.VINE
                || block == Blocks.LADDER
                || block == Blocks.COCOA
                || block instanceof DoorBlock
                || block instanceof FenceGateBlock
                || block instanceof SnowBlock
                || !state.getFluidState().isEmpty()
                || block instanceof TrapDoorBlock
                || block instanceof EndPortalBlock
                || block instanceof SkullBlock
                || block instanceof ShulkerBoxBlock) {
            return false;
        }
        // door, fence gate, liquid, trapdoor have been accounted for, nothing else uses the world or pos parameters
        return state.allowsMovement(access, pos, PathType.LAND);
    }

    static boolean isReplaceable(int x, int y, int z, BlockState state, BlockStateInterface bsi) {
        // for MovementTraverse and MovementAscend
        // block double plant defaults to true when the block doesn't match, so don't need to check that case
        // all other overrides just return true or false
        // the only case to deal with is snow
        /*
         *  public boolean isReplaceable(IBlockAccess worldIn, BlockPos pos)
         *     {
         *         return ((Integer)worldIn.getBlockState(pos).getValue(LAYERS)).intValue() == 1;
         *     }
         */
        Block block = state.getBlock();
        if (block instanceof AirBlock) {
            // early return for common cases hehe
            return true;
        }
        if (block instanceof SnowBlock) {
            // as before, default to true (mostly because it would otherwise make long distance pathing through snowy biomes impossible)
            if (!bsi.worldContainsLoadedChunk(x, z)) {
                return true;
            }
            return state.get(SnowBlock.LAYERS) == 1;
        }
        if (block == Blocks.LARGE_FERN || block == Blocks.TALL_GRASS) {
            return true;
        }
        return state.getMaterial().isReplaceable();
    }

    @Deprecated
    static boolean isReplacable(int x, int y, int z, BlockState state, BlockStateInterface bsi) {
        return isReplaceable(x, y, z, state, bsi);
    }

    static boolean isDoorPassable(IPlayerContext ctx, BlockPos doorPos, BlockPos playerPos) {
        if (playerPos.equals(doorPos)) {
            return false;
        }

        BlockState state = BlockStateInterface.get(ctx, doorPos);
        if (!(state.getBlock() instanceof DoorBlock)) {
            return true;
        }

        return isHorizontalBlockPassable(doorPos, state, playerPos, DoorBlock.OPEN);
    }

    static boolean isGatePassable(IPlayerContext ctx, BlockPos gatePos, BlockPos playerPos) {
        if (playerPos.equals(gatePos)) {
            return false;
        }

        BlockState state = BlockStateInterface.get(ctx, gatePos);
        if (!(state.getBlock() instanceof FenceGateBlock)) {
            return true;
        }

        return state.get(FenceGateBlock.OPEN);
    }

    static boolean isHorizontalBlockPassable(BlockPos blockPos, BlockState blockState, BlockPos playerPos, BooleanProperty propertyOpen) {
        if (playerPos.equals(blockPos)) {
            return false;
        }

        Direction.Axis facing = blockState.get(HorizontalBlock.HORIZONTAL_FACING).getAxis();
        boolean open = blockState.get(propertyOpen);

        Direction.Axis playerFacing;
        if (playerPos.north().equals(blockPos) || playerPos.south().equals(blockPos)) {
            playerFacing = Direction.Axis.Z;
        } else if (playerPos.east().equals(blockPos) || playerPos.west().equals(blockPos)) {
            playerFacing = Direction.Axis.X;
        } else {
            return true;
        }

        return (facing == playerFacing) == open;
    }

    static boolean avoidWalkingInto(BlockState state) {
        Block block = state.getBlock();
        return !state.getFluidState().isEmpty()
                || block == Blocks.MAGMA_BLOCK
                || block == Blocks.CACTUS
                || block == Blocks.FIRE
                || block == Blocks.END_PORTAL
                || block == Blocks.COBWEB
                || block == Blocks.BUBBLE_COLUMN;
    }

    /**
     * Can I walk on this block without anything weird happening like me falling
     * through? Includes water because we know that we automatically jump on
     * water
     *
     * @param bsi   Block state provider
     * @param x     The block's x position
     * @param y     The block's y position
     * @param z     The block's z position
     * @param state The state of the block at the specified location
     * @return Whether or not the specified block can be walked on
     */
    static boolean canWalkOn(BlockStateInterface bsi, int x, int y, int z, BlockState state) {
        Block block = state.getBlock();
        if (block instanceof AirBlock || block == Blocks.MAGMA_BLOCK || block == Blocks.BUBBLE_COLUMN || block == Blocks.HONEY_BLOCK) {
            // early return for most common case (air)
            // plus magma, which is a normal cube but it hurts you
            return false;
        }
        if (isBlockNormalCube(state)) {
            return true;
        }
        if (block == Blocks.LADDER || (block == Blocks.VINE && Baritone.settings().allowVines.value)) { // TODO reconsider this
            return true;
        }
        if (block == Blocks.FARMLAND || block == Blocks.GRASS_PATH) {
            return true;
        }
        if (block == Blocks.ENDER_CHEST || block == Blocks.CHEST || block == Blocks.TRAPPED_CHEST) {
            return true;
        }
        if (isWater(state)) {
            // since this is called literally millions of times per second, the benefit of not allocating millions of useless "pos.up()"
            // BlockPos s that we'd just garbage collect immediately is actually noticeable. I don't even think its a decrease in readability
            BlockState upState = bsi.get0(x, y + 1, z);
            Block up = upState.getBlock();
            if (up == Blocks.LILY_PAD || up instanceof CarpetBlock) {
                return true;
            }
            if (isFlowing(x, y, z, state, bsi) || upState.getFluidState().getFluid() == Fluids.FLOWING_WATER) {
                // the only scenario in which we can walk on flowing water is if it's under still water with jesus off
                return isWater(upState) && !Baritone.settings().assumeWalkOnWater.value;
            }
            // if assumeWalkOnWater is on, we can only walk on water if there isn't water above it
            // if assumeWalkOnWater is off, we can only walk on water if there is water above it
            return isWater(upState) ^ Baritone.settings().assumeWalkOnWater.value;
        }
        if (Baritone.settings().assumeWalkOnLava.value && isLava(state) && !isFlowing(x, y, z, state, bsi)) {
            return true;
        }
        if (block == Blocks.GLASS || block instanceof StainedGlassBlock) {
            return true;
        }
        if (block instanceof SlabBlock) {
            if (!Baritone.settings().allowWalkOnBottomSlab.value) {
                return state.get(SlabBlock.TYPE) != SlabType.BOTTOM;
            }
            return true;
        }
        return block instanceof StairsBlock;
    }

    static boolean canWalkOn(IPlayerContext ctx, BetterBlockPos pos, BlockState state) {
        return canWalkOn(new BlockStateInterface(ctx), pos.x, pos.y, pos.z, state);
    }

    static boolean canWalkOn(IPlayerContext ctx, BlockPos pos) {
        return canWalkOn(new BlockStateInterface(ctx), pos.getX(), pos.getY(), pos.getZ());
    }

    static boolean canWalkOn(IPlayerContext ctx, BetterBlockPos pos) {
        return canWalkOn(new BlockStateInterface(ctx), pos.x, pos.y, pos.z);
    }

    static boolean canWalkOn(BlockStateInterface bsi, int x, int y, int z) {
        return canWalkOn(bsi, x, y, z, bsi.get0(x, y, z));
    }

    static boolean canPlaceAgainst(BlockStateInterface bsi, int x, int y, int z) {
        return canPlaceAgainst(bsi, x, y, z, bsi.get0(x, y, z));
    }

    static boolean canPlaceAgainst(BlockStateInterface bsi, BlockPos pos) {
        return canPlaceAgainst(bsi, pos.getX(), pos.getY(), pos.getZ());
    }

    static boolean canPlaceAgainst(IPlayerContext ctx, BlockPos pos) {
        return canPlaceAgainst(new BlockStateInterface(ctx), pos);
    }

    static boolean canPlaceAgainst(BlockStateInterface bsi, int x, int y, int z, BlockState state) {
        // can we look at the center of a side face of this block and likely be able to place?
        // (thats how this check is used)
        // therefore dont include weird things that we technically could place against (like carpet) but practically can't
        return isBlockNormalCube(state) || state.getBlock() == Blocks.GLASS || state.getBlock() instanceof StainedGlassBlock;
    }

    static double getMiningDurationTicks(CalculationContext context, int x, int y, int z, boolean includeFalling) {
        return getMiningDurationTicks(context, x, y, z, context.get(x, y, z), includeFalling);
    }

    static double getMiningDurationTicks(CalculationContext context, int x, int y, int z, BlockState state, boolean includeFalling) {
        Block block = state.getBlock();
        if (!canWalkThrough(context.bsi, x, y, z, state)) {
            if (!state.getFluidState().isEmpty()) {
                return COST_INF;
            }
            double mult = context.breakCostMultiplierAt(x, y, z, state);
            if (mult >= COST_INF) {
                return COST_INF;
            }
            if (avoidBreaking(context.bsi, x, y, z, state)) {
                return COST_INF;
            }
            double strVsBlock = context.toolSet.getStrVsBlock(state);
            if (strVsBlock <= 0) {
                return COST_INF;
            }
            double result = 1 / strVsBlock;
            result += context.breakBlockAdditionalCost;
            result *= mult;
            if (includeFalling) {
                BlockState above = context.get(x, y + 1, z);
                if (above.getBlock() instanceof FallingBlock) {
                    result += getMiningDurationTicks(context, x, y + 1, z, above, true);
                }
            }
            return result;
        }
        return 0; // we won't actually mine it, so don't check fallings above
    }

    static boolean isBottomSlab(BlockState state) {
        return state.getBlock() instanceof SlabBlock
                && state.get(SlabBlock.TYPE) == SlabType.BOTTOM;
    }

    /**
     * AutoTool for a specific block
     *
     * @param ctx The player context
     * @param b   the blockstate to mine
     */
    static void switchToBestToolFor(IPlayerContext ctx, BlockState b) {
        switchToBestToolFor(ctx, b, new ToolSet(ctx.player()), BaritoneAPI.getSettings().preferSilkTouch.value);
    }

    /**
     * AutoTool for a specific block with precomputed ToolSet data
     *
     * @param ctx The player context
     * @param b   the blockstate to mine
     * @param ts  previously calculated ToolSet
     */
<<<<<<< HEAD
    static void switchToBestToolFor(IPlayerContext ctx, BlockState b, ToolSet ts, boolean preferSilkTouch) {
        ctx.player().inventory.currentItem = ts.getBestSlot(b.getBlock(), preferSilkTouch);
=======
    static void switchToBestToolFor(IPlayerContext ctx, IBlockState b, ToolSet ts, boolean preferSilkTouch) {
        if (!Baritone.settings().disableAutoTool.value && !Baritone.settings().assumeExternalAutoTool.value) {
            ctx.player().inventory.currentItem = ts.getBestSlot(b.getBlock(), preferSilkTouch);
        }
>>>>>>> 1c8079c0
    }

    static void moveTowards(IPlayerContext ctx, MovementState state, BlockPos pos) {
        state.setTarget(new MovementTarget(
                new Rotation(RotationUtils.calcRotationFromVec3d(ctx.playerHead(),
                        VecUtils.getBlockPosCenter(pos),
                        ctx.playerRotations()).getYaw(), ctx.player().rotationPitch),
                false
        )).setInput(Input.MOVE_FORWARD, true);
    }

    /**
     * Returns whether or not the specified block is
     * water, regardless of whether or not it is flowing.
     *
     * @param state The block state
     * @return Whether or not the block is water
     */
    static boolean isWater(BlockState state) {
        Fluid f = state.getFluidState().getFluid();
        return f == Fluids.WATER || f == Fluids.FLOWING_WATER;
    }

    /**
     * Returns whether or not the block at the specified pos is
     * water, regardless of whether or not it is flowing.
     *
     * @param ctx The player context
     * @param bp  The block pos
     * @return Whether or not the block is water
     */
    static boolean isWater(IPlayerContext ctx, BlockPos bp) {
        return isWater(BlockStateInterface.get(ctx, bp));
    }

    static boolean isLava(BlockState state) {
        Fluid f = state.getFluidState().getFluid();
        return f == Fluids.LAVA || f == Fluids.FLOWING_LAVA;
    }

    /**
     * Returns whether or not the specified pos has a liquid
     *
     * @param ctx The player context
     * @param p   The pos
     * @return Whether or not the block is a liquid
     */
    static boolean isLiquid(IPlayerContext ctx, BlockPos p) {
        return isLiquid(BlockStateInterface.get(ctx, p));
    }

    static boolean isLiquid(BlockState blockState) {
        return !blockState.getFluidState().isEmpty();
    }

    static boolean possiblyFlowing(BlockState state) {
        FluidState fluidState = state.getFluidState();
        return fluidState.getFluid() instanceof FlowingFluid
                && fluidState.getFluid().getLevel(fluidState) != 8;
    }

    static boolean isFlowing(int x, int y, int z, BlockState state, BlockStateInterface bsi) {
        FluidState fluidState = state.getFluidState();
        if (!(fluidState.getFluid() instanceof FlowingFluid)) {
            return false;
        }
        if (fluidState.getFluid().getLevel(fluidState) != 8) {
            return true;
        }
        return possiblyFlowing(bsi.get0(x + 1, y, z))
                || possiblyFlowing(bsi.get0(x - 1, y, z))
                || possiblyFlowing(bsi.get0(x, y, z + 1))
                || possiblyFlowing(bsi.get0(x, y, z - 1));
    }

    static boolean isBlockNormalCube(BlockState state) {
        Block block = state.getBlock();
        if (block instanceof BambooBlock
                || block instanceof MovingPistonBlock
                || block instanceof ScaffoldingBlock
                || block instanceof ShulkerBoxBlock) {
            return false;
        }
        return Block.isOpaque(state.getCollisionShape(null, null));
    }

    static PlaceResult attemptToPlaceABlock(MovementState state, IBaritone baritone, BlockPos placeAt, boolean preferDown, boolean wouldSneak) {
        IPlayerContext ctx = baritone.getPlayerContext();
        Optional<Rotation> direct = RotationUtils.reachable(ctx, placeAt, wouldSneak); // we assume that if there is a block there, it must be replacable
        boolean found = false;
        if (direct.isPresent()) {
            state.setTarget(new MovementState.MovementTarget(direct.get(), true));
            found = true;
        }
        for (int i = 0; i < 5; i++) {
            BlockPos against1 = placeAt.offset(HORIZONTALS_BUT_ALSO_DOWN_____SO_EVERY_DIRECTION_EXCEPT_UP[i]);
            if (MovementHelper.canPlaceAgainst(ctx, against1)) {
                if (!((Baritone) baritone).getInventoryBehavior().selectThrowawayForLocation(false, placeAt.getX(), placeAt.getY(), placeAt.getZ())) { // get ready to place a throwaway block
                    Helper.HELPER.logDebug("bb pls get me some blocks. dirt, netherrack, cobble");
                    state.setStatus(MovementStatus.UNREACHABLE);
                    return PlaceResult.NO_OPTION;
                }
                double faceX = (placeAt.getX() + against1.getX() + 1.0D) * 0.5D;
                double faceY = (placeAt.getY() + against1.getY() + 0.5D) * 0.5D;
                double faceZ = (placeAt.getZ() + against1.getZ() + 1.0D) * 0.5D;
                Rotation place = RotationUtils.calcRotationFromVec3d(wouldSneak ? RayTraceUtils.inferSneakingEyePosition(ctx.player()) : ctx.playerHead(), new Vector3d(faceX, faceY, faceZ), ctx.playerRotations());
                RayTraceResult res = RayTraceUtils.rayTraceTowards(ctx.player(), place, ctx.playerController().getBlockReachDistance(), wouldSneak);
                if (res != null && res.getType() == RayTraceResult.Type.BLOCK && ((BlockRayTraceResult) res).getPos().equals(against1) && ((BlockRayTraceResult) res).getPos().offset(((BlockRayTraceResult) res).getFace()).equals(placeAt)) {
                    state.setTarget(new MovementState.MovementTarget(place, true));
                    found = true;

                    if (!preferDown) {
                        // if preferDown is true, we want the last option
                        // if preferDown is false, we want the first
                        break;
                    }
                }
            }
        }
        if (ctx.getSelectedBlock().isPresent()) {
            BlockPos selectedBlock = ctx.getSelectedBlock().get();
            Direction side = ((BlockRayTraceResult) ctx.objectMouseOver()).getFace();
            // only way for selectedBlock.equals(placeAt) to be true is if it's replacable
            if (selectedBlock.equals(placeAt) || (MovementHelper.canPlaceAgainst(ctx, selectedBlock) && selectedBlock.offset(side).equals(placeAt))) {
                if (wouldSneak) {
                    state.setInput(Input.SNEAK, true);
                }
                ((Baritone) baritone).getInventoryBehavior().selectThrowawayForLocation(true, placeAt.getX(), placeAt.getY(), placeAt.getZ());
                return PlaceResult.READY_TO_PLACE;
            }
        }
        if (found) {
            if (wouldSneak) {
                state.setInput(Input.SNEAK, true);
            }
            ((Baritone) baritone).getInventoryBehavior().selectThrowawayForLocation(true, placeAt.getX(), placeAt.getY(), placeAt.getZ());
            return PlaceResult.ATTEMPTING;
        }
        return PlaceResult.NO_OPTION;
    }

    enum PlaceResult {
        READY_TO_PLACE, ATTEMPTING, NO_OPTION;
    }
}<|MERGE_RESOLUTION|>--- conflicted
+++ resolved
@@ -435,15 +435,10 @@
      * @param b   the blockstate to mine
      * @param ts  previously calculated ToolSet
      */
-<<<<<<< HEAD
     static void switchToBestToolFor(IPlayerContext ctx, BlockState b, ToolSet ts, boolean preferSilkTouch) {
-        ctx.player().inventory.currentItem = ts.getBestSlot(b.getBlock(), preferSilkTouch);
-=======
-    static void switchToBestToolFor(IPlayerContext ctx, IBlockState b, ToolSet ts, boolean preferSilkTouch) {
         if (!Baritone.settings().disableAutoTool.value && !Baritone.settings().assumeExternalAutoTool.value) {
             ctx.player().inventory.currentItem = ts.getBestSlot(b.getBlock(), preferSilkTouch);
         }
->>>>>>> 1c8079c0
     }
 
     static void moveTowards(IPlayerContext ctx, MovementState state, BlockPos pos) {
