--- conflicted
+++ resolved
@@ -36,11 +36,7 @@
 import net.minecraft.util.math.BlockPos;
 import net.minecraft.util.math.BlockRayTraceResult;
 import net.minecraft.util.math.RayTraceResult;
-<<<<<<< HEAD
 import net.minecraft.util.math.vector.Vector3d;
-=======
-import net.minecraft.util.math.Vec3d;
->>>>>>> c98c54c9
 import net.minecraft.world.IBlockReader;
 
 import java.util.Optional;
@@ -129,11 +125,7 @@
         if (isFlowing(x, y, z, state, bsi)) {
             return false; // Don't walk through flowing liquids
         }
-<<<<<<< HEAD
         FluidState fluidState = state.getFluidState();
-=======
-        IFluidState fluidState = state.getFluidState();
->>>>>>> c98c54c9
         if (fluidState.getFluid() instanceof WaterFluid) {
             if (Baritone.settings().assumeWalkOnWater.value) {
                 return false;
@@ -496,7 +488,6 @@
      */
     static boolean isLiquid(IPlayerContext ctx, BlockPos p) {
         return isLiquid(BlockStateInterface.get(ctx, p));
-<<<<<<< HEAD
     }
 
     static boolean isLiquid(BlockState blockState) {
@@ -511,22 +502,6 @@
 
     static boolean isFlowing(int x, int y, int z, BlockState state, BlockStateInterface bsi) {
         FluidState fluidState = state.getFluidState();
-=======
-    }
-
-    static boolean isLiquid(BlockState blockState) {
-        return !blockState.getFluidState().isEmpty();
-    }
-
-    static boolean possiblyFlowing(BlockState state) {
-        IFluidState fluidState = state.getFluidState();
-        return fluidState.getFluid() instanceof FlowingFluid
-                && fluidState.getFluid().getLevel(fluidState) != 8;
-    }
-
-    static boolean isFlowing(int x, int y, int z, BlockState state, BlockStateInterface bsi) {
-        IFluidState fluidState = state.getFluidState();
->>>>>>> c98c54c9
         if (!(fluidState.getFluid() instanceof FlowingFluid)) {
             return false;
         }
