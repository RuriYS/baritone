--- conflicted
+++ resolved
@@ -80,20 +80,12 @@
     }
 
     public static void cost(CalculationContext context, int x, int y, int z, int destX, int destZ, MutableMoveResult res) {
-<<<<<<< HEAD
+        if (!MovementHelper.canWalkThrough(context.bsi, destX, y + 1, destZ)) {
+            return;
+        }
         BlockState destInto = context.get(destX, y, destZ);
-        if (!MovementHelper.canWalkThrough(context.bsi, destX, y, destZ, destInto) || !MovementHelper.canWalkThrough(context.bsi, destX, y + 1, destZ)) {
-            return;
-        }
-        BlockState destWalkOn = context.get(destX, y - 1, destZ);
-=======
-        if (!MovementHelper.canWalkThrough(context.bsi, destX, y + 1, destZ)) {
-            return;
-        }
-        IBlockState destInto = context.get(destX, y, destZ);
         boolean ascend = false;
-        IBlockState destWalkOn;
->>>>>>> 7e505fc6
+        BlockState destWalkOn;
         boolean descend = false;
         if (!MovementHelper.canWalkThrough(context.bsi, destX, y, destZ, destInto)) {
             ascend = true;
@@ -132,12 +124,8 @@
         if (cuttingOver2.getBlock() == Blocks.MAGMA_BLOCK || MovementHelper.isLava(cuttingOver2)) {
             return;
         }
-<<<<<<< HEAD
-        BlockState pb0 = context.get(x, y, destZ);
-        BlockState pb2 = context.get(destX, y, z);
-=======
         boolean water = false;
-        IBlockState startState = context.get(x, y, z);
+        BlockState startState = context.get(x, y, z);
         Block startIn = startState.getBlock();
         if (MovementHelper.isWater(startState) || MovementHelper.isWater(destInto)) {
             if (ascend) {
@@ -149,8 +137,8 @@
             multiplier = context.waterWalkSpeed;
             water = true;
         }
-        IBlockState pb0 = context.get(x, y, destZ);
-        IBlockState pb2 = context.get(destX, y, z);
+        BlockState pb0 = context.get(x, y, destZ);
+        BlockState pb2 = context.get(destX, y, z);
         if (ascend) {
             boolean ATop = MovementHelper.canWalkThrough(context.bsi, x, y + 2, destZ);
             boolean AMid = MovementHelper.canWalkThrough(context.bsi, x, y + 1, destZ);
@@ -173,7 +161,6 @@
             res.y = y + 1;
             return;
         }
->>>>>>> 7e505fc6
         double optionA = MovementHelper.getMiningDurationTicks(context, x, y, destZ, pb0, false);
         double optionB = MovementHelper.getMiningDurationTicks(context, destX, y, z, pb2, false);
         if (optionA != 0 && optionB != 0) {
@@ -201,19 +188,6 @@
             // and now that option B is fully calculated, see if we can edge around that way
             return;
         }
-<<<<<<< HEAD
-        boolean water = false;
-        BlockState startState = context.get(x, y, z);
-        Block startIn = startState.getBlock();
-        if (MovementHelper.isWater(startState) || MovementHelper.isWater(destInto)) {
-            // Ignore previous multiplier
-            // Whatever we were walking on (possibly soul sand) doesn't matter as we're actually floating on water
-            // Not even touching the blocks below
-            multiplier = context.waterWalkSpeed;
-            water = true;
-        }
-=======
->>>>>>> 7e505fc6
         if (optionA != 0 || optionB != 0) {
             multiplier *= SQRT_2 - 0.001; // TODO tune
             if (startIn == Blocks.LADDER || startIn == Blocks.VINE) {
