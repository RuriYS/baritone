--- conflicted
+++ resolved
@@ -30,16 +30,10 @@
 import baritone.utils.pathing.MutableMoveResult;
 import com.google.common.collect.ImmutableSet;
 import net.minecraft.block.Block;
-<<<<<<< HEAD
 import net.minecraft.block.BlockState;
 import net.minecraft.block.Blocks;
+import net.minecraft.client.entity.player.ClientPlayerEntity;
 import net.minecraft.util.Direction;
-=======
-import net.minecraft.block.state.IBlockState;
-import net.minecraft.client.entity.EntityPlayerSP;
-import net.minecraft.init.Blocks;
-import net.minecraft.util.EnumFacing;
->>>>>>> f41c8738
 import net.minecraft.util.math.BlockPos;
 
 import java.util.ArrayList;
@@ -67,30 +61,30 @@
     protected boolean safeToCancel(MovementState state) {
         //too simple. backfill does not work after cornering with this
         //return MovementHelper.canWalkOn(ctx, ctx.playerFeet().down());
-        EntityPlayerSP player = ctx.player();
+        ClientPlayerEntity player = ctx.player();
         double offset = 0.25;
         double x = player.posX;
         double y = player.posY - 1;
         double z = player.posZ;
         //standard
-        if (ctx.playerFeet().equals(src)){
+        if (ctx.playerFeet().equals(src)) {
             return true;
         }
         //both corners are walkable
         if (MovementHelper.canWalkOn(ctx, new BlockPos(src.x, src.y - 1, dest.z))
-            && MovementHelper.canWalkOn(ctx, new BlockPos(dest.x, src.y - 1, src.z))){
-                return true;
+                && MovementHelper.canWalkOn(ctx, new BlockPos(dest.x, src.y - 1, src.z))) {
+            return true;
         }
         //we are in a likely unwalkable corner, check for a supporting block
         if (ctx.playerFeet().equals(new BetterBlockPos(src.x, src.y, dest.z))
-            || ctx.playerFeet().equals(new BetterBlockPos(dest.x, src.y, src.z))){
-                return (MovementHelper.canWalkOn(ctx, new BetterBlockPos(x + offset, y, z + offset))
-                   || MovementHelper.canWalkOn(ctx, new BetterBlockPos(x + offset, y, z - offset))
-                   || MovementHelper.canWalkOn(ctx, new BetterBlockPos(x - offset, y, z + offset))
-                   || MovementHelper.canWalkOn(ctx, new BetterBlockPos(x - offset, y, z - offset)));
+                || ctx.playerFeet().equals(new BetterBlockPos(dest.x, src.y, src.z))) {
+            return (MovementHelper.canWalkOn(ctx, new BetterBlockPos(x + offset, y, z + offset))
+                    || MovementHelper.canWalkOn(ctx, new BetterBlockPos(x + offset, y, z - offset))
+                    || MovementHelper.canWalkOn(ctx, new BetterBlockPos(x - offset, y, z + offset))
+                    || MovementHelper.canWalkOn(ctx, new BetterBlockPos(x - offset, y, z - offset)));
         }
         return true;
-   }
+    }
 
     @Override
     public double calculateCost(CalculationContext context) {
