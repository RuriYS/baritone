--- conflicted
+++ resolved
@@ -177,17 +177,10 @@
             boolean BMid = MovementHelper.canWalkThrough(context, destX, y + 1, z);
             boolean BLow = MovementHelper.canWalkThrough(context, destX, y, z, pb2);
             if ((!(ATop && AMid && ALow) && !(BTop && BMid && BLow)) // no option
-<<<<<<< HEAD
                     || MovementHelper.avoidWalkingInto(pb0) // bad
                     || MovementHelper.avoidWalkingInto(pb2) // bad
-                    || (ATop && AMid && MovementHelper.canWalkOn(context.bsi, x, y, destZ, pb0)) // we could just ascend
-                    || (BTop && BMid && MovementHelper.canWalkOn(context.bsi, destX, y, z, pb2)) // we could just ascend
-=======
-                    || MovementHelper.avoidWalkingInto(pb0.getBlock()) // bad
-                    || MovementHelper.avoidWalkingInto(pb2.getBlock()) // bad
                     || (ATop && AMid && MovementHelper.canWalkOn(context, x, y, destZ, pb0)) // we could just ascend
                     || (BTop && BMid && MovementHelper.canWalkOn(context, destX, y, z, pb2)) // we could just ascend
->>>>>>> cfdbc851
                     || (!ATop && AMid && ALow) // head bonk A
                     || (!BTop && BMid && BLow)) { // head bonk B
                 return;
