/*
 * This file is part of Baritone.
 *
 * Baritone is free software: you can redistribute it and/or modify
 * it under the terms of the GNU Lesser General Public License as published by
 * the Free Software Foundation, either version 3 of the License, or
 * (at your option) any later version.
 *
 * Baritone is distributed in the hope that it will be useful,
 * but WITHOUT ANY WARRANTY; without even the implied warranty of
 * MERCHANTABILITY or FITNESS FOR A PARTICULAR PURPOSE.  See the
 * GNU Lesser General Public License for more details.
 *
 * You should have received a copy of the GNU Lesser General Public License
 * along with Baritone.  If not, see <https://www.gnu.org/licenses/>.
 */

package baritone.pathing.movement.movements;

import baritone.Baritone;
import baritone.api.IBaritone;
import baritone.api.pathing.movement.MovementStatus;
import baritone.api.utils.BetterBlockPos;
import baritone.api.utils.input.Input;
import baritone.pathing.movement.CalculationContext;
import baritone.pathing.movement.Movement;
import baritone.pathing.movement.MovementHelper;
import baritone.pathing.movement.MovementState;
import baritone.utils.BlockStateInterface;
import baritone.utils.pathing.MutableMoveResult;
import com.google.common.collect.ImmutableSet;
import net.minecraft.block.Block;
import net.minecraft.block.BlockState;
import net.minecraft.block.Blocks;
import net.minecraft.client.entity.player.ClientPlayerEntity;
import net.minecraft.util.Direction;
import net.minecraft.util.math.BlockPos;

import java.util.ArrayList;
import java.util.List;
import java.util.Set;

public class MovementDiagonal extends Movement {

    private static final double SQRT_2 = Math.sqrt(2);

    public MovementDiagonal(IBaritone baritone, BetterBlockPos start, Direction dir1, Direction dir2, int dy) {
        this(baritone, start, start.offset(dir1), start.offset(dir2), dir2, dy);
        // super(start, start.offset(dir1).offset(dir2), new BlockPos[]{start.offset(dir1), start.offset(dir1).up(), start.offset(dir2), start.offset(dir2).up(), start.offset(dir1).offset(dir2), start.offset(dir1).offset(dir2).up()}, new BlockPos[]{start.offset(dir1).offset(dir2).down()});
    }

    private MovementDiagonal(IBaritone baritone, BetterBlockPos start, BetterBlockPos dir1, BetterBlockPos dir2, Direction drr2, int dy) {
        this(baritone, start, dir1.offset(drr2).up(dy), dir1, dir2);
    }

    private MovementDiagonal(IBaritone baritone, BetterBlockPos start, BetterBlockPos end, BetterBlockPos dir1, BetterBlockPos dir2) {
        super(baritone, start, end, new BetterBlockPos[]{dir1, dir1.up(), dir2, dir2.up(), end, end.up()});
    }

    @Override
    protected boolean safeToCancel(MovementState state) {
        //too simple. backfill does not work after cornering with this
<<<<<<< HEAD
        //return MovementHelper.canWalkOn(ctx, ctx.playerFeet().down());
        ClientPlayerEntity player = ctx.player();
=======
        //return context.precomputedData.canWalkOn(ctx, ctx.playerFeet().down());
        EntityPlayerSP player = ctx.player();
>>>>>>> f13dc16a
        double offset = 0.25;
        double x = player.posX;
        double y = player.posY - 1;
        double z = player.posZ;
        //standard
        if (ctx.playerFeet().equals(src)) {
            return true;
        }
        //both corners are walkable
        if (MovementHelper.canWalkOn(ctx, new BlockPos(src.x, src.y - 1, dest.z))
                && MovementHelper.canWalkOn(ctx, new BlockPos(dest.x, src.y - 1, src.z))) {
            return true;
        }
        //we are in a likely unwalkable corner, check for a supporting block
        if (ctx.playerFeet().equals(new BetterBlockPos(src.x, src.y, dest.z))
                || ctx.playerFeet().equals(new BetterBlockPos(dest.x, src.y, src.z))) {
            return (MovementHelper.canWalkOn(ctx, new BetterBlockPos(x + offset, y, z + offset))
                    || MovementHelper.canWalkOn(ctx, new BetterBlockPos(x + offset, y, z - offset))
                    || MovementHelper.canWalkOn(ctx, new BetterBlockPos(x - offset, y, z + offset))
                    || MovementHelper.canWalkOn(ctx, new BetterBlockPos(x - offset, y, z - offset)));
        }
        return true;
    }

    @Override
    public double calculateCost(CalculationContext context) {
        MutableMoveResult result = new MutableMoveResult();
        cost(context, src.x, src.y, src.z, dest.x, dest.z, result);
        if (result.y != dest.y) {
            return COST_INF; // doesn't apply to us, this position is incorrect
        }
        return result.cost;
    }

    @Override
    protected Set<BetterBlockPos> calculateValidPositions() {
        BetterBlockPos diagA = new BetterBlockPos(src.x, src.y, dest.z);
        BetterBlockPos diagB = new BetterBlockPos(dest.x, src.y, src.z);
        if (dest.y < src.y) {
            return ImmutableSet.of(src, dest.up(), diagA, diagB, dest, diagA.down(), diagB.down());
        }
        if (dest.y > src.y) {
            return ImmutableSet.of(src, src.up(), diagA, diagB, dest, diagA.up(), diagB.up());
        }
        return ImmutableSet.of(src, dest, diagA, diagB);
    }

    public static void cost(CalculationContext context, int x, int y, int z, int destX, int destZ, MutableMoveResult res) {
        if (!MovementHelper.canWalkThrough(context, destX, y + 1, destZ)) {
            return;
        }
        BlockState destInto = context.get(destX, y, destZ);
        boolean ascend = false;
        BlockState destWalkOn;
        boolean descend = false;
        if (!MovementHelper.canWalkThrough(context, destX, y, destZ, destInto)) {
            ascend = true;
            if (!context.allowDiagonalAscend || !MovementHelper.canWalkThrough(context, x, y + 2, z) || !MovementHelper.canWalkOn(context, destX, y, destZ, destInto) || !MovementHelper.canWalkThrough(context, destX, y + 2, destZ)) {
                return;
            }
            destWalkOn = destInto;
        } else {
            destWalkOn = context.get(destX, y - 1, destZ);
            if (!MovementHelper.canWalkOn(context, destX, y - 1, destZ, destWalkOn)) {
                descend = true;
                if (!context.allowDiagonalDescend || !MovementHelper.canWalkOn(context, destX, y - 2, destZ) || !MovementHelper.canWalkThrough(context, destX, y - 1, destZ, destWalkOn)) {
                    return;
                }
            }
        }
        double multiplier = WALK_ONE_BLOCK_COST;
        // For either possible soul sand, that affects half of our walking
        if (destWalkOn.getBlock() == Blocks.SOUL_SAND) {
            multiplier += (WALK_ONE_OVER_SOUL_SAND_COST - WALK_ONE_BLOCK_COST) / 2;
        } else if (destWalkOn.getBlock() == Blocks.WATER) {
            multiplier += context.walkOnWaterOnePenalty * SQRT_2;
        }
        Block fromDown = context.get(x, y - 1, z).getBlock();
        if (fromDown == Blocks.LADDER || fromDown == Blocks.VINE) {
            return;
        }
        if (fromDown == Blocks.SOUL_SAND) {
            multiplier += (WALK_ONE_OVER_SOUL_SAND_COST - WALK_ONE_BLOCK_COST) / 2;
        }
        BlockState cuttingOver1 = context.get(x, y - 1, destZ);
        if (cuttingOver1.getBlock() == Blocks.MAGMA_BLOCK || MovementHelper.isLava(cuttingOver1)) {
            return;
        }
        BlockState cuttingOver2 = context.get(destX, y - 1, z);
        if (cuttingOver2.getBlock() == Blocks.MAGMA_BLOCK || MovementHelper.isLava(cuttingOver2)) {
            return;
        }
        boolean water = false;
        BlockState startState = context.get(x, y, z);
        Block startIn = startState.getBlock();
        if (MovementHelper.isWater(startState) || MovementHelper.isWater(destInto)) {
            if (ascend) {
                return;
            }
            // Ignore previous multiplier
            // Whatever we were walking on (possibly soul sand) doesn't matter as we're actually floating on water
            // Not even touching the blocks below
            multiplier = context.waterWalkSpeed;
            water = true;
        }
        BlockState pb0 = context.get(x, y, destZ);
        BlockState pb2 = context.get(destX, y, z);
        if (ascend) {
            boolean ATop = MovementHelper.canWalkThrough(context, x, y + 2, destZ);
            boolean AMid = MovementHelper.canWalkThrough(context, x, y + 1, destZ);
            boolean ALow = MovementHelper.canWalkThrough(context, x, y, destZ, pb0);
            boolean BTop = MovementHelper.canWalkThrough(context, destX, y + 2, z);
            boolean BMid = MovementHelper.canWalkThrough(context, destX, y + 1, z);
            boolean BLow = MovementHelper.canWalkThrough(context, destX, y, z, pb2);
            if ((!(ATop && AMid && ALow) && !(BTop && BMid && BLow)) // no option
                    || MovementHelper.avoidWalkingInto(pb0) // bad
                    || MovementHelper.avoidWalkingInto(pb2) // bad
                    || (ATop && AMid && MovementHelper.canWalkOn(context, x, y, destZ, pb0)) // we could just ascend
                    || (BTop && BMid && MovementHelper.canWalkOn(context, destX, y, z, pb2)) // we could just ascend
                    || (!ATop && AMid && ALow) // head bonk A
                    || (!BTop && BMid && BLow)) { // head bonk B
                return;
            }
            res.cost = multiplier * SQRT_2 + JUMP_ONE_BLOCK_COST;
            res.x = destX;
            res.z = destZ;
            res.y = y + 1;
            return;
        }
        double optionA = MovementHelper.getMiningDurationTicks(context, x, y, destZ, pb0, false);
        double optionB = MovementHelper.getMiningDurationTicks(context, destX, y, z, pb2, false);
        if (optionA != 0 && optionB != 0) {
            // check these one at a time -- if pb0 and pb2 were nonzero, we already know that (optionA != 0 && optionB != 0)
            // so no need to check pb1 as well, might as well return early here
            return;
        }
        BlockState pb1 = context.get(x, y + 1, destZ);
        optionA += MovementHelper.getMiningDurationTicks(context, x, y + 1, destZ, pb1, true);
        if (optionA != 0 && optionB != 0) {
            // same deal, if pb1 makes optionA nonzero and option B already was nonzero, pb3 can't affect the result
            return;
        }
        BlockState pb3 = context.get(destX, y + 1, z);
        if (optionA == 0 && ((MovementHelper.avoidWalkingInto(pb2) && pb2.getBlock() != Blocks.WATER) || MovementHelper.avoidWalkingInto(pb3))) {
            // at this point we're done calculating optionA, so we can check if it's actually possible to edge around in that direction
            return;
        }
        optionB += MovementHelper.getMiningDurationTicks(context, destX, y + 1, z, pb3, true);
        if (optionA != 0 && optionB != 0) {
            // and finally, if the cost is nonzero for both ways to approach this diagonal, it's not possible
            return;
        }
        if (optionB == 0 && ((MovementHelper.avoidWalkingInto(pb0) && pb0.getBlock() != Blocks.WATER) || MovementHelper.avoidWalkingInto(pb1))) {
            // and now that option B is fully calculated, see if we can edge around that way
            return;
        }
        if (optionA != 0 || optionB != 0) {
            multiplier *= SQRT_2 - 0.001; // TODO tune
            if (startIn == Blocks.LADDER || startIn == Blocks.VINE) {
                // edging around doesn't work if doing so would climb a ladder or vine instead of moving sideways
                return;
            }
        } else {
            // only can sprint if not edging around
            if (context.canSprint && !water) {
                // If we aren't edging around anything, and we aren't in water
                // We can sprint =D
                // Don't check for soul sand, since we can sprint on that too
                multiplier *= SPRINT_MULTIPLIER;
            }
        }
        res.cost = multiplier * SQRT_2;
        if (descend) {
            res.cost += Math.max(FALL_N_BLOCKS_COST[1], CENTER_AFTER_FALL_COST);
            res.y = y - 1;
        } else {
            res.y = y;
        }
        res.x = destX;
        res.z = destZ;
    }

    @Override
    public MovementState updateState(MovementState state) {
        super.updateState(state);
        if (state.getStatus() != MovementStatus.RUNNING) {
            return state;
        }

        if (ctx.playerFeet().equals(dest)) {
            return state.setStatus(MovementStatus.SUCCESS);
        } else if (!playerInValidPosition() && !(MovementHelper.isLiquid(ctx, src) && getValidPositions().contains(ctx.playerFeet().up()))) {
            return state.setStatus(MovementStatus.UNREACHABLE);
        }
        if (dest.y > src.y && ctx.player().posY < src.y + 0.1 && ctx.player().collidedHorizontally) {
            state.setInput(Input.JUMP, true);
        }
        if (sprint()) {
            state.setInput(Input.SPRINT, true);
        }
        MovementHelper.moveTowards(ctx, state, dest);
        return state;
    }

    private boolean sprint() {
        if (MovementHelper.isLiquid(ctx, ctx.playerFeet()) && !Baritone.settings().sprintInWater.value) {
            return false;
        }
        for (int i = 0; i < 4; i++) {
            if (!MovementHelper.canWalkThrough(ctx, positionsToBreak[i])) {
                return false;
            }
        }
        return true;
    }

    @Override
    protected boolean prepared(MovementState state) {
        return true;
    }

    @Override
    public List<BlockPos> toBreak(BlockStateInterface bsi) {
        if (toBreakCached != null) {
            return toBreakCached;
        }
        List<BlockPos> result = new ArrayList<>();
        for (int i = 4; i < 6; i++) {
            if (!MovementHelper.canWalkThrough(bsi, positionsToBreak[i].x, positionsToBreak[i].y, positionsToBreak[i].z)) {
                result.add(positionsToBreak[i]);
            }
        }
        toBreakCached = result;
        return result;
    }

    @Override
    public List<BlockPos> toWalkInto(BlockStateInterface bsi) {
        if (toWalkIntoCached == null) {
            toWalkIntoCached = new ArrayList<>();
        }
        List<BlockPos> result = new ArrayList<>();
        for (int i = 0; i < 4; i++) {
            if (!MovementHelper.canWalkThrough(bsi, positionsToBreak[i].x, positionsToBreak[i].y, positionsToBreak[i].z)) {
                result.add(positionsToBreak[i]);
            }
        }
        toWalkIntoCached = result;
        return toWalkIntoCached;
    }
}<|MERGE_RESOLUTION|>--- conflicted
+++ resolved
@@ -60,13 +60,8 @@
     @Override
     protected boolean safeToCancel(MovementState state) {
         //too simple. backfill does not work after cornering with this
-<<<<<<< HEAD
-        //return MovementHelper.canWalkOn(ctx, ctx.playerFeet().down());
+        //return context.precomputedData.canWalkOn(ctx, ctx.playerFeet().down());
         ClientPlayerEntity player = ctx.player();
-=======
-        //return context.precomputedData.canWalkOn(ctx, ctx.playerFeet().down());
-        EntityPlayerSP player = ctx.player();
->>>>>>> f13dc16a
         double offset = 0.25;
         double x = player.posX;
         double y = player.posY - 1;
