/*
 * This file is part of Baritone.
 *
 * Baritone is free software: you can redistribute it and/or modify
 * it under the terms of the GNU Lesser General Public License as published by
 * the Free Software Foundation, either version 3 of the License, or
 * (at your option) any later version.
 *
 * Baritone is distributed in the hope that it will be useful,
 * but WITHOUT ANY WARRANTY; without even the implied warranty of
 * MERCHANTABILITY or FITNESS FOR A PARTICULAR PURPOSE.  See the
 * GNU Lesser General Public License for more details.
 *
 * You should have received a copy of the GNU Lesser General Public License
 * along with Baritone.  If not, see <https://www.gnu.org/licenses/>.
 */

package baritone.pathing.movement.movements;

import baritone.Baritone;
import baritone.api.IBaritone;
import baritone.api.pathing.movement.MovementStatus;
import baritone.api.utils.BetterBlockPos;
import baritone.api.utils.input.Input;
import baritone.pathing.movement.CalculationContext;
import baritone.pathing.movement.Movement;
import baritone.pathing.movement.MovementHelper;
import baritone.pathing.movement.MovementState;
import baritone.utils.BlockStateInterface;
import baritone.utils.pathing.MutableMoveResult;
import com.google.common.collect.ImmutableSet;
import net.minecraft.block.Block;
import net.minecraft.block.state.IBlockState;
import net.minecraft.init.Blocks;
import net.minecraft.util.EnumFacing;
import net.minecraft.util.math.BlockPos;

import java.util.ArrayList;
import java.util.List;
import java.util.Set;

public class MovementDiagonal extends Movement {

    private static final double SQRT_2 = Math.sqrt(2);

    public MovementDiagonal(IBaritone baritone, BetterBlockPos start, EnumFacing dir1, EnumFacing dir2, int dy) {
        this(baritone, start, start.offset(dir1), start.offset(dir2), dir2, dy);
        // super(start, start.offset(dir1).offset(dir2), new BlockPos[]{start.offset(dir1), start.offset(dir1).up(), start.offset(dir2), start.offset(dir2).up(), start.offset(dir1).offset(dir2), start.offset(dir1).offset(dir2).up()}, new BlockPos[]{start.offset(dir1).offset(dir2).down()});
    }

    private MovementDiagonal(IBaritone baritone, BetterBlockPos start, BetterBlockPos dir1, BetterBlockPos dir2, EnumFacing drr2, int dy) {
        this(baritone, start, dir1.offset(drr2).up(dy), dir1, dir2);
    }

    private MovementDiagonal(IBaritone baritone, BetterBlockPos start, BetterBlockPos end, BetterBlockPos dir1, BetterBlockPos dir2) {
        super(baritone, start, end, new BetterBlockPos[]{dir1, dir1.up(), dir2, dir2.up(), end, end.up()});
    }

    @Override
    public double calculateCost(CalculationContext context) {
        MutableMoveResult result = new MutableMoveResult();
        cost(context, src.x, src.y, src.z, dest.x, dest.z, result);
        if (result.y != dest.y) {
            return COST_INF; // doesn't apply to us, this position is incorrect
        }
        return result.cost;
    }

    @Override
    protected Set<BetterBlockPos> calculateValidPositions() {
        BetterBlockPos diagA = new BetterBlockPos(src.x, src.y, dest.z);
        BetterBlockPos diagB = new BetterBlockPos(dest.x, src.y, src.z);
        if (dest.y < src.y) {
            return ImmutableSet.of(src, dest.up(), diagA, diagB, dest, diagA.down(), diagB.down());
        }
        if (dest.y > src.y) {
            return ImmutableSet.of(src, src.up(), diagA, diagB, dest, diagA.up(), diagB.up());
        }
        return ImmutableSet.of(src, dest, diagA, diagB);
    }

    public static void cost(CalculationContext context, int x, int y, int z, int destX, int destZ, MutableMoveResult res) {
        if (!MovementHelper.canWalkThrough(context.bsi, destX, y + 1, destZ)) {
            return;
        }
        IBlockState destInto = context.get(destX, y, destZ);
        boolean ascend = false;
        IBlockState destWalkOn;
        boolean descend = false;
        if (!MovementHelper.canWalkThrough(context.bsi, destX, y, destZ, destInto)) {
            ascend = true;
            if (!context.allowDiagonalAscend || !MovementHelper.canWalkThrough(context.bsi, x, y + 2, z) || !MovementHelper.canWalkOn(context.bsi, destX, y, destZ, destInto) || !MovementHelper.canWalkThrough(context.bsi, destX, y + 2, destZ)) {
                return;
            }
            destWalkOn = destInto;
        } else {
            destWalkOn = context.get(destX, y - 1, destZ);
            if (!MovementHelper.canWalkOn(context.bsi, destX, y - 1, destZ, destWalkOn)) {
                descend = true;
                if (!context.allowDiagonalDescend || !MovementHelper.canWalkOn(context.bsi, destX, y - 2, destZ) || !MovementHelper.canWalkThrough(context.bsi, destX, y - 1, destZ, destWalkOn)) {
                    return;
                }
            }
        }
        double multiplier = WALK_ONE_BLOCK_COST;
        // For either possible soul sand, that affects half of our walking
        if (destWalkOn.getBlock() == Blocks.SOUL_SAND) {
            multiplier += (WALK_ONE_OVER_SOUL_SAND_COST - WALK_ONE_BLOCK_COST) / 2;
        } else if (destWalkOn.getBlock() == Blocks.WATER) {
            multiplier += context.walkOnWaterOnePenalty * SQRT_2;
        }
        Block fromDown = context.get(x, y - 1, z).getBlock();
        if (fromDown == Blocks.LADDER || fromDown == Blocks.VINE) {
            return;
        }
        if (fromDown == Blocks.SOUL_SAND) {
            multiplier += (WALK_ONE_OVER_SOUL_SAND_COST - WALK_ONE_BLOCK_COST) / 2;
        }
        IBlockState cuttingOver1 = context.get(x, y - 1, destZ);
        if (cuttingOver1.getBlock() == Blocks.MAGMA_BLOCK || MovementHelper.isLava(cuttingOver1)) {
            return;
        }
        IBlockState cuttingOver2 = context.get(destX, y - 1, z);
        if (cuttingOver2.getBlock() == Blocks.MAGMA_BLOCK || MovementHelper.isLava(cuttingOver2)) {
            return;
        }
        Block startIn = context.getBlock(x, y, z);
        boolean water = false;
        if (MovementHelper.isWater(startIn) || MovementHelper.isWater(destInto.getBlock())) {
            if (ascend) {
                return;
            }
            // Ignore previous multiplier
            // Whatever we were walking on (possibly soul sand) doesn't matter as we're actually floating on water
            // Not even touching the blocks below
            multiplier = context.waterWalkSpeed;
            water = true;
        }
        IBlockState pb0 = context.get(x, y, destZ);
        IBlockState pb2 = context.get(destX, y, z);
        if (ascend) {
            boolean ATop = MovementHelper.canWalkThrough(context.bsi, x, y + 2, destZ);
            boolean AMid = MovementHelper.canWalkThrough(context.bsi, x, y + 1, destZ);
            boolean ALow = MovementHelper.canWalkThrough(context.bsi, x, y, destZ, pb0);
            boolean BTop = MovementHelper.canWalkThrough(context.bsi, destX, y + 2, z);
            boolean BMid = MovementHelper.canWalkThrough(context.bsi, destX, y + 1, z);
            boolean BLow = MovementHelper.canWalkThrough(context.bsi, destX, y, z, pb2);
            if ((!(ATop && AMid && ALow) && !(BTop && BMid && BLow)) // no option
                    || MovementHelper.avoidWalkingInto(pb0.getBlock()) // bad
                    || MovementHelper.avoidWalkingInto(pb2.getBlock()) // bad
                    || (ATop && AMid && MovementHelper.canWalkOn(context.bsi, x, y, destZ, pb0)) // we could just ascend
                    || (BTop && BMid && MovementHelper.canWalkOn(context.bsi, destX, y, z, pb2)) // we could just ascend
                    || (!ATop && AMid && ALow) // head bonk A
                    || (!BTop && BMid && BLow)) { // head bonk B
                return;
            }
            res.cost = multiplier * SQRT_2 + JUMP_ONE_BLOCK_COST;
            res.x = destX;
            res.z = destZ;
            res.y = y + 1;
            return;
        }
        double optionA = MovementHelper.getMiningDurationTicks(context, x, y, destZ, pb0, false);
        double optionB = MovementHelper.getMiningDurationTicks(context, destX, y, z, pb2, false);
        if (optionA != 0 && optionB != 0) {
            // check these one at a time -- if pb0 and pb2 were nonzero, we already know that (optionA != 0 && optionB != 0)
            // so no need to check pb1 as well, might as well return early here
            return;
        }
        IBlockState pb1 = context.get(x, y + 1, destZ);
        optionA += MovementHelper.getMiningDurationTicks(context, x, y + 1, destZ, pb1, true);
        if (optionA != 0 && optionB != 0) {
            // same deal, if pb1 makes optionA nonzero and option B already was nonzero, pb3 can't affect the result
            return;
        }
        IBlockState pb3 = context.get(destX, y + 1, z);
        if (optionA == 0 && ((MovementHelper.avoidWalkingInto(pb2) && pb2.getBlock() != Blocks.WATER) || MovementHelper.avoidWalkingInto(pb3))) {
            // at this point we're done calculating optionA, so we can check if it's actually possible to edge around in that direction
            return;
        }
        optionB += MovementHelper.getMiningDurationTicks(context, destX, y + 1, z, pb3, true);
        if (optionA != 0 && optionB != 0) {
            // and finally, if the cost is nonzero for both ways to approach this diagonal, it's not possible
            return;
        }
        if (optionB == 0 && ((MovementHelper.avoidWalkingInto(pb0) && pb0.getBlock() != Blocks.WATER) || MovementHelper.avoidWalkingInto(pb1))) {
            // and now that option B is fully calculated, see if we can edge around that way
            return;
        }
<<<<<<< HEAD
        boolean water = false;
        IBlockState startState = context.get(x, y, z);
        Block startIn = startState.getBlock();
        if (MovementHelper.isWater(startState) || MovementHelper.isWater(destInto)) {
            // Ignore previous multiplier
            // Whatever we were walking on (possibly soul sand) doesn't matter as we're actually floating on water
            // Not even touching the blocks below
            multiplier = context.waterWalkSpeed;
            water = true;
        }
=======
>>>>>>> 47e6a039
        if (optionA != 0 || optionB != 0) {
            multiplier *= SQRT_2 - 0.001; // TODO tune
            if (startIn == Blocks.LADDER || startIn == Blocks.VINE) {
                // edging around doesn't work if doing so would climb a ladder or vine instead of moving sideways
                return;
            }
        } else {
            // only can sprint if not edging around
            if (context.canSprint && !water) {
                // If we aren't edging around anything, and we aren't in water
                // We can sprint =D
                // Don't check for soul sand, since we can sprint on that too
                multiplier *= SPRINT_MULTIPLIER;
            }
        }
        res.cost = multiplier * SQRT_2;
        if (descend) {
            res.cost += Math.max(FALL_N_BLOCKS_COST[1], CENTER_AFTER_FALL_COST);
            res.y = y - 1;
        } else {
            res.y = y;
        }
        res.x = destX;
        res.z = destZ;
    }

    @Override
    public MovementState updateState(MovementState state) {
        super.updateState(state);
        if (state.getStatus() != MovementStatus.RUNNING) {
            return state;
        }

        if (ctx.playerFeet().equals(dest)) {
            return state.setStatus(MovementStatus.SUCCESS);
        } else if (!playerInValidPosition() && !(MovementHelper.isLiquid(ctx, src) && getValidPositions().contains(ctx.playerFeet().up()))) {
            return state.setStatus(MovementStatus.UNREACHABLE);
        }
        if (dest.y > src.y && ctx.player().posY < src.y + 0.1 && ctx.player().collidedHorizontally) {
            state.setInput(Input.JUMP, true);
        }
        if (sprint()) {
            state.setInput(Input.SPRINT, true);
        }
        MovementHelper.moveTowards(ctx, state, dest);
        return state;
    }

    private boolean sprint() {
        if (MovementHelper.isLiquid(ctx, ctx.playerFeet()) && !Baritone.settings().sprintInWater.value) {
            return false;
        }
        for (int i = 0; i < 4; i++) {
            if (!MovementHelper.canWalkThrough(ctx, positionsToBreak[i])) {
                return false;
            }
        }
        return true;
    }

    @Override
    protected boolean prepared(MovementState state) {
        return true;
    }

    @Override
    public List<BlockPos> toBreak(BlockStateInterface bsi) {
        if (toBreakCached != null) {
            return toBreakCached;
        }
        List<BlockPos> result = new ArrayList<>();
        for (int i = 4; i < 6; i++) {
            if (!MovementHelper.canWalkThrough(bsi, positionsToBreak[i].x, positionsToBreak[i].y, positionsToBreak[i].z)) {
                result.add(positionsToBreak[i]);
            }
        }
        toBreakCached = result;
        return result;
    }

    @Override
    public List<BlockPos> toWalkInto(BlockStateInterface bsi) {
        if (toWalkIntoCached == null) {
            toWalkIntoCached = new ArrayList<>();
        }
        List<BlockPos> result = new ArrayList<>();
        for (int i = 0; i < 4; i++) {
            if (!MovementHelper.canWalkThrough(bsi, positionsToBreak[i].x, positionsToBreak[i].y, positionsToBreak[i].z)) {
                result.add(positionsToBreak[i]);
            }
        }
        toWalkIntoCached = result;
        return toWalkIntoCached;
    }
}<|MERGE_RESOLUTION|>--- conflicted
+++ resolved
@@ -124,9 +124,10 @@
         if (cuttingOver2.getBlock() == Blocks.MAGMA_BLOCK || MovementHelper.isLava(cuttingOver2)) {
             return;
         }
-        Block startIn = context.getBlock(x, y, z);
         boolean water = false;
-        if (MovementHelper.isWater(startIn) || MovementHelper.isWater(destInto.getBlock())) {
+        IBlockState startState = context.get(x, y, z);
+        Block startIn = startState.getBlock();
+        if (MovementHelper.isWater(startState) || MovementHelper.isWater(destInto)) {
             if (ascend) {
                 return;
             }
@@ -146,8 +147,8 @@
             boolean BMid = MovementHelper.canWalkThrough(context.bsi, destX, y + 1, z);
             boolean BLow = MovementHelper.canWalkThrough(context.bsi, destX, y, z, pb2);
             if ((!(ATop && AMid && ALow) && !(BTop && BMid && BLow)) // no option
-                    || MovementHelper.avoidWalkingInto(pb0.getBlock()) // bad
-                    || MovementHelper.avoidWalkingInto(pb2.getBlock()) // bad
+                    || MovementHelper.avoidWalkingInto(pb0) // bad
+                    || MovementHelper.avoidWalkingInto(pb2) // bad
                     || (ATop && AMid && MovementHelper.canWalkOn(context.bsi, x, y, destZ, pb0)) // we could just ascend
                     || (BTop && BMid && MovementHelper.canWalkOn(context.bsi, destX, y, z, pb2)) // we could just ascend
                     || (!ATop && AMid && ALow) // head bonk A
@@ -187,19 +188,6 @@
             // and now that option B is fully calculated, see if we can edge around that way
             return;
         }
-<<<<<<< HEAD
-        boolean water = false;
-        IBlockState startState = context.get(x, y, z);
-        Block startIn = startState.getBlock();
-        if (MovementHelper.isWater(startState) || MovementHelper.isWater(destInto)) {
-            // Ignore previous multiplier
-            // Whatever we were walking on (possibly soul sand) doesn't matter as we're actually floating on water
-            // Not even touching the blocks below
-            multiplier = context.waterWalkSpeed;
-            water = true;
-        }
-=======
->>>>>>> 47e6a039
         if (optionA != 0 || optionB != 0) {
             multiplier *= SQRT_2 - 0.001; // TODO tune
             if (startIn == Blocks.LADDER || startIn == Blocks.VINE) {
