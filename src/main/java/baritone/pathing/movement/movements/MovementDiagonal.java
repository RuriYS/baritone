/*
 * This file is part of Baritone.
 *
 * Baritone is free software: you can redistribute it and/or modify
 * it under the terms of the GNU Lesser General Public License as published by
 * the Free Software Foundation, either version 3 of the License, or
 * (at your option) any later version.
 *
 * Baritone is distributed in the hope that it will be useful,
 * but WITHOUT ANY WARRANTY; without even the implied warranty of
 * MERCHANTABILITY or FITNESS FOR A PARTICULAR PURPOSE.  See the
 * GNU Lesser General Public License for more details.
 *
 * You should have received a copy of the GNU Lesser General Public License
 * along with Baritone.  If not, see <https://www.gnu.org/licenses/>.
 */

package baritone.pathing.movement.movements;

import baritone.Baritone;
import baritone.api.IBaritone;
import baritone.api.pathing.movement.MovementStatus;
import baritone.api.utils.BetterBlockPos;
import baritone.api.utils.input.Input;
import baritone.pathing.movement.CalculationContext;
import baritone.pathing.movement.Movement;
import baritone.pathing.movement.MovementHelper;
import baritone.pathing.movement.MovementState;
import baritone.utils.BlockStateInterface;
import baritone.utils.pathing.MutableMoveResult;
import com.google.common.collect.ImmutableSet;
import net.minecraft.block.Block;
import net.minecraft.block.BlockLiquid;
import net.minecraft.block.state.IBlockState;
import net.minecraft.client.entity.EntityPlayerSP;
import net.minecraft.init.Blocks;
import net.minecraft.util.EnumFacing;
import net.minecraft.util.math.BlockPos;

import java.util.ArrayList;
import java.util.List;
import java.util.Set;

public class MovementDiagonal extends Movement {

    private static final double SQRT_2 = Math.sqrt(2);

    public MovementDiagonal(IBaritone baritone, BetterBlockPos start, EnumFacing dir1, EnumFacing dir2, int dy) {
        this(baritone, start, start.offset(dir1), start.offset(dir2), dir2, dy);
        // super(start, start.offset(dir1).offset(dir2), new BlockPos[]{start.offset(dir1), start.offset(dir1).up(), start.offset(dir2), start.offset(dir2).up(), start.offset(dir1).offset(dir2), start.offset(dir1).offset(dir2).up()}, new BlockPos[]{start.offset(dir1).offset(dir2).down()});
    }

    private MovementDiagonal(IBaritone baritone, BetterBlockPos start, BetterBlockPos dir1, BetterBlockPos dir2, EnumFacing drr2, int dy) {
        this(baritone, start, dir1.offset(drr2).up(dy), dir1, dir2);
    }

    private MovementDiagonal(IBaritone baritone, BetterBlockPos start, BetterBlockPos end, BetterBlockPos dir1, BetterBlockPos dir2) {
        super(baritone, start, end, new BetterBlockPos[]{dir1, dir1.up(), dir2, dir2.up(), end, end.up()});
    }

    @Override
    protected boolean safeToCancel(MovementState state) {
        //too simple. backfill does not work after cornering with this
        //return context.precomputedData.canWalkOn(ctx, ctx.playerFeet().down());
        EntityPlayerSP player = ctx.player();
        double offset = 0.25;
        double x = player.posX;
        double y = player.posY - 1;
        double z = player.posZ;
        //standard
        if (ctx.playerFeet().equals(src)) {
            return true;
        }
        //both corners are walkable
        if (MovementHelper.canWalkOn(ctx, new BlockPos(src.x, src.y - 1, dest.z))
                && MovementHelper.canWalkOn(ctx, new BlockPos(dest.x, src.y - 1, src.z))) {
            return true;
        }
        //we are in a likely unwalkable corner, check for a supporting block
        if (ctx.playerFeet().equals(new BetterBlockPos(src.x, src.y, dest.z))
                || ctx.playerFeet().equals(new BetterBlockPos(dest.x, src.y, src.z))) {
            return (MovementHelper.canWalkOn(ctx, new BetterBlockPos(x + offset, y, z + offset))
                    || MovementHelper.canWalkOn(ctx, new BetterBlockPos(x + offset, y, z - offset))
                    || MovementHelper.canWalkOn(ctx, new BetterBlockPos(x - offset, y, z + offset))
                    || MovementHelper.canWalkOn(ctx, new BetterBlockPos(x - offset, y, z - offset)));
        }
        return true;
    }

    @Override
    public double calculateCost(CalculationContext context) {
        MutableMoveResult result = new MutableMoveResult();
        cost(context, src.x, src.y, src.z, dest.x, dest.z, result);
        if (result.y != dest.y) {
            return COST_INF; // doesn't apply to us, this position is incorrect
        }
        return result.cost;
    }

    @Override
    protected Set<BetterBlockPos> calculateValidPositions() {
        BetterBlockPos diagA = new BetterBlockPos(src.x, src.y, dest.z);
        BetterBlockPos diagB = new BetterBlockPos(dest.x, src.y, src.z);
        if (dest.y < src.y) {
            return ImmutableSet.of(src, dest.up(), diagA, diagB, dest, diagA.down(), diagB.down());
        }
        if (dest.y > src.y) {
            return ImmutableSet.of(src, src.up(), diagA, diagB, dest, diagA.up(), diagB.up());
        }
        return ImmutableSet.of(src, dest, diagA, diagB);
    }

    public static void cost(CalculationContext context, int x, int y, int z, int destX, int destZ, MutableMoveResult res) {
        if (!MovementHelper.canWalkThrough(context, destX, y + 1, destZ)) {
            return;
        }
        IBlockState destInto = context.get(destX, y, destZ);
        boolean ascend = false;
        IBlockState destWalkOn;
        boolean descend = false;
<<<<<<< HEAD
        boolean frostWalker = false;
        if (!MovementHelper.canWalkThrough(context.bsi, destX, y, destZ, destInto)) {
=======
        if (!MovementHelper.canWalkThrough(context, destX, y, destZ, destInto)) {
>>>>>>> cfdbc851
            ascend = true;
            if (!context.allowDiagonalAscend || !MovementHelper.canWalkThrough(context, x, y + 2, z) || !MovementHelper.canWalkOn(context, destX, y, destZ, destInto) || !MovementHelper.canWalkThrough(context, destX, y + 2, destZ)) {
                return;
            }
            destWalkOn = destInto;
        } else {
            destWalkOn = context.get(destX, y - 1, destZ);
<<<<<<< HEAD
            boolean standingOnABlock = MovementHelper.mustBeSolidToWalkOn(context, x, y-1, z, context.get(x, y-1, z));
            frostWalker = standingOnABlock && MovementHelper.canUseFrostWalker(context, destWalkOn);
            if (!MovementHelper.canWalkOn(context.bsi, destX, y - 1, destZ, destWalkOn) && !frostWalker) {
=======
            if (!MovementHelper.canWalkOn(context, destX, y - 1, destZ, destWalkOn)) {
>>>>>>> cfdbc851
                descend = true;
                if (!context.allowDiagonalDescend || !MovementHelper.canWalkOn(context, destX, y - 2, destZ) || !MovementHelper.canWalkThrough(context, destX, y - 1, destZ, destWalkOn)) {
                    return;
                }
            }
            frostWalker &= !context.assumeWalkOnWater; // do this after checking for descends because jesus can't prevent the water from freezing, it just prevents us from relying on the water freezing
        }
        double multiplier = WALK_ONE_BLOCK_COST;
        // For either possible soul sand, that affects half of our walking
        if (destWalkOn.getBlock() == Blocks.SOUL_SAND) {
            multiplier += (WALK_ONE_OVER_SOUL_SAND_COST - WALK_ONE_BLOCK_COST) / 2;
        } else if (frostWalker) {
            // frostwalker lets us walk on water without the penalty
        } else if (destWalkOn.getBlock() == Blocks.WATER) {
            multiplier += context.walkOnWaterOnePenalty * SQRT_2;
        }
        Block fromDown = context.get(x, y - 1, z).getBlock();
        if (fromDown == Blocks.LADDER || fromDown == Blocks.VINE) {
            return;
        }
        if (fromDown == Blocks.SOUL_SAND) {
            multiplier += (WALK_ONE_OVER_SOUL_SAND_COST - WALK_ONE_BLOCK_COST) / 2;
        }
        Block cuttingOver1 = context.get(x, y - 1, destZ).getBlock();
        if (cuttingOver1 == Blocks.MAGMA || MovementHelper.isLava(cuttingOver1)) {
            return;
        }
        Block cuttingOver2 = context.get(destX, y - 1, z).getBlock();
        if (cuttingOver2 == Blocks.MAGMA || MovementHelper.isLava(cuttingOver2)) {
            return;
        }
        Block startIn = context.getBlock(x, y, z);
        boolean water = false;
        if (MovementHelper.isWater(startIn) || MovementHelper.isWater(destInto.getBlock())) {
            if (ascend) {
                return;
            }
            // Ignore previous multiplier
            // Whatever we were walking on (possibly soul sand) doesn't matter as we're actually floating on water
            // Not even touching the blocks below
            multiplier = context.waterWalkSpeed;
            water = true;
        }
        IBlockState pb0 = context.get(x, y, destZ);
        IBlockState pb2 = context.get(destX, y, z);
        if (ascend) {
            boolean ATop = MovementHelper.canWalkThrough(context, x, y + 2, destZ);
            boolean AMid = MovementHelper.canWalkThrough(context, x, y + 1, destZ);
            boolean ALow = MovementHelper.canWalkThrough(context, x, y, destZ, pb0);
            boolean BTop = MovementHelper.canWalkThrough(context, destX, y + 2, z);
            boolean BMid = MovementHelper.canWalkThrough(context, destX, y + 1, z);
            boolean BLow = MovementHelper.canWalkThrough(context, destX, y, z, pb2);
            if ((!(ATop && AMid && ALow) && !(BTop && BMid && BLow)) // no option
                    || MovementHelper.avoidWalkingInto(pb0.getBlock()) // bad
                    || MovementHelper.avoidWalkingInto(pb2.getBlock()) // bad
                    || (ATop && AMid && MovementHelper.canWalkOn(context, x, y, destZ, pb0)) // we could just ascend
                    || (BTop && BMid && MovementHelper.canWalkOn(context, destX, y, z, pb2)) // we could just ascend
                    || (!ATop && AMid && ALow) // head bonk A
                    || (!BTop && BMid && BLow)) { // head bonk B
                return;
            }
            res.cost = multiplier * SQRT_2 + JUMP_ONE_BLOCK_COST;
            res.x = destX;
            res.z = destZ;
            res.y = y + 1;
            return;
        }
        double optionA = MovementHelper.getMiningDurationTicks(context, x, y, destZ, pb0, false);
        double optionB = MovementHelper.getMiningDurationTicks(context, destX, y, z, pb2, false);
        if (optionA != 0 && optionB != 0) {
            // check these one at a time -- if pb0 and pb2 were nonzero, we already know that (optionA != 0 && optionB != 0)
            // so no need to check pb1 as well, might as well return early here
            return;
        }
        IBlockState pb1 = context.get(x, y + 1, destZ);
        optionA += MovementHelper.getMiningDurationTicks(context, x, y + 1, destZ, pb1, true);
        if (optionA != 0 && optionB != 0) {
            // same deal, if pb1 makes optionA nonzero and option B already was nonzero, pb3 can't affect the result
            return;
        }
        IBlockState pb3 = context.get(destX, y + 1, z);
        if (optionA == 0 && ((MovementHelper.avoidWalkingInto(pb2.getBlock()) && pb2.getBlock() != Blocks.WATER) || MovementHelper.avoidWalkingInto(pb3.getBlock()))) {
            // at this point we're done calculating optionA, so we can check if it's actually possible to edge around in that direction
            return;
        }
        optionB += MovementHelper.getMiningDurationTicks(context, destX, y + 1, z, pb3, true);
        if (optionA != 0 && optionB != 0) {
            // and finally, if the cost is nonzero for both ways to approach this diagonal, it's not possible
            return;
        }
        if (optionB == 0 && ((MovementHelper.avoidWalkingInto(pb0.getBlock()) && pb0.getBlock() != Blocks.WATER) || MovementHelper.avoidWalkingInto(pb1.getBlock()))) {
            // and now that option B is fully calculated, see if we can edge around that way
            return;
        }
        if (optionA != 0 || optionB != 0) {
            multiplier *= SQRT_2 - 0.001; // TODO tune
            if (startIn == Blocks.LADDER || startIn == Blocks.VINE) {
                // edging around doesn't work if doing so would climb a ladder or vine instead of moving sideways
                return;
            }
        } else {
            // only can sprint if not edging around
            if (context.canSprint && !water) {
                // If we aren't edging around anything, and we aren't in water
                // We can sprint =D
                // Don't check for soul sand, since we can sprint on that too
                multiplier *= SPRINT_MULTIPLIER;
            }
        }
        res.cost = multiplier * SQRT_2;
        if (descend) {
            res.cost += Math.max(FALL_N_BLOCKS_COST[1], CENTER_AFTER_FALL_COST);
            res.y = y - 1;
        } else {
            res.y = y;
        }
        res.x = destX;
        res.z = destZ;
    }

    @Override
    public MovementState updateState(MovementState state) {
        super.updateState(state);
        if (state.getStatus() != MovementStatus.RUNNING) {
            return state;
        }

        if (ctx.playerFeet().equals(dest)) {
            return state.setStatus(MovementStatus.SUCCESS);
        } else if (!playerInValidPosition() && !(MovementHelper.isLiquid(ctx, src) && getValidPositions().contains(ctx.playerFeet().up()))) {
            return state.setStatus(MovementStatus.UNREACHABLE);
        }
        if (dest.y > src.y && ctx.player().posY < src.y + 0.1 && ctx.player().collidedHorizontally) {
            state.setInput(Input.JUMP, true);
        }
        if (sprint()) {
            state.setInput(Input.SPRINT, true);
        }
        MovementHelper.moveTowards(ctx, state, dest);
        return state;
    }

    private boolean sprint() {
        if (MovementHelper.isLiquid(ctx, ctx.playerFeet()) && !Baritone.settings().sprintInWater.value) {
            return false;
        }
        for (int i = 0; i < 4; i++) {
            if (!MovementHelper.canWalkThrough(ctx, positionsToBreak[i])) {
                return false;
            }
        }
        return true;
    }

    @Override
    protected boolean prepared(MovementState state) {
        return true;
    }

    @Override
    public List<BlockPos> toBreak(BlockStateInterface bsi) {
        if (toBreakCached != null) {
            return toBreakCached;
        }
        List<BlockPos> result = new ArrayList<>();
        for (int i = 4; i < 6; i++) {
            if (!MovementHelper.canWalkThrough(bsi, positionsToBreak[i].x, positionsToBreak[i].y, positionsToBreak[i].z)) {
                result.add(positionsToBreak[i]);
            }
        }
        toBreakCached = result;
        return result;
    }

    @Override
    public List<BlockPos> toWalkInto(BlockStateInterface bsi) {
        if (toWalkIntoCached == null) {
            toWalkIntoCached = new ArrayList<>();
        }
        List<BlockPos> result = new ArrayList<>();
        for (int i = 0; i < 4; i++) {
            if (!MovementHelper.canWalkThrough(bsi, positionsToBreak[i].x, positionsToBreak[i].y, positionsToBreak[i].z)) {
                result.add(positionsToBreak[i]);
            }
        }
        toWalkIntoCached = result;
        return toWalkIntoCached;
    }
}<|MERGE_RESOLUTION|>--- conflicted
+++ resolved
@@ -118,12 +118,8 @@
         boolean ascend = false;
         IBlockState destWalkOn;
         boolean descend = false;
-<<<<<<< HEAD
         boolean frostWalker = false;
-        if (!MovementHelper.canWalkThrough(context.bsi, destX, y, destZ, destInto)) {
-=======
         if (!MovementHelper.canWalkThrough(context, destX, y, destZ, destInto)) {
->>>>>>> cfdbc851
             ascend = true;
             if (!context.allowDiagonalAscend || !MovementHelper.canWalkThrough(context, x, y + 2, z) || !MovementHelper.canWalkOn(context, destX, y, destZ, destInto) || !MovementHelper.canWalkThrough(context, destX, y + 2, destZ)) {
                 return;
@@ -131,13 +127,9 @@
             destWalkOn = destInto;
         } else {
             destWalkOn = context.get(destX, y - 1, destZ);
-<<<<<<< HEAD
             boolean standingOnABlock = MovementHelper.mustBeSolidToWalkOn(context, x, y-1, z, context.get(x, y-1, z));
             frostWalker = standingOnABlock && MovementHelper.canUseFrostWalker(context, destWalkOn);
-            if (!MovementHelper.canWalkOn(context.bsi, destX, y - 1, destZ, destWalkOn) && !frostWalker) {
-=======
-            if (!MovementHelper.canWalkOn(context, destX, y - 1, destZ, destWalkOn)) {
->>>>>>> cfdbc851
+            if (!MovementHelper.canWalkOn(context, destX, y - 1, destZ, destWalkOn) && !frostWalker) {
                 descend = true;
                 if (!context.allowDiagonalDescend || !MovementHelper.canWalkOn(context, destX, y - 2, destZ) || !MovementHelper.canWalkThrough(context, destX, y - 1, destZ, destWalkOn)) {
                     return;
