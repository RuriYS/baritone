/*
 * This file is part of Baritone.
 *
 * Baritone is free software: you can redistribute it and/or modify
 * it under the terms of the GNU Lesser General Public License as published by
 * the Free Software Foundation, either version 3 of the License, or
 * (at your option) any later version.
 *
 * Baritone is distributed in the hope that it will be useful,
 * but WITHOUT ANY WARRANTY; without even the implied warranty of
 * MERCHANTABILITY or FITNESS FOR A PARTICULAR PURPOSE.  See the
 * GNU Lesser General Public License for more details.
 *
 * You should have received a copy of the GNU Lesser General Public License
 * along with Baritone.  If not, see <https://www.gnu.org/licenses/>.
 */

package baritone.pathing.movement.movements;

import baritone.Baritone;
import baritone.api.IBaritone;
import baritone.api.pathing.movement.MovementStatus;
import baritone.api.utils.BetterBlockPos;
import baritone.api.utils.input.Input;
import baritone.pathing.movement.CalculationContext;
import baritone.pathing.movement.Movement;
import baritone.pathing.movement.MovementHelper;
import baritone.pathing.movement.MovementState;
import baritone.utils.BlockStateInterface;
import baritone.utils.pathing.MutableMoveResult;
import com.google.common.collect.ImmutableSet;
import net.minecraft.block.Block;
import net.minecraft.block.BlockState;
import net.minecraft.block.Blocks;
import net.minecraft.client.entity.player.ClientPlayerEntity;
import net.minecraft.util.Direction;
import net.minecraft.util.math.BlockPos;

import java.util.ArrayList;
import java.util.List;
import java.util.Set;

public class MovementDiagonal extends Movement {

    private static final double SQRT_2 = Math.sqrt(2);

    public MovementDiagonal(IBaritone baritone, BetterBlockPos start, Direction dir1, Direction dir2, int dy) {
        this(baritone, start, start.offset(dir1), start.offset(dir2), dir2, dy);
        // super(start, start.offset(dir1).offset(dir2), new BlockPos[]{start.offset(dir1), start.offset(dir1).up(), start.offset(dir2), start.offset(dir2).up(), start.offset(dir1).offset(dir2), start.offset(dir1).offset(dir2).up()}, new BlockPos[]{start.offset(dir1).offset(dir2).down()});
    }

    private MovementDiagonal(IBaritone baritone, BetterBlockPos start, BetterBlockPos dir1, BetterBlockPos dir2, Direction drr2, int dy) {
        this(baritone, start, dir1.offset(drr2).up(dy), dir1, dir2);
    }

    private MovementDiagonal(IBaritone baritone, BetterBlockPos start, BetterBlockPos end, BetterBlockPos dir1, BetterBlockPos dir2) {
        super(baritone, start, end, new BetterBlockPos[]{dir1, dir1.up(), dir2, dir2.up(), end, end.up()});
    }

    @Override
    protected boolean safeToCancel(MovementState state) {
        //too simple. backfill does not work after cornering with this
        //return context.precomputedData.canWalkOn(ctx, ctx.playerFeet().down());
        ClientPlayerEntity player = ctx.player();
        double offset = 0.25;
        double x = player.posX;
        double y = player.posY - 1;
        double z = player.posZ;
        //standard
        if (ctx.playerFeet().equals(src)) {
            return true;
        }
        //both corners are walkable
        if (MovementHelper.canWalkOn(ctx, new BlockPos(src.x, src.y - 1, dest.z))
                && MovementHelper.canWalkOn(ctx, new BlockPos(dest.x, src.y - 1, src.z))) {
            return true;
        }
        //we are in a likely unwalkable corner, check for a supporting block
        if (ctx.playerFeet().equals(new BetterBlockPos(src.x, src.y, dest.z))
                || ctx.playerFeet().equals(new BetterBlockPos(dest.x, src.y, src.z))) {
            return (MovementHelper.canWalkOn(ctx, new BetterBlockPos(x + offset, y, z + offset))
                    || MovementHelper.canWalkOn(ctx, new BetterBlockPos(x + offset, y, z - offset))
                    || MovementHelper.canWalkOn(ctx, new BetterBlockPos(x - offset, y, z + offset))
                    || MovementHelper.canWalkOn(ctx, new BetterBlockPos(x - offset, y, z - offset)));
        }
        return true;
    }

    @Override
    public double calculateCost(CalculationContext context) {
        MutableMoveResult result = new MutableMoveResult();
        cost(context, src.x, src.y, src.z, dest.x, dest.z, result);
        if (result.y != dest.y) {
            return COST_INF; // doesn't apply to us, this position is incorrect
        }
        return result.cost;
    }

    @Override
    protected Set<BetterBlockPos> calculateValidPositions() {
        BetterBlockPos diagA = new BetterBlockPos(src.x, src.y, dest.z);
        BetterBlockPos diagB = new BetterBlockPos(dest.x, src.y, src.z);
        if (dest.y < src.y) {
            return ImmutableSet.of(src, dest.up(), diagA, diagB, dest, diagA.down(), diagB.down());
        }
        if (dest.y > src.y) {
            return ImmutableSet.of(src, src.up(), diagA, diagB, dest, diagA.up(), diagB.up());
        }
        return ImmutableSet.of(src, dest, diagA, diagB);
    }

    public static void cost(CalculationContext context, int x, int y, int z, int destX, int destZ, MutableMoveResult res) {
        if (!MovementHelper.canWalkThrough(context, destX, y + 1, destZ)) {
            return;
        }
<<<<<<< HEAD
        BlockState destInto = context.get(destX, y, destZ);
=======
        IBlockState destInto = context.get(destX, y, destZ);
        IBlockState fromDown;
>>>>>>> d05d5fd9
        boolean ascend = false;
        BlockState destWalkOn;
        boolean descend = false;
        boolean frostWalker = false;
        if (!MovementHelper.canWalkThrough(context, destX, y, destZ, destInto)) {
            ascend = true;
            if (!context.allowDiagonalAscend || !MovementHelper.canWalkThrough(context, x, y + 2, z) || !MovementHelper.canWalkOn(context, destX, y, destZ, destInto) || !MovementHelper.canWalkThrough(context, destX, y + 2, destZ)) {
                return;
            }
            destWalkOn = destInto;
            fromDown = context.get(x, y - 1, z);
        } else {
            destWalkOn = context.get(destX, y - 1, destZ);
            fromDown = context.get(x, y - 1, z);
            boolean standingOnABlock = MovementHelper.mustBeSolidToWalkOn(context, x, y - 1, z, fromDown);
            frostWalker = standingOnABlock && MovementHelper.canUseFrostWalker(context, destWalkOn);
            if (!frostWalker && !MovementHelper.canWalkOn(context, destX, y - 1, destZ, destWalkOn)) {
                descend = true;
                if (!context.allowDiagonalDescend || !MovementHelper.canWalkOn(context, destX, y - 2, destZ) || !MovementHelper.canWalkThrough(context, destX, y - 1, destZ, destWalkOn)) {
                    return;
                }
            }
            frostWalker &= !context.assumeWalkOnWater; // do this after checking for descends because jesus can't prevent the water from freezing, it just prevents us from relying on the water freezing
        }
        double multiplier = WALK_ONE_BLOCK_COST;
        // For either possible soul sand, that affects half of our walking
        if (destWalkOn.getBlock() == Blocks.SOUL_SAND) {
            multiplier += (WALK_ONE_OVER_SOUL_SAND_COST - WALK_ONE_BLOCK_COST) / 2;
        } else if (frostWalker) {
            // frostwalker lets us walk on water without the penalty
        } else if (destWalkOn.getBlock() == Blocks.WATER) {
            multiplier += context.walkOnWaterOnePenalty * SQRT_2;
        }
        Block fromDownBlock = fromDown.getBlock();
        if (fromDownBlock == Blocks.LADDER || fromDownBlock == Blocks.VINE) {
            return;
        }
        if (fromDownBlock == Blocks.SOUL_SAND) {
            multiplier += (WALK_ONE_OVER_SOUL_SAND_COST - WALK_ONE_BLOCK_COST) / 2;
        }
        BlockState cuttingOver1 = context.get(x, y - 1, destZ);
        if (cuttingOver1.getBlock() == Blocks.MAGMA_BLOCK || MovementHelper.isLava(cuttingOver1)) {
            return;
        }
        BlockState cuttingOver2 = context.get(destX, y - 1, z);
        if (cuttingOver2.getBlock() == Blocks.MAGMA_BLOCK || MovementHelper.isLava(cuttingOver2)) {
            return;
        }
        boolean water = false;
        BlockState startState = context.get(x, y, z);
        Block startIn = startState.getBlock();
        if (MovementHelper.isWater(startState) || MovementHelper.isWater(destInto)) {
            if (ascend) {
                return;
            }
            // Ignore previous multiplier
            // Whatever we were walking on (possibly soul sand) doesn't matter as we're actually floating on water
            // Not even touching the blocks below
            multiplier = context.waterWalkSpeed;
            water = true;
        }
        BlockState pb0 = context.get(x, y, destZ);
        BlockState pb2 = context.get(destX, y, z);
        if (ascend) {
            boolean ATop = MovementHelper.canWalkThrough(context, x, y + 2, destZ);
            boolean AMid = MovementHelper.canWalkThrough(context, x, y + 1, destZ);
            boolean ALow = MovementHelper.canWalkThrough(context, x, y, destZ, pb0);
            boolean BTop = MovementHelper.canWalkThrough(context, destX, y + 2, z);
            boolean BMid = MovementHelper.canWalkThrough(context, destX, y + 1, z);
            boolean BLow = MovementHelper.canWalkThrough(context, destX, y, z, pb2);
            if ((!(ATop && AMid && ALow) && !(BTop && BMid && BLow)) // no option
                    || MovementHelper.avoidWalkingInto(pb0) // bad
                    || MovementHelper.avoidWalkingInto(pb2) // bad
                    || (ATop && AMid && MovementHelper.canWalkOn(context, x, y, destZ, pb0)) // we could just ascend
                    || (BTop && BMid && MovementHelper.canWalkOn(context, destX, y, z, pb2)) // we could just ascend
                    || (!ATop && AMid && ALow) // head bonk A
                    || (!BTop && BMid && BLow)) { // head bonk B
                return;
            }
            res.cost = multiplier * SQRT_2 + JUMP_ONE_BLOCK_COST;
            res.x = destX;
            res.z = destZ;
            res.y = y + 1;
            return;
        }
        double optionA = MovementHelper.getMiningDurationTicks(context, x, y, destZ, pb0, false);
        double optionB = MovementHelper.getMiningDurationTicks(context, destX, y, z, pb2, false);
        if (optionA != 0 && optionB != 0) {
            // check these one at a time -- if pb0 and pb2 were nonzero, we already know that (optionA != 0 && optionB != 0)
            // so no need to check pb1 as well, might as well return early here
            return;
        }
        BlockState pb1 = context.get(x, y + 1, destZ);
        optionA += MovementHelper.getMiningDurationTicks(context, x, y + 1, destZ, pb1, true);
        if (optionA != 0 && optionB != 0) {
            // same deal, if pb1 makes optionA nonzero and option B already was nonzero, pb3 can't affect the result
            return;
        }
        BlockState pb3 = context.get(destX, y + 1, z);
        if (optionA == 0 && ((MovementHelper.avoidWalkingInto(pb2) && pb2.getBlock() != Blocks.WATER) || MovementHelper.avoidWalkingInto(pb3))) {
            // at this point we're done calculating optionA, so we can check if it's actually possible to edge around in that direction
            return;
        }
        optionB += MovementHelper.getMiningDurationTicks(context, destX, y + 1, z, pb3, true);
        if (optionA != 0 && optionB != 0) {
            // and finally, if the cost is nonzero for both ways to approach this diagonal, it's not possible
            return;
        }
        if (optionB == 0 && ((MovementHelper.avoidWalkingInto(pb0) && pb0.getBlock() != Blocks.WATER) || MovementHelper.avoidWalkingInto(pb1))) {
            // and now that option B is fully calculated, see if we can edge around that way
            return;
        }
        if (optionA != 0 || optionB != 0) {
            multiplier *= SQRT_2 - 0.001; // TODO tune
            if (startIn == Blocks.LADDER || startIn == Blocks.VINE) {
                // edging around doesn't work if doing so would climb a ladder or vine instead of moving sideways
                return;
            }
        } else {
            // only can sprint if not edging around
            if (context.canSprint && !water) {
                // If we aren't edging around anything, and we aren't in water
                // We can sprint =D
                // Don't check for soul sand, since we can sprint on that too
                multiplier *= SPRINT_MULTIPLIER;
            }
        }
        res.cost = multiplier * SQRT_2;
        if (descend) {
            res.cost += Math.max(FALL_N_BLOCKS_COST[1], CENTER_AFTER_FALL_COST);
            res.y = y - 1;
        } else {
            res.y = y;
        }
        res.x = destX;
        res.z = destZ;
    }

    @Override
    public MovementState updateState(MovementState state) {
        super.updateState(state);
        if (state.getStatus() != MovementStatus.RUNNING) {
            return state;
        }

        if (ctx.playerFeet().equals(dest)) {
            return state.setStatus(MovementStatus.SUCCESS);
        } else if (!playerInValidPosition() && !(MovementHelper.isLiquid(ctx, src) && getValidPositions().contains(ctx.playerFeet().up()))) {
            return state.setStatus(MovementStatus.UNREACHABLE);
        }
        if (dest.y > src.y && ctx.player().posY < src.y + 0.1 && ctx.player().collidedHorizontally) {
            state.setInput(Input.JUMP, true);
        }
        if (sprint()) {
            state.setInput(Input.SPRINT, true);
        }
        MovementHelper.moveTowards(ctx, state, dest);
        return state;
    }

    private boolean sprint() {
        if (MovementHelper.isLiquid(ctx, ctx.playerFeet()) && !Baritone.settings().sprintInWater.value) {
            return false;
        }
        for (int i = 0; i < 4; i++) {
            if (!MovementHelper.canWalkThrough(ctx, positionsToBreak[i])) {
                return false;
            }
        }
        return true;
    }

    @Override
    protected boolean prepared(MovementState state) {
        return true;
    }

    @Override
    public List<BlockPos> toBreak(BlockStateInterface bsi) {
        if (toBreakCached != null) {
            return toBreakCached;
        }
        List<BlockPos> result = new ArrayList<>();
        for (int i = 4; i < 6; i++) {
            if (!MovementHelper.canWalkThrough(bsi, positionsToBreak[i].x, positionsToBreak[i].y, positionsToBreak[i].z)) {
                result.add(positionsToBreak[i]);
            }
        }
        toBreakCached = result;
        return result;
    }

    @Override
    public List<BlockPos> toWalkInto(BlockStateInterface bsi) {
        if (toWalkIntoCached == null) {
            toWalkIntoCached = new ArrayList<>();
        }
        List<BlockPos> result = new ArrayList<>();
        for (int i = 0; i < 4; i++) {
            if (!MovementHelper.canWalkThrough(bsi, positionsToBreak[i].x, positionsToBreak[i].y, positionsToBreak[i].z)) {
                result.add(positionsToBreak[i]);
            }
        }
        toWalkIntoCached = result;
        return toWalkIntoCached;
    }
}<|MERGE_RESOLUTION|>--- conflicted
+++ resolved
@@ -113,12 +113,8 @@
         if (!MovementHelper.canWalkThrough(context, destX, y + 1, destZ)) {
             return;
         }
-<<<<<<< HEAD
         BlockState destInto = context.get(destX, y, destZ);
-=======
-        IBlockState destInto = context.get(destX, y, destZ);
-        IBlockState fromDown;
->>>>>>> d05d5fd9
+        BlockState fromDown;
         boolean ascend = false;
         BlockState destWalkOn;
         boolean descend = false;
