/*
 * This file is part of Baritone.
 *
 * Baritone is free software: you can redistribute it and/or modify
 * it under the terms of the GNU Lesser General Public License as published by
 * the Free Software Foundation, either version 3 of the License, or
 * (at your option) any later version.
 *
 * Baritone is distributed in the hope that it will be useful,
 * but WITHOUT ANY WARRANTY; without even the implied warranty of
 * MERCHANTABILITY or FITNESS FOR A PARTICULAR PURPOSE.  See the
 * GNU Lesser General Public License for more details.
 *
 * You should have received a copy of the GNU Lesser General Public License
 * along with Baritone.  If not, see <https://www.gnu.org/licenses/>.
 */

package baritone.pathing.movement.movements;

import baritone.Baritone;
import baritone.api.IBaritone;
import baritone.api.pathing.movement.MovementStatus;
import baritone.api.utils.BetterBlockPos;
import baritone.api.utils.input.Input;
import baritone.pathing.movement.CalculationContext;
import baritone.pathing.movement.Movement;
import baritone.pathing.movement.MovementHelper;
import baritone.pathing.movement.MovementState;
import baritone.utils.BlockStateInterface;
import baritone.utils.pathing.MutableMoveResult;
import com.google.common.collect.ImmutableSet;
import net.minecraft.block.Block;
import net.minecraft.block.BlockState;
import net.minecraft.block.Blocks;
import net.minecraft.client.entity.player.ClientPlayerEntity;
import net.minecraft.util.Direction;
import net.minecraft.util.math.BlockPos;

import java.util.ArrayList;
import java.util.List;
import java.util.Set;

public class MovementDiagonal extends Movement {

    private static final double SQRT_2 = Math.sqrt(2);

    public MovementDiagonal(IBaritone baritone, BetterBlockPos start, Direction dir1, Direction dir2, int dy) {
        this(baritone, start, start.offset(dir1), start.offset(dir2), dir2, dy);
        // super(start, start.offset(dir1).offset(dir2), new BlockPos[]{start.offset(dir1), start.offset(dir1).up(), start.offset(dir2), start.offset(dir2).up(), start.offset(dir1).offset(dir2), start.offset(dir1).offset(dir2).up()}, new BlockPos[]{start.offset(dir1).offset(dir2).down()});
    }

    private MovementDiagonal(IBaritone baritone, BetterBlockPos start, BetterBlockPos dir1, BetterBlockPos dir2, Direction drr2, int dy) {
        this(baritone, start, dir1.offset(drr2).up(dy), dir1, dir2);
    }

    private MovementDiagonal(IBaritone baritone, BetterBlockPos start, BetterBlockPos end, BetterBlockPos dir1, BetterBlockPos dir2) {
        super(baritone, start, end, new BetterBlockPos[]{dir1, dir1.up(), dir2, dir2.up(), end, end.up()});
    }

    @Override
    protected boolean safeToCancel(MovementState state) {
        //too simple. backfill does not work after cornering with this
<<<<<<< HEAD
        //return MovementHelper.canWalkOn(ctx, ctx.playerFeet().down());
=======
        //return context.precomputedData.canWalkOn(ctx, ctx.playerFeet().down());
>>>>>>> 1136494f
        ClientPlayerEntity player = ctx.player();
        double offset = 0.25;
        double x = player.getPositionVec().x;
        double y = player.getPositionVec().y - 1;
        double z = player.getPositionVec().z;
        //standard
        if (ctx.playerFeet().equals(src)) {
            return true;
        }
        //both corners are walkable
        if (MovementHelper.canWalkOn(ctx, new BlockPos(src.x, src.y - 1, dest.z))
                && MovementHelper.canWalkOn(ctx, new BlockPos(dest.x, src.y - 1, src.z))) {
            return true;
        }
        //we are in a likely unwalkable corner, check for a supporting block
        if (ctx.playerFeet().equals(new BetterBlockPos(src.x, src.y, dest.z))
                || ctx.playerFeet().equals(new BetterBlockPos(dest.x, src.y, src.z))) {
            return (MovementHelper.canWalkOn(ctx, new BetterBlockPos(x + offset, y, z + offset))
                    || MovementHelper.canWalkOn(ctx, new BetterBlockPos(x + offset, y, z - offset))
                    || MovementHelper.canWalkOn(ctx, new BetterBlockPos(x - offset, y, z + offset))
                    || MovementHelper.canWalkOn(ctx, new BetterBlockPos(x - offset, y, z - offset)));
        }
        return true;
    }

    @Override
    public double calculateCost(CalculationContext context) {
        MutableMoveResult result = new MutableMoveResult();
        cost(context, src.x, src.y, src.z, dest.x, dest.z, result);
        if (result.y != dest.y) {
            return COST_INF; // doesn't apply to us, this position is incorrect
        }
        return result.cost;
    }

    @Override
    protected Set<BetterBlockPos> calculateValidPositions() {
        BetterBlockPos diagA = new BetterBlockPos(src.x, src.y, dest.z);
        BetterBlockPos diagB = new BetterBlockPos(dest.x, src.y, src.z);
        if (dest.y < src.y) {
            return ImmutableSet.of(src, dest.up(), diagA, diagB, dest, diagA.down(), diagB.down());
        }
        if (dest.y > src.y) {
            return ImmutableSet.of(src, src.up(), diagA, diagB, dest, diagA.up(), diagB.up());
        }
        return ImmutableSet.of(src, dest, diagA, diagB);
    }

    public static void cost(CalculationContext context, int x, int y, int z, int destX, int destZ, MutableMoveResult res) {
        if (!MovementHelper.canWalkThrough(context, destX, y + 1, destZ)) {
            return;
        }
        BlockState destInto = context.get(destX, y, destZ);
        boolean ascend = false;
        BlockState destWalkOn;
        boolean descend = false;
        if (!MovementHelper.canWalkThrough(context, destX, y, destZ, destInto)) {
            ascend = true;
            if (!context.allowDiagonalAscend || !MovementHelper.canWalkThrough(context, x, y + 2, z) || !MovementHelper.canWalkOn(context, destX, y, destZ, destInto) || !MovementHelper.canWalkThrough(context, destX, y + 2, destZ)) {
                return;
            }
            destWalkOn = destInto;
        } else {
            destWalkOn = context.get(destX, y - 1, destZ);
            if (!MovementHelper.canWalkOn(context, destX, y - 1, destZ, destWalkOn)) {
                descend = true;
                if (!context.allowDiagonalDescend || !MovementHelper.canWalkOn(context, destX, y - 2, destZ) || !MovementHelper.canWalkThrough(context, destX, y - 1, destZ, destWalkOn)) {
                    return;
                }
            }
        }
        double multiplier = WALK_ONE_BLOCK_COST;
        // For either possible soul sand, that affects half of our walking
        if (destWalkOn.getBlock() == Blocks.SOUL_SAND) {
            multiplier += (WALK_ONE_OVER_SOUL_SAND_COST - WALK_ONE_BLOCK_COST) / 2;
        } else if (destWalkOn.getBlock() == Blocks.WATER) {
            multiplier += context.walkOnWaterOnePenalty * SQRT_2;
        }
        Block fromDown = context.get(x, y - 1, z).getBlock();
        if (fromDown == Blocks.LADDER || fromDown == Blocks.VINE) {
            return;
        }
        if (fromDown == Blocks.SOUL_SAND) {
            multiplier += (WALK_ONE_OVER_SOUL_SAND_COST - WALK_ONE_BLOCK_COST) / 2;
        }
        BlockState cuttingOver1 = context.get(x, y - 1, destZ);
        if (cuttingOver1.getBlock() == Blocks.MAGMA_BLOCK || MovementHelper.isLava(cuttingOver1)) {
            return;
        }
        BlockState cuttingOver2 = context.get(destX, y - 1, z);
        if (cuttingOver2.getBlock() == Blocks.MAGMA_BLOCK || MovementHelper.isLava(cuttingOver2)) {
            return;
        }
        boolean water = false;
        BlockState startState = context.get(x, y, z);
        Block startIn = startState.getBlock();
        if (MovementHelper.isWater(startState) || MovementHelper.isWater(destInto)) {
            if (ascend) {
                return;
            }
            // Ignore previous multiplier
            // Whatever we were walking on (possibly soul sand) doesn't matter as we're actually floating on water
            // Not even touching the blocks below
            multiplier = context.waterWalkSpeed;
            water = true;
        }
        BlockState pb0 = context.get(x, y, destZ);
        BlockState pb2 = context.get(destX, y, z);
        if (ascend) {
            boolean ATop = MovementHelper.canWalkThrough(context, x, y + 2, destZ);
            boolean AMid = MovementHelper.canWalkThrough(context, x, y + 1, destZ);
            boolean ALow = MovementHelper.canWalkThrough(context, x, y, destZ, pb0);
            boolean BTop = MovementHelper.canWalkThrough(context, destX, y + 2, z);
            boolean BMid = MovementHelper.canWalkThrough(context, destX, y + 1, z);
            boolean BLow = MovementHelper.canWalkThrough(context, destX, y, z, pb2);
            if ((!(ATop && AMid && ALow) && !(BTop && BMid && BLow)) // no option
                    || MovementHelper.avoidWalkingInto(pb0) // bad
                    || MovementHelper.avoidWalkingInto(pb2) // bad
<<<<<<< HEAD
                    || (ATop && AMid && MovementHelper.canWalkOn(context.bsi, x, y, destZ, pb0)) // we could just ascend
                    || (BTop && BMid && MovementHelper.canWalkOn(context.bsi, destX, y, z, pb2)) // we could just ascend
=======
                    || (ATop && AMid && MovementHelper.canWalkOn(context, x, y, destZ, pb0)) // we could just ascend
                    || (BTop && BMid && MovementHelper.canWalkOn(context, destX, y, z, pb2)) // we could just ascend
>>>>>>> 1136494f
                    || (!ATop && AMid && ALow) // head bonk A
                    || (!BTop && BMid && BLow)) { // head bonk B
                return;
            }
            res.cost = multiplier * SQRT_2 + JUMP_ONE_BLOCK_COST;
            res.x = destX;
            res.z = destZ;
            res.y = y + 1;
            return;
        }
        double optionA = MovementHelper.getMiningDurationTicks(context, x, y, destZ, pb0, false);
        double optionB = MovementHelper.getMiningDurationTicks(context, destX, y, z, pb2, false);
        if (optionA != 0 && optionB != 0) {
            // check these one at a time -- if pb0 and pb2 were nonzero, we already know that (optionA != 0 && optionB != 0)
            // so no need to check pb1 as well, might as well return early here
            return;
        }
        BlockState pb1 = context.get(x, y + 1, destZ);
        optionA += MovementHelper.getMiningDurationTicks(context, x, y + 1, destZ, pb1, true);
        if (optionA != 0 && optionB != 0) {
            // same deal, if pb1 makes optionA nonzero and option B already was nonzero, pb3 can't affect the result
            return;
        }
        BlockState pb3 = context.get(destX, y + 1, z);
        if (optionA == 0 && ((MovementHelper.avoidWalkingInto(pb2) && pb2.getBlock() != Blocks.WATER) || MovementHelper.avoidWalkingInto(pb3))) {
            // at this point we're done calculating optionA, so we can check if it's actually possible to edge around in that direction
            return;
        }
        optionB += MovementHelper.getMiningDurationTicks(context, destX, y + 1, z, pb3, true);
        if (optionA != 0 && optionB != 0) {
            // and finally, if the cost is nonzero for both ways to approach this diagonal, it's not possible
            return;
        }
        if (optionB == 0 && ((MovementHelper.avoidWalkingInto(pb0) && pb0.getBlock() != Blocks.WATER) || MovementHelper.avoidWalkingInto(pb1))) {
            // and now that option B is fully calculated, see if we can edge around that way
            return;
        }
        if (optionA != 0 || optionB != 0) {
            multiplier *= SQRT_2 - 0.001; // TODO tune
            if (startIn == Blocks.LADDER || startIn == Blocks.VINE) {
                // edging around doesn't work if doing so would climb a ladder or vine instead of moving sideways
                return;
            }
        } else {
            // only can sprint if not edging around
            if (context.canSprint && !water) {
                // If we aren't edging around anything, and we aren't in water
                // We can sprint =D
                // Don't check for soul sand, since we can sprint on that too
                multiplier *= SPRINT_MULTIPLIER;
            }
        }
        res.cost = multiplier * SQRT_2;
        if (descend) {
            res.cost += Math.max(FALL_N_BLOCKS_COST[1], CENTER_AFTER_FALL_COST);
            res.y = y - 1;
        } else {
            res.y = y;
        }
        res.x = destX;
        res.z = destZ;
    }

    @Override
    public MovementState updateState(MovementState state) {
        super.updateState(state);
        if (state.getStatus() != MovementStatus.RUNNING) {
            return state;
        }

        if (ctx.playerFeet().equals(dest)) {
            return state.setStatus(MovementStatus.SUCCESS);
        } else if (!playerInValidPosition() && !(MovementHelper.isLiquid(ctx, src) && getValidPositions().contains(ctx.playerFeet().up()))) {
            return state.setStatus(MovementStatus.UNREACHABLE);
        }
        if (dest.y > src.y && ctx.player().getPositionVec().y < src.y + 0.1 && ctx.player().collidedHorizontally) {
            state.setInput(Input.JUMP, true);
        }
        if (sprint()) {
            state.setInput(Input.SPRINT, true);
        }
        MovementHelper.moveTowards(ctx, state, dest);
        return state;
    }

    private boolean sprint() {
        if (MovementHelper.isLiquid(ctx, ctx.playerFeet()) && !Baritone.settings().sprintInWater.value) {
            return false;
        }
        for (int i = 0; i < 4; i++) {
            if (!MovementHelper.canWalkThrough(ctx, positionsToBreak[i])) {
                return false;
            }
        }
        return true;
    }

    @Override
    protected boolean prepared(MovementState state) {
        return true;
    }

    @Override
    public List<BlockPos> toBreak(BlockStateInterface bsi) {
        if (toBreakCached != null) {
            return toBreakCached;
        }
        List<BlockPos> result = new ArrayList<>();
        for (int i = 4; i < 6; i++) {
            if (!MovementHelper.canWalkThrough(bsi, positionsToBreak[i].x, positionsToBreak[i].y, positionsToBreak[i].z)) {
                result.add(positionsToBreak[i]);
            }
        }
        toBreakCached = result;
        return result;
    }

    @Override
    public List<BlockPos> toWalkInto(BlockStateInterface bsi) {
        if (toWalkIntoCached == null) {
            toWalkIntoCached = new ArrayList<>();
        }
        List<BlockPos> result = new ArrayList<>();
        for (int i = 0; i < 4; i++) {
            if (!MovementHelper.canWalkThrough(bsi, positionsToBreak[i].x, positionsToBreak[i].y, positionsToBreak[i].z)) {
                result.add(positionsToBreak[i]);
            }
        }
        toWalkIntoCached = result;
        return toWalkIntoCached;
    }
}<|MERGE_RESOLUTION|>--- conflicted
+++ resolved
@@ -60,11 +60,7 @@
     @Override
     protected boolean safeToCancel(MovementState state) {
         //too simple. backfill does not work after cornering with this
-<<<<<<< HEAD
-        //return MovementHelper.canWalkOn(ctx, ctx.playerFeet().down());
-=======
         //return context.precomputedData.canWalkOn(ctx, ctx.playerFeet().down());
->>>>>>> 1136494f
         ClientPlayerEntity player = ctx.player();
         double offset = 0.25;
         double x = player.getPositionVec().x;
@@ -183,13 +179,8 @@
             if ((!(ATop && AMid && ALow) && !(BTop && BMid && BLow)) // no option
                     || MovementHelper.avoidWalkingInto(pb0) // bad
                     || MovementHelper.avoidWalkingInto(pb2) // bad
-<<<<<<< HEAD
-                    || (ATop && AMid && MovementHelper.canWalkOn(context.bsi, x, y, destZ, pb0)) // we could just ascend
-                    || (BTop && BMid && MovementHelper.canWalkOn(context.bsi, destX, y, z, pb2)) // we could just ascend
-=======
                     || (ATop && AMid && MovementHelper.canWalkOn(context, x, y, destZ, pb0)) // we could just ascend
                     || (BTop && BMid && MovementHelper.canWalkOn(context, destX, y, z, pb2)) // we could just ascend
->>>>>>> 1136494f
                     || (!ATop && AMid && ALow) // head bonk A
                     || (!BTop && BMid && BLow)) { // head bonk B
                 return;
