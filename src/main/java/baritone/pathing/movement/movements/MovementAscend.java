/*
 * This file is part of Baritone.
 *
 * Baritone is free software: you can redistribute it and/or modify
 * it under the terms of the GNU Lesser General Public License as published by
 * the Free Software Foundation, either version 3 of the License, or
 * (at your option) any later version.
 *
 * Baritone is distributed in the hope that it will be useful,
 * but WITHOUT ANY WARRANTY; without even the implied warranty of
 * MERCHANTABILITY or FITNESS FOR A PARTICULAR PURPOSE.  See the
 * GNU Lesser General Public License for more details.
 *
 * You should have received a copy of the GNU Lesser General Public License
 * along with Baritone.  If not, see <https://www.gnu.org/licenses/>.
 */

package baritone.pathing.movement.movements;

import baritone.Baritone;
import baritone.api.IBaritone;
import baritone.api.pathing.movement.MovementStatus;
import baritone.api.utils.BetterBlockPos;
import baritone.api.utils.input.Input;
import baritone.pathing.movement.CalculationContext;
import baritone.pathing.movement.Movement;
import baritone.pathing.movement.MovementHelper;
import baritone.pathing.movement.MovementState;
import baritone.utils.BlockStateInterface;
import com.google.common.collect.ImmutableSet;
import net.minecraft.block.BlockState;
import net.minecraft.block.Blocks;
import net.minecraft.block.FallingBlock;
import net.minecraft.util.Direction;

import java.util.Set;

public class MovementAscend extends Movement {

    private int ticksWithoutPlacement = 0;

    public MovementAscend(IBaritone baritone, BetterBlockPos src, BetterBlockPos dest) {
        super(baritone, src, dest, new BetterBlockPos[]{dest, src.up(2), dest.up()}, dest.down());
    }

    @Override
    public void reset() {
        super.reset();
        ticksWithoutPlacement = 0;
    }

    @Override
    public double calculateCost(CalculationContext context) {
        return cost(context, src.x, src.y, src.z, dest.x, dest.z);
    }

    @Override
    protected Set<BetterBlockPos> calculateValidPositions() {
        BetterBlockPos prior = new BetterBlockPos(src.subtract(getDirection()).up()); // sometimes we back up to place the block, also sprint ascends, also skip descend to straight ascend
        return ImmutableSet.of(src,
                src.up(),
                dest,
                prior,
                prior.up()
        );
    }

    public static double cost(CalculationContext context, int x, int y, int z, int destX, int destZ) {
        BlockState toPlace = context.get(destX, y, destZ);
        double additionalPlacementCost = 0;
        if (!MovementHelper.canWalkOn(context, destX, y, destZ, toPlace)) {
            additionalPlacementCost = context.costOfPlacingAt(destX, y, destZ, toPlace);
            if (additionalPlacementCost >= COST_INF) {
                return COST_INF;
            }
            if (!MovementHelper.isReplaceable(destX, y, destZ, toPlace, context.bsi)) {
                return COST_INF;
            }
            boolean foundPlaceOption = false;
            for (int i = 0; i < 5; i++) {
                int againstX = destX + HORIZONTALS_BUT_ALSO_DOWN_____SO_EVERY_DIRECTION_EXCEPT_UP[i].getXOffset();
                int againstY = y + HORIZONTALS_BUT_ALSO_DOWN_____SO_EVERY_DIRECTION_EXCEPT_UP[i].getYOffset();
                int againstZ = destZ + HORIZONTALS_BUT_ALSO_DOWN_____SO_EVERY_DIRECTION_EXCEPT_UP[i].getZOffset();
                if (againstX == x && againstZ == z) { // we might be able to backplace now, but it doesn't matter because it will have been broken by the time we'd need to use it
                    continue;
                }
                if (MovementHelper.canPlaceAgainst(context.bsi, againstX, againstY, againstZ)) {
                    foundPlaceOption = true;
                    break;
                }
            }
            if (!foundPlaceOption) { // didn't find a valid place =(
                return COST_INF;
            }
        }
<<<<<<< HEAD
        BlockState srcUp2 = context.get(x, y + 2, z); // used lower down anyway
        if (context.get(x, y + 3, z).getBlock() instanceof FallingBlock && (MovementHelper.canWalkThrough(context.bsi, x, y + 1, z) || !(srcUp2.getBlock() instanceof FallingBlock))) {//it would fall on us and possibly suffocate us
=======
        IBlockState srcUp2 = context.get(x, y + 2, z); // used lower down anyway
        if (context.get(x, y + 3, z).getBlock() instanceof BlockFalling && (MovementHelper.canWalkThrough(context, x, y + 1, z) || !(srcUp2.getBlock() instanceof BlockFalling))) {//it would fall on us and possibly suffocate us
>>>>>>> f13dc16a
            // HOWEVER, we assume that we're standing in the start position
            // that means that src and src.up(1) are both air
            // maybe they aren't now, but they will be by the time this starts
            // if the lower one is can't walk through and the upper one is falling, that means that by standing on src
            // (the presupposition of this Movement)
            // we have necessarily already cleared the entire FallingBlock stack
            // on top of our head

            // as in, if we have a block, then two FallingBlocks on top of it
            // and that block is x, y+1, z, and we'd have to clear it to even start this movement
            // we don't need to worry about those FallingBlocks because we've already cleared them
            return COST_INF;
            // you may think we only need to check srcUp2, not srcUp
            // however, in the scenario where glitchy world gen where unsupported sand / gravel generates
            // it's possible srcUp is AIR from the start, and srcUp2 is falling
            // and in that scenario, when we arrive and break srcUp2, that lets srcUp3 fall on us and suffocate us
        }
        BlockState srcDown = context.get(x, y - 1, z);
        if (srcDown.getBlock() == Blocks.LADDER || srcDown.getBlock() == Blocks.VINE) {
            return COST_INF;
        }
        // we can jump from soul sand, but not from a bottom slab
        boolean jumpingFromBottomSlab = MovementHelper.isBottomSlab(srcDown);
        boolean jumpingToBottomSlab = MovementHelper.isBottomSlab(toPlace);
        if (jumpingFromBottomSlab && !jumpingToBottomSlab) {
            return COST_INF;// the only thing we can ascend onto from a bottom slab is another bottom slab
        }
        double walk;
        if (jumpingToBottomSlab) {
            if (jumpingFromBottomSlab) {
                walk = Math.max(JUMP_ONE_BLOCK_COST, WALK_ONE_BLOCK_COST); // we hit space immediately on entering this action
                walk += context.jumpPenalty;
            } else {
                walk = WALK_ONE_BLOCK_COST; // we don't hit space we just walk into the slab
            }
        } else {
            // jumpingFromBottomSlab must be false
            if (toPlace.getBlock() == Blocks.SOUL_SAND) {
                walk = WALK_ONE_OVER_SOUL_SAND_COST;
            } else {
                walk = Math.max(JUMP_ONE_BLOCK_COST, WALK_ONE_BLOCK_COST);
            }
            walk += context.jumpPenalty;
        }

        double totalCost = walk + additionalPlacementCost;
        // start with srcUp2 since we already have its state
        // includeFalling isn't needed because of the falling check above -- if srcUp3 is falling we will have already exited with COST_INF if we'd actually have to break it
        totalCost += MovementHelper.getMiningDurationTicks(context, x, y + 2, z, srcUp2, false);
        if (totalCost >= COST_INF) {
            return COST_INF;
        }
        totalCost += MovementHelper.getMiningDurationTicks(context, destX, y + 1, destZ, false);
        if (totalCost >= COST_INF) {
            return COST_INF;
        }
        totalCost += MovementHelper.getMiningDurationTicks(context, destX, y + 2, destZ, true);
        return totalCost;
    }

    @Override
    public MovementState updateState(MovementState state) {
        if (ctx.playerFeet().y < src.y) {
            // this check should run even when in preparing state (breaking blocks)
            return state.setStatus(MovementStatus.UNREACHABLE);
        }
        super.updateState(state);
        // TODO incorporate some behavior from ActionClimb (specifically how it waited until it was at most 1.2 blocks away before starting to jump
        // for efficiency in ascending minimal height staircases, which is just repeated MovementAscend, so that it doesn't bonk its head on the ceiling repeatedly)
        if (state.getStatus() != MovementStatus.RUNNING) {
            return state;
        }

        if (ctx.playerFeet().equals(dest) || ctx.playerFeet().equals(dest.add(getDirection().down()))) {
            return state.setStatus(MovementStatus.SUCCESS);
        }

        BlockState jumpingOnto = BlockStateInterface.get(ctx, positionToPlace);
        if (!MovementHelper.canWalkOn(ctx, positionToPlace, jumpingOnto)) {
            ticksWithoutPlacement++;
            if (MovementHelper.attemptToPlaceABlock(state, baritone, dest.down(), false, true) == PlaceResult.READY_TO_PLACE) {
                state.setInput(Input.SNEAK, true);
                if (ctx.player().isSneaking()) {
                    state.setInput(Input.CLICK_RIGHT, true);
                }
            }
            if (ticksWithoutPlacement > 10) {
                // After 10 ticks without placement, we might be standing in the way, move back
                state.setInput(Input.MOVE_BACK, true);
            }

            return state;
        }
        MovementHelper.moveTowards(ctx, state, dest);
        if (MovementHelper.isBottomSlab(jumpingOnto) && !MovementHelper.isBottomSlab(BlockStateInterface.get(ctx, src.down()))) {
            return state; // don't jump while walking from a non double slab into a bottom slab
        }

        if (Baritone.settings().assumeStep.value || ctx.playerFeet().equals(src.up())) {
            // no need to hit space if we're already jumping
            return state;
        }

        int xAxis = Math.abs(src.getX() - dest.getX()); // either 0 or 1
        int zAxis = Math.abs(src.getZ() - dest.getZ()); // either 0 or 1
        double flatDistToNext = xAxis * Math.abs((dest.getX() + 0.5D) - ctx.player().posX) + zAxis * Math.abs((dest.getZ() + 0.5D) - ctx.player().posZ);
        double sideDist = zAxis * Math.abs((dest.getX() + 0.5D) - ctx.player().posX) + xAxis * Math.abs((dest.getZ() + 0.5D) - ctx.player().posZ);

        double lateralMotion = xAxis * ctx.player().getMotion().z + zAxis * ctx.player().getMotion().x;
        if (Math.abs(lateralMotion) > 0.1) {
            return state;
        }

        if (headBonkClear()) {
            return state.setInput(Input.JUMP, true);
        }

        if (flatDistToNext > 1.2 || sideDist > 0.2) {
            return state;
        }

        // Once we are pointing the right way and moving, start jumping
        // This is slightly more efficient because otherwise we might start jumping before moving, and fall down without moving onto the block we want to jump onto
        // Also wait until we are close enough, because we might jump and hit our head on an adjacent block
        return state.setInput(Input.JUMP, true);
    }

    public boolean headBonkClear() {
        BetterBlockPos startUp = src.up(2);
        for (int i = 0; i < 4; i++) {
            BetterBlockPos check = startUp.offset(Direction.byHorizontalIndex(i));
            if (!MovementHelper.canWalkThrough(ctx, check)) {
                // We might bonk our head
                return false;
            }
        }
        return true;
    }

    @Override
    public boolean safeToCancel(MovementState state) {
        // if we had to place, don't allow pause
        return state.getStatus() != MovementStatus.RUNNING || ticksWithoutPlacement == 0;
    }
}<|MERGE_RESOLUTION|>--- conflicted
+++ resolved
@@ -93,13 +93,8 @@
                 return COST_INF;
             }
         }
-<<<<<<< HEAD
         BlockState srcUp2 = context.get(x, y + 2, z); // used lower down anyway
-        if (context.get(x, y + 3, z).getBlock() instanceof FallingBlock && (MovementHelper.canWalkThrough(context.bsi, x, y + 1, z) || !(srcUp2.getBlock() instanceof FallingBlock))) {//it would fall on us and possibly suffocate us
-=======
-        IBlockState srcUp2 = context.get(x, y + 2, z); // used lower down anyway
-        if (context.get(x, y + 3, z).getBlock() instanceof BlockFalling && (MovementHelper.canWalkThrough(context, x, y + 1, z) || !(srcUp2.getBlock() instanceof BlockFalling))) {//it would fall on us and possibly suffocate us
->>>>>>> f13dc16a
+        if (context.get(x, y + 3, z).getBlock() instanceof FallingBlock && (MovementHelper.canWalkThrough(context, x, y + 1, z) || !(srcUp2.getBlock() instanceof FallingBlock))) {//it would fall on us and possibly suffocate us
             // HOWEVER, we assume that we're standing in the start position
             // that means that src and src.up(1) are both air
             // maybe they aren't now, but they will be by the time this starts
