--- conflicted
+++ resolved
@@ -36,12 +36,8 @@
 import net.minecraft.util.math.BlockPos;
 import net.minecraft.util.math.Vec3d;
 
-<<<<<<< HEAD
-=======
-import java.util.Objects;
 import java.util.Set;
 
->>>>>>> de6e96b9
 public class MovementPillar extends Movement {
 
     public MovementPillar(IBaritone baritone, BetterBlockPos start, BetterBlockPos end) {
