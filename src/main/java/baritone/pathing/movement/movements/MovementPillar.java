/*
 * This file is part of Baritone.
 *
 * Baritone is free software: you can redistribute it and/or modify
 * it under the terms of the GNU Lesser General Public License as published by
 * the Free Software Foundation, either version 3 of the License, or
 * (at your option) any later version.
 *
 * Baritone is distributed in the hope that it will be useful,
 * but WITHOUT ANY WARRANTY; without even the implied warranty of
 * MERCHANTABILITY or FITNESS FOR A PARTICULAR PURPOSE.  See the
 * GNU Lesser General Public License for more details.
 *
 * You should have received a copy of the GNU Lesser General Public License
 * along with Baritone.  If not, see <https://www.gnu.org/licenses/>.
 */

package baritone.pathing.movement.movements;

import baritone.api.IBaritone;
import baritone.api.pathing.movement.MovementStatus;
import baritone.api.utils.BetterBlockPos;
import baritone.api.utils.Rotation;
import baritone.api.utils.RotationUtils;
import baritone.api.utils.VecUtils;
import baritone.api.utils.input.Input;
import baritone.pathing.movement.CalculationContext;
import baritone.pathing.movement.Movement;
import baritone.pathing.movement.MovementHelper;
import baritone.pathing.movement.MovementState;
import baritone.utils.BlockStateInterface;
import net.minecraft.block.*;
import net.minecraft.block.state.IBlockState;
import net.minecraft.init.Blocks;
import net.minecraft.util.math.BlockPos;
import net.minecraft.util.math.Vec3d;

public class MovementPillar extends Movement {

    public MovementPillar(IBaritone baritone, BetterBlockPos start, BetterBlockPos end) {
        super(baritone, start, end, new BetterBlockPos[]{start.up(2)}, start);
    }

    @Override
    protected double calculateCost(CalculationContext context) {
        return cost(context, src.x, src.y, src.z);
    }

    public static double cost(CalculationContext context, int x, int y, int z) {
        Block fromDown = context.get(x, y, z).getBlock();
        boolean ladder = fromDown instanceof BlockLadder || fromDown instanceof BlockVine;
        IBlockState fromDownDown = context.get(x, y - 1, z);
        if (!ladder) {
            if (fromDownDown.getBlock() instanceof BlockLadder || fromDownDown.getBlock() instanceof BlockVine) {
                return COST_INF;
            }
            if (fromDownDown.getBlock() instanceof BlockSlab && !((BlockSlab) fromDownDown.getBlock()).isDouble() && fromDownDown.getValue(BlockSlab.HALF) == BlockSlab.EnumBlockHalf.BOTTOM) {
                return COST_INF; // can't pillar up from a bottom slab onto a non ladder
            }
        }
        if (fromDown instanceof BlockVine && !hasAgainst(context, x, y, z)) {
            return COST_INF;
        }
        IBlockState toBreak = context.get(x, y + 2, z);
        Block toBreakBlock = toBreak.getBlock();
        if (toBreakBlock instanceof BlockFenceGate) {
            return COST_INF;
        }
        Block srcUp = null;
        if (MovementHelper.isWater(toBreakBlock) && MovementHelper.isWater(fromDown)) {
            srcUp = context.get(x, y + 1, z).getBlock();
            if (MovementHelper.isWater(srcUp)) {
                return LADDER_UP_ONE_COST;
            }
        }
        if (!ladder && !context.canPlaceThrowawayAt(x, y, z)) {
            return COST_INF;
        }
        double hardness = MovementHelper.getMiningDurationTicks(context, x, y + 2, z, toBreak, true);
        if (hardness >= COST_INF) {
            return COST_INF;
        }
        if (hardness != 0) {
            if (toBreakBlock instanceof BlockLadder || toBreakBlock instanceof BlockVine) {
                hardness = 0; // we won't actually need to break the ladder / vine because we're going to use it
            } else {
                IBlockState check = context.get(x, y + 3, z);
                if (check.getBlock() instanceof BlockFalling) {
                    // see MovementAscend's identical check for breaking a falling block above our head
                    if (srcUp == null) {
                        srcUp = context.get(x, y + 1, z).getBlock();
                    }
                    if (!(toBreakBlock instanceof BlockFalling) || !(srcUp instanceof BlockFalling)) {
                        return COST_INF;
                    }
                }
                // this is commented because it may have had a purpose, but it's very unclear what it was. it's from the minebot era.
                //if (!MovementHelper.canWalkOn(chkPos, check) || MovementHelper.canWalkThrough(chkPos, check)) {//if the block above where we want to break is not a full block, don't do it
                // TODO why does canWalkThrough mean this action is COST_INF?
                // BlockFalling makes sense, and !canWalkOn deals with weird cases like if it were lava
                // but I don't understand why canWalkThrough makes it impossible
                //    return COST_INF;
                //}
            }
        }
        if (fromDown instanceof BlockLiquid || fromDownDown.getBlock() instanceof BlockLiquid) {//can't pillar on water or in water
            return COST_INF;
        }
        if (ladder) {
            return LADDER_UP_ONE_COST + hardness * 5;
        } else {
            return JUMP_ONE_BLOCK_COST + context.placeBlockCost() + hardness;
        }
    }

    public static boolean hasAgainst(CalculationContext context, int x, int y, int z) {
        return context.get(x + 1, y, z).isBlockNormalCube() ||
                context.get(x - 1, y, z).isBlockNormalCube() ||
                context.get(x, y, z + 1).isBlockNormalCube() ||
                context.get(x, y, z - 1).isBlockNormalCube();
    }

    public static BlockPos getAgainst(CalculationContext context, BetterBlockPos vine) {
        if (context.get(vine.north()).isBlockNormalCube()) {
            return vine.north();
        }
        if (context.get(vine.south()).isBlockNormalCube()) {
            return vine.south();
        }
        if (context.get(vine.east()).isBlockNormalCube()) {
            return vine.east();
        }
        if (context.get(vine.west()).isBlockNormalCube()) {
            return vine.west();
        }
        return null;
    }

    @Override
    public MovementState updateState(MovementState state) {
        super.updateState(state);
        if (state.getStatus() != MovementStatus.RUNNING) {
            return state;
        }

        IBlockState fromDown = BlockStateInterface.get(ctx, src);
        if (MovementHelper.isWater(fromDown.getBlock()) && MovementHelper.isWater(ctx, dest)) {
            // stay centered while swimming up a water column
            state.setTarget(new MovementState.MovementTarget(RotationUtils.calcRotationFromVec3d(ctx.playerHead(), VecUtils.getBlockPosCenter(dest)), false));
            Vec3d destCenter = VecUtils.getBlockPosCenter(dest);
            if (Math.abs(ctx.player().posX - destCenter.x) > 0.2 || Math.abs(ctx.player().posZ - destCenter.z) > 0.2) {
                state.setInput(Input.MOVE_FORWARD, true);
            }
            if (ctx.playerFeet().equals(dest)) {
                return state.setStatus(MovementStatus.SUCCESS);
            }
            return state;
        }
        boolean ladder = fromDown.getBlock() instanceof BlockLadder || fromDown.getBlock() instanceof BlockVine;
        boolean vine = fromDown.getBlock() instanceof BlockVine;
        Rotation rotation = RotationUtils.calcRotationFromVec3d(ctx.player().getPositionEyes(1.0F),
                VecUtils.getBlockPosCenter(positionToPlace),
                new Rotation(ctx.player().rotationYaw, ctx.player().rotationPitch));
        if (!ladder) {
            state.setTarget(new MovementState.MovementTarget(new Rotation(ctx.player().rotationYaw, rotation.getPitch()), true));
        }

        boolean blockIsThere = MovementHelper.canWalkOn(ctx, src) || ladder;
        if (ladder) {
            BlockPos against = vine ? getAgainst(new CalculationContext(baritone), src) : src.offset(fromDown.getValue(BlockLadder.FACING).getOpposite());
            if (against == null) {
                logDebug("Unable to climb vines");
                return state.setStatus(MovementStatus.UNREACHABLE);
            }

            if (ctx.playerFeet().equals(against.up()) || ctx.playerFeet().equals(dest)) {
                return state.setStatus(MovementStatus.SUCCESS);
            }
            if (MovementHelper.isBottomSlab(BlockStateInterface.get(ctx, src.down()))) {
                state.setInput(Input.JUMP, true);
            }
            /*
            if (thePlayer.getPosition0().getX() != from.getX() || thePlayer.getPosition0().getZ() != from.getZ()) {
                Baritone.moveTowardsBlock(from);
            }
             */

            MovementHelper.moveTowards(ctx, state, against);
            return state;
        } else {
            // Get ready to place a throwaway block
            if (!MovementHelper.throwaway(ctx, true)) {
                return state.setStatus(MovementStatus.UNREACHABLE);
            }

<<<<<<< HEAD
            // If our Y coordinate is above our goal, stop jumping
            state.setInput(Input.JUMP, ctx.player().posY < dest.getY());
            state.setInput(Input.SNEAK, ctx.player().posY > dest.getY()); // delay placement by 1 tick for ncp compatibility
=======

            state.setInput(InputOverrideHandler.Input.SNEAK, player().posY > dest.getY()); // delay placement by 1 tick for ncp compatibility
>>>>>>> 72058c79
            // since (lower down) we only right click once player.isSneaking, and that happens the tick after we request to sneak

            double diffX = ctx.player().posX - (dest.getX() + 0.5);
            double diffZ = ctx.player().posZ - (dest.getZ() + 0.5);
            double dist = Math.sqrt(diffX * diffX + diffZ * diffZ);
            if (dist > 0.17) {//why 0.17? because it seemed like a good number, that's why
                //[explanation added after baritone port lol] also because it needs to be less than 0.2 because of the 0.3 sneak limit
                //and 0.17 is reasonably less than 0.2

                // If it's been more than forty ticks of trying to jump and we aren't done yet, go forward, maybe we are stuck
                state.setInput(Input.MOVE_FORWARD, true);

                // revise our target to both yaw and pitch if we're going to be moving forward
                state.setTarget(new MovementState.MovementTarget(rotation, true));
            } else {
                // If our Y coordinate is above our goal, stop jumping
                state.setInput(InputOverrideHandler.Input.JUMP, player().posY < dest.getY());
            }


            if (!blockIsThere) {
                Block fr = BlockStateInterface.get(ctx, src).getBlock();
                if (!(fr instanceof BlockAir || fr.isReplaceable(ctx.world(), src))) {
                    state.setInput(Input.CLICK_LEFT, true);
                    blockIsThere = false;
                } else if (ctx.player().isSneaking()) { // 1 tick after we're able to place
                    state.setInput(Input.CLICK_RIGHT, true);
                }
            }
        }

        // If we are at our goal and the block below us is placed
        if (ctx.playerFeet().equals(dest) && blockIsThere) {
            return state.setStatus(MovementStatus.SUCCESS);
        }

        return state;
    }

    @Override
    protected boolean prepared(MovementState state) {
        if (ctx.playerFeet().equals(src) || ctx.playerFeet().equals(src.down())) {
            Block block = BlockStateInterface.getBlock(ctx, src.down());
            if (block == Blocks.LADDER || block == Blocks.VINE) {
                state.setInput(Input.SNEAK, true);
            }
        }
        if (MovementHelper.isWater(ctx, dest.up())) {
            return true;
        }
        return super.prepared(state);
    }
}<|MERGE_RESOLUTION|>--- conflicted
+++ resolved
@@ -193,14 +193,8 @@
                 return state.setStatus(MovementStatus.UNREACHABLE);
             }
 
-<<<<<<< HEAD
-            // If our Y coordinate is above our goal, stop jumping
-            state.setInput(Input.JUMP, ctx.player().posY < dest.getY());
+
             state.setInput(Input.SNEAK, ctx.player().posY > dest.getY()); // delay placement by 1 tick for ncp compatibility
-=======
-
-            state.setInput(InputOverrideHandler.Input.SNEAK, player().posY > dest.getY()); // delay placement by 1 tick for ncp compatibility
->>>>>>> 72058c79
             // since (lower down) we only right click once player.isSneaking, and that happens the tick after we request to sneak
 
             double diffX = ctx.player().posX - (dest.getX() + 0.5);
@@ -217,7 +211,7 @@
                 state.setTarget(new MovementState.MovementTarget(rotation, true));
             } else {
                 // If our Y coordinate is above our goal, stop jumping
-                state.setInput(InputOverrideHandler.Input.JUMP, player().posY < dest.getY());
+                state.setInput(Input.JUMP, ctx.player().posY < dest.getY());
             }
 
 
