/*
 * This file is part of Baritone.
 *
 * Baritone is free software: you can redistribute it and/or modify
 * it under the terms of the GNU Lesser General Public License as published by
 * the Free Software Foundation, either version 3 of the License, or
 * (at your option) any later version.
 *
 * Baritone is distributed in the hope that it will be useful,
 * but WITHOUT ANY WARRANTY; without even the implied warranty of
 * MERCHANTABILITY or FITNESS FOR A PARTICULAR PURPOSE.  See the
 * GNU Lesser General Public License for more details.
 *
 * You should have received a copy of the GNU Lesser General Public License
 * along with Baritone.  If not, see <https://www.gnu.org/licenses/>.
 */

package baritone.pathing.movement.movements;

import baritone.Baritone;
import baritone.api.IBaritone;
import baritone.api.pathing.movement.MovementStatus;
import baritone.api.utils.BetterBlockPos;
import baritone.api.utils.Rotation;
import baritone.api.utils.RotationUtils;
import baritone.api.utils.VecUtils;
import baritone.api.utils.input.Input;
import baritone.pathing.movement.CalculationContext;
import baritone.pathing.movement.Movement;
import baritone.pathing.movement.MovementHelper;
import baritone.pathing.movement.MovementState;
import baritone.utils.BlockStateInterface;
import com.google.common.collect.ImmutableSet;
import net.minecraft.block.*;
import net.minecraft.state.properties.SlabType;
import net.minecraft.util.math.BlockPos;
import net.minecraft.util.math.vector.Vector3d;

import java.util.Set;

public class MovementPillar extends Movement {

    public MovementPillar(IBaritone baritone, BetterBlockPos start, BetterBlockPos end) {
        super(baritone, start, end, new BetterBlockPos[]{start.up(2)}, start);
    }

    @Override
    public double calculateCost(CalculationContext context) {
        return cost(context, src.x, src.y, src.z);
    }

    @Override
    protected Set<BetterBlockPos> calculateValidPositions() {
        return ImmutableSet.of(src, dest);
    }

    public static double cost(CalculationContext context, int x, int y, int z) {
        BlockState fromState = context.get(x, y, z);
        Block from = fromState.getBlock();
        boolean ladder = from == Blocks.LADDER || from == Blocks.VINE;
        BlockState fromDown = context.get(x, y - 1, z);
        if (!ladder) {
            if (fromDown.getBlock() == Blocks.LADDER || fromDown.getBlock() == Blocks.VINE) {
                return COST_INF; // can't pillar from a ladder or vine onto something that isn't also climbable
            }
            if (fromDown.getBlock() instanceof SlabBlock && fromDown.get(SlabBlock.TYPE) == SlabType.BOTTOM) {
                return COST_INF; // can't pillar up from a bottom slab onto a non ladder
            }
        }
        if (from == Blocks.VINE && !hasAgainst(context, x, y, z)) { // TODO this vine can't be climbed, but we could place a pillar still since vines are replacable, no? perhaps the pillar jump would be impossible because of the slowdown actually.
            return COST_INF;
        }
        BlockState toBreak = context.get(x, y + 2, z);
        Block toBreakBlock = toBreak.getBlock();
        if (toBreakBlock instanceof FenceGateBlock) { // see issue #172
            return COST_INF;
        }
        BlockState srcUp = null;
        if (MovementHelper.isWater(toBreak) && MovementHelper.isWater(fromState)) { // TODO should this also be allowed if toBreakBlock is air?
            srcUp = context.get(x, y + 1, z);
            if (MovementHelper.isWater(srcUp)) {
                return LADDER_UP_ONE_COST; // allow ascending pillars of water, but only if we're already in one
            }
        }
        double placeCost = 0;
        if (!ladder) {
            // we need to place a block where we started to jump on it
            placeCost = context.costOfPlacingAt(x, y, z, fromState);
            if (placeCost >= COST_INF) {
                return COST_INF;
            }
            if (fromDown.getBlock() instanceof AirBlock) {
                placeCost += 0.1; // slightly (1/200th of a second) penalize pillaring on what's currently air
            }
        }
        if ((MovementHelper.isLiquid(fromState) && !MovementHelper.canPlaceAgainst(context.bsi, x, y - 1, z, fromDown)) || (MovementHelper.isLiquid(fromDown) && context.assumeWalkOnWater)) {
            // otherwise, if we're standing in water, we cannot pillar
            // if we're standing on water and assumeWalkOnWater is true, we cannot pillar
            // if we're standing on water and assumeWalkOnWater is false, we must have ascended to here, or sneak backplaced, so it is possible to pillar again
            return COST_INF;
        }
        double hardness = MovementHelper.getMiningDurationTicks(context, x, y + 2, z, toBreak, true);
        if (hardness >= COST_INF) {
            return COST_INF;
        }
        if (hardness != 0) {
            if (toBreakBlock == Blocks.LADDER || toBreakBlock == Blocks.VINE) {
                hardness = 0; // we won't actually need to break the ladder / vine because we're going to use it
            } else {
                BlockState check = context.get(x, y + 3, z); // the block on top of the one we're going to break, could it fall on us?
                if (check.getBlock() instanceof FallingBlock) {
                    // see MovementAscend's identical check for breaking a falling block above our head
                    if (srcUp == null) {
                        srcUp = context.get(x, y + 1, z);
                    }
                    if (!(toBreakBlock instanceof FallingBlock) || !(srcUp.getBlock() instanceof FallingBlock)) {
                        return COST_INF;
                    }
                }
                // this is commented because it may have had a purpose, but it's very unclear what it was. it's from the minebot era.
                //if (!MovementHelper.canWalkOn(context, chkPos, check) || MovementHelper.canWalkThrough(context, chkPos, check)) {//if the block above where we want to break is not a full block, don't do it
                // TODO why does canWalkThrough mean this action is COST_INF?
                // FallingBlock makes sense, and !canWalkOn deals with weird cases like if it were lava
                // but I don't understand why canWalkThrough makes it impossible
                //    return COST_INF;
                //}
            }
        }
        if (ladder) {
            return LADDER_UP_ONE_COST + hardness * 5;
        } else {
            return JUMP_ONE_BLOCK_COST + placeCost + context.jumpPenalty + hardness;
        }
    }

    public static boolean hasAgainst(CalculationContext context, int x, int y, int z) {
        return MovementHelper.isBlockNormalCube(context.get(x + 1, y, z)) ||
                MovementHelper.isBlockNormalCube(context.get(x - 1, y, z)) ||
                MovementHelper.isBlockNormalCube(context.get(x, y, z + 1)) ||
                MovementHelper.isBlockNormalCube(context.get(x, y, z - 1));
    }

    public static BlockPos getAgainst(CalculationContext context, BetterBlockPos vine) {
        if (MovementHelper.isBlockNormalCube(context.get(vine.north()))) {
            return vine.north();
        }
        if (MovementHelper.isBlockNormalCube(context.get(vine.south()))) {
            return vine.south();
        }
        if (MovementHelper.isBlockNormalCube(context.get(vine.east()))) {
            return vine.east();
        }
        if (MovementHelper.isBlockNormalCube(context.get(vine.west()))) {
            return vine.west();
        }
        return null;
    }

    @Override
    public MovementState updateState(MovementState state) {
        super.updateState(state);
        if (state.getStatus() != MovementStatus.RUNNING) {
            return state;
        }

        if (ctx.playerFeet().y < src.y) {
            return state.setStatus(MovementStatus.UNREACHABLE);
        }

        BlockState fromDown = BlockStateInterface.get(ctx, src);
        if (MovementHelper.isWater(fromDown) && MovementHelper.isWater(ctx, dest)) {
            // stay centered while swimming up a water column
            state.setTarget(new MovementState.MovementTarget(RotationUtils.calcRotationFromVec3d(ctx.playerHead(), VecUtils.getBlockPosCenter(dest), ctx.playerRotations()), false));
<<<<<<< HEAD
            Vector3d destCenter = VecUtils.getBlockPosCenter(dest);
=======
            Vec3d destCenter = VecUtils.getBlockPosCenter(dest);
>>>>>>> 1136494f
            if (Math.abs(ctx.player().getPositionVec().x - destCenter.x) > 0.2 || Math.abs(ctx.player().getPositionVec().z - destCenter.z) > 0.2) {
                state.setInput(Input.MOVE_FORWARD, true);
            }
            if (ctx.playerFeet().equals(dest)) {
                return state.setStatus(MovementStatus.SUCCESS);
            }
            return state;
        }
        boolean ladder = fromDown.getBlock() == Blocks.LADDER || fromDown.getBlock() == Blocks.VINE;
        boolean vine = fromDown.getBlock() == Blocks.VINE;
        Rotation rotation = RotationUtils.calcRotationFromVec3d(ctx.playerHead(),
                VecUtils.getBlockPosCenter(positionToPlace),
                new Rotation(ctx.player().rotationYaw, ctx.player().rotationPitch));
        if (!ladder) {
            state.setTarget(new MovementState.MovementTarget(new Rotation(ctx.player().rotationYaw, rotation.getPitch()), true));
        }

        boolean blockIsThere = MovementHelper.canWalkOn(ctx, src) || ladder;
        if (ladder) {
            BlockPos against = vine ? getAgainst(new CalculationContext(baritone), src) : src.offset(fromDown.get(LadderBlock.FACING).getOpposite());
            if (against == null) {
                logDirect("Unable to climb vines. Consider disabling allowVines.");
                return state.setStatus(MovementStatus.UNREACHABLE);
            }

            if (ctx.playerFeet().equals(against.up()) || ctx.playerFeet().equals(dest)) {
                return state.setStatus(MovementStatus.SUCCESS);
            }
            if (MovementHelper.isBottomSlab(BlockStateInterface.get(ctx, src.down()))) {
                state.setInput(Input.JUMP, true);
            }
            /*
            if (thePlayer.getPosition0().getX() != from.getX() || thePlayer.getPosition0().getZ() != from.getZ()) {
                Baritone.moveTowardsBlock(from);
            }
             */

            MovementHelper.moveTowards(ctx, state, against);
            return state;
        } else {
            // Get ready to place a throwaway block
            if (!((Baritone) baritone).getInventoryBehavior().selectThrowawayForLocation(true, src.x, src.y, src.z)) {
                return state.setStatus(MovementStatus.UNREACHABLE);
            }


            state.setInput(Input.SNEAK, ctx.player().getPositionVec().y > dest.getY() || ctx.player().getPositionVec().y < src.getY() + 0.2D); // delay placement by 1 tick for ncp compatibility
            // since (lower down) we only right click once player.isSneaking, and that happens the tick after we request to sneak

            double diffX = ctx.player().getPositionVec().x - (dest.getX() + 0.5);
            double diffZ = ctx.player().getPositionVec().z - (dest.getZ() + 0.5);
            double dist = Math.sqrt(diffX * diffX + diffZ * diffZ);
            double flatMotion = Math.sqrt(ctx.player().getMotion().x * ctx.player().getMotion().x + ctx.player().getMotion().z * ctx.player().getMotion().z);
            if (dist > 0.17) {//why 0.17? because it seemed like a good number, that's why
                //[explanation added after baritone port lol] also because it needs to be less than 0.2 because of the 0.3 sneak limit
                //and 0.17 is reasonably less than 0.2

                // If it's been more than forty ticks of trying to jump and we aren't done yet, go forward, maybe we are stuck
                state.setInput(Input.MOVE_FORWARD, true);

                // revise our target to both yaw and pitch if we're going to be moving forward
                state.setTarget(new MovementState.MovementTarget(rotation, true));
            } else if (flatMotion < 0.05) {
                // If our Y coordinate is above our goal, stop jumping
                state.setInput(Input.JUMP, ctx.player().getPositionVec().y < dest.getY());
            }


            if (!blockIsThere) {
                BlockState frState = BlockStateInterface.get(ctx, src);
                Block fr = frState.getBlock();
                // TODO: Evaluate usage of getMaterial().isReplaceable()
                if (!(fr instanceof AirBlock || frState.getMaterial().isReplaceable())) {
                    RotationUtils.reachable(ctx.player(), src, ctx.playerController().getBlockReachDistance())
                            .map(rot -> new MovementState.MovementTarget(rot, true))
                            .ifPresent(state::setTarget);
                    state.setInput(Input.JUMP, false); // breaking is like 5x slower when you're jumping
                    state.setInput(Input.CLICK_LEFT, true);
                    blockIsThere = false;
                } else if (ctx.player().isCrouching() && (ctx.isLookingAt(src.down()) || ctx.isLookingAt(src)) && ctx.player().getPositionVec().y > dest.getY() + 0.1) {
                    state.setInput(Input.CLICK_RIGHT, true);
                }
            }
        }

        // If we are at our goal and the block below us is placed
        if (ctx.playerFeet().equals(dest) && blockIsThere) {
            return state.setStatus(MovementStatus.SUCCESS);
        }

        return state;
    }

    @Override
    protected boolean prepared(MovementState state) {
        if (ctx.playerFeet().equals(src) || ctx.playerFeet().equals(src.down())) {
            Block block = BlockStateInterface.getBlock(ctx, src.down());
            if (block == Blocks.LADDER || block == Blocks.VINE) {
                state.setInput(Input.SNEAK, true);
            }
        }
        if (MovementHelper.isWater(ctx, dest.up())) {
            return true;
        }
        return super.prepared(state);
    }
}<|MERGE_RESOLUTION|>--- conflicted
+++ resolved
@@ -171,11 +171,7 @@
         if (MovementHelper.isWater(fromDown) && MovementHelper.isWater(ctx, dest)) {
             // stay centered while swimming up a water column
             state.setTarget(new MovementState.MovementTarget(RotationUtils.calcRotationFromVec3d(ctx.playerHead(), VecUtils.getBlockPosCenter(dest), ctx.playerRotations()), false));
-<<<<<<< HEAD
             Vector3d destCenter = VecUtils.getBlockPosCenter(dest);
-=======
-            Vec3d destCenter = VecUtils.getBlockPosCenter(dest);
->>>>>>> 1136494f
             if (Math.abs(ctx.player().getPositionVec().x - destCenter.x) > 0.2 || Math.abs(ctx.player().getPositionVec().z - destCenter.z) > 0.2) {
                 state.setInput(Input.MOVE_FORWARD, true);
             }
