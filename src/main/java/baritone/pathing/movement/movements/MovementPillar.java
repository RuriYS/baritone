--- conflicted
+++ resolved
@@ -256,13 +256,8 @@
                 BlockState frState = BlockStateInterface.get(ctx, src);
                 Block fr = frState.getBlock();
                 // TODO: Evaluate usage of getMaterial().isReplaceable()
-<<<<<<< HEAD
                 if (!(fr instanceof AirBlock || frState.canBeReplaced())) {
-                    RotationUtils.reachable(ctx.player(), src, ctx.playerController().getBlockReachDistance())
-=======
-                if (!(fr instanceof AirBlock || frState.getMaterial().isReplaceable())) {
                     RotationUtils.reachable(ctx, src, ctx.playerController().getBlockReachDistance())
->>>>>>> bafd4183
                             .map(rot -> new MovementState.MovementTarget(rot, true))
                             .ifPresent(state::setTarget);
                     state.setInput(Input.JUMP, false); // breaking is like 5x slower when you're jumping
