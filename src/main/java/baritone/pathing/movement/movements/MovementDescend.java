/*
 * This file is part of Baritone.
 *
 * Baritone is free software: you can redistribute it and/or modify
 * it under the terms of the GNU Lesser General Public License as published by
 * the Free Software Foundation, either version 3 of the License, or
 * (at your option) any later version.
 *
 * Baritone is distributed in the hope that it will be useful,
 * but WITHOUT ANY WARRANTY; without even the implied warranty of
 * MERCHANTABILITY or FITNESS FOR A PARTICULAR PURPOSE.  See the
 * GNU Lesser General Public License for more details.
 *
 * You should have received a copy of the GNU Lesser General Public License
 * along with Baritone.  If not, see <https://www.gnu.org/licenses/>.
 */

package baritone.pathing.movement.movements;

import baritone.api.IBaritone;
import baritone.api.pathing.movement.MovementStatus;
import baritone.api.utils.BetterBlockPos;
import baritone.api.utils.Rotation;
import baritone.api.utils.RotationUtils;
import baritone.api.utils.input.Input;
import baritone.pathing.movement.CalculationContext;
import baritone.pathing.movement.Movement;
import baritone.pathing.movement.MovementHelper;
import baritone.pathing.movement.MovementState;
import baritone.utils.BlockStateInterface;
import baritone.utils.pathing.MutableMoveResult;
import com.google.common.collect.ImmutableSet;
import net.minecraft.block.Block;
import net.minecraft.block.BlockState;
import net.minecraft.block.Blocks;
import net.minecraft.block.FallingBlock;
import net.minecraft.client.entity.player.ClientPlayerEntity;
import net.minecraft.util.math.BlockPos;
import net.minecraft.util.math.Vec3d;

import java.util.Set;

public class MovementDescend extends Movement {

    private int numTicks = 0;

    public MovementDescend(IBaritone baritone, BetterBlockPos start, BetterBlockPos end) {
        super(baritone, start, end, new BetterBlockPos[]{end.up(2), end.up(), end}, end.down());
    }

    @Override
    public void reset() {
        super.reset();
        numTicks = 0;
    }

    @Override
    public double calculateCost(CalculationContext context) {
        MutableMoveResult result = new MutableMoveResult();
        cost(context, src.x, src.y, src.z, dest.x, dest.z, result);
        if (result.y != dest.y) {
            return COST_INF; // doesn't apply to us, this position is a fall not a descend
        }
        return result.cost;
    }

    @Override
    protected Set<BetterBlockPos> calculateValidPositions() {
        return ImmutableSet.of(src, dest.up(), dest);
    }

    public static void cost(CalculationContext context, int x, int y, int z, int destX, int destZ, MutableMoveResult res) {
        double totalCost = 0;
        BlockState destDown = context.get(destX, y - 1, destZ);
        totalCost += MovementHelper.getMiningDurationTicks(context, destX, y - 1, destZ, destDown, false);
        if (totalCost >= COST_INF) {
            return;
        }
        totalCost += MovementHelper.getMiningDurationTicks(context, destX, y, destZ, false);
        if (totalCost >= COST_INF) {
            return;
        }
        totalCost += MovementHelper.getMiningDurationTicks(context, destX, y + 1, destZ, true); // only the top block in the 3 we need to mine needs to consider the falling blocks above
        if (totalCost >= COST_INF) {
            return;
        }

        Block fromDown = context.get(x, y - 1, z).getBlock();
        if (fromDown == Blocks.LADDER || fromDown == Blocks.VINE) {
            return;
        }

        // A
        //SA
        // A
        // B
        // C
        // D
        //if S is where you start, B needs to be air for a movementfall
        //A is plausibly breakable by either descend or fall
        //C, D, etc determine the length of the fall

<<<<<<< HEAD
        BlockState below = context.get(destX, y - 2, destZ);
        if (!MovementHelper.canWalkOn(context.bsi, destX, y - 2, destZ, below)) {
=======
        IBlockState below = context.get(destX, y - 2, destZ);
        if (!MovementHelper.canWalkOn(context, destX, y - 2, destZ, below)) {
>>>>>>> f13dc16a
            dynamicFallCost(context, x, y, z, destX, destZ, totalCost, below, res);
            return;
        }

        if (destDown.getBlock() == Blocks.LADDER || destDown.getBlock() == Blocks.VINE) {
            return;
        }

        // we walk half the block plus 0.3 to get to the edge, then we walk the other 0.2 while simultaneously falling (math.max because of how it's in parallel)
        double walk = WALK_OFF_BLOCK_COST;
        if (fromDown == Blocks.SOUL_SAND) {
            // use this ratio to apply the soul sand speed penalty to our 0.8 block distance
            walk *= WALK_ONE_OVER_SOUL_SAND_COST / WALK_ONE_BLOCK_COST;
        }
        totalCost += walk + Math.max(FALL_N_BLOCKS_COST[1], CENTER_AFTER_FALL_COST);
        res.x = destX;
        res.y = y - 1;
        res.z = destZ;
        res.cost = totalCost;
    }

    public static boolean dynamicFallCost(CalculationContext context, int x, int y, int z, int destX, int destZ, double frontBreak, BlockState below, MutableMoveResult res) {
        if (frontBreak != 0 && context.get(destX, y + 2, destZ).getBlock() instanceof FallingBlock) {
            // if frontBreak is 0 we can actually get through this without updating the falling block and making it actually fall
            // but if frontBreak is nonzero, we're breaking blocks in front, so don't let anything fall through this column,
            // and potentially replace the water we're going to fall into
            return false;
        }
        if (!MovementHelper.canWalkThrough(context, destX, y - 2, destZ, below)) {
            return false;
        }
        double costSoFar = 0;
        int effectiveStartHeight = y;
        for (int fallHeight = 3; true; fallHeight++) {
            int newY = y - fallHeight;
            if (newY < 0) {
                // when pathing in the end, where you could plausibly fall into the void
                // this check prevents it from getting the block at y=-1 and crashing
                return false;
            }
            BlockState ontoBlock = context.get(destX, newY, destZ);
            int unprotectedFallHeight = fallHeight - (y - effectiveStartHeight); // equal to fallHeight - y + effectiveFallHeight, which is equal to -newY + effectiveFallHeight, which is equal to effectiveFallHeight - newY
            double tentativeCost = WALK_OFF_BLOCK_COST + FALL_N_BLOCKS_COST[unprotectedFallHeight] + frontBreak + costSoFar;
            if (MovementHelper.isWater(ontoBlock)) {
                if (!MovementHelper.canWalkThrough(context, destX, newY, destZ, ontoBlock)) {
                    return false;
                }
                if (context.assumeWalkOnWater) {
                    return false; // TODO fix
                }
                if (MovementHelper.isFlowing(destX, newY, destZ, ontoBlock, context.bsi)) {
                    return false; // TODO flowing check required here?
                }
                if (!MovementHelper.canWalkOn(context, destX, newY - 1, destZ)) {
                    // we could punch right through the water into something else
                    return false;
                }
                // found a fall into water
                res.x = destX;
                res.y = newY;
                res.z = destZ;
                res.cost = tentativeCost;// TODO incorporate water swim up cost?
                return false;
            }
            if (unprotectedFallHeight <= 11 && (ontoBlock.getBlock() == Blocks.VINE || ontoBlock.getBlock() == Blocks.LADDER)) {
                // if fall height is greater than or equal to 11, we don't actually grab on to vines or ladders. the more you know
                // this effectively "resets" our falling speed
                costSoFar += FALL_N_BLOCKS_COST[unprotectedFallHeight - 1];// we fall until the top of this block (not including this block)
                costSoFar += LADDER_DOWN_ONE_COST;
                effectiveStartHeight = newY;
                continue;
            }
            if (MovementHelper.canWalkThrough(context, destX, newY, destZ, ontoBlock)) {
                continue;
            }
            if (!MovementHelper.canWalkOn(context, destX, newY, destZ, ontoBlock)) {
                return false;
            }
            if (MovementHelper.isBottomSlab(ontoBlock)) {
                return false; // falling onto a half slab is really glitchy, and can cause more fall damage than we'd expect
            }
            if (unprotectedFallHeight <= context.maxFallHeightNoWater + 1) {
                // fallHeight = 4 means onto.up() is 3 blocks down, which is the max
                res.x = destX;
                res.y = newY + 1;
                res.z = destZ;
                res.cost = tentativeCost;
                return false;
            }
            if (context.hasWaterBucket && unprotectedFallHeight <= context.maxFallHeightBucket + 1) {
                res.x = destX;
                res.y = newY + 1;// this is the block we're falling onto, so dest is +1
                res.z = destZ;
                res.cost = tentativeCost + context.placeBucketCost();
                return true;
            } else {
                return false;
            }
        }
    }

    @Override
    public MovementState updateState(MovementState state) {
        super.updateState(state);
        if (state.getStatus() != MovementStatus.RUNNING) {
            return state;
        }

        BlockPos playerFeet = ctx.playerFeet();
        BlockPos fakeDest = new BlockPos(dest.getX() * 2 - src.getX(), dest.getY(), dest.getZ() * 2 - src.getZ());
        if ((playerFeet.equals(dest) || playerFeet.equals(fakeDest)) && (MovementHelper.isLiquid(ctx, dest) || ctx.player().posY - dest.getY() < 0.5)) { // lilypads
            // Wait until we're actually on the ground before saying we're done because sometimes we continue to fall if the next action starts immediately
            return state.setStatus(MovementStatus.SUCCESS);
            /* else {
                // System.out.println(player().posY + " " + playerFeet.getY() + " " + (player().posY - playerFeet.getY()));
            }*/
        }
        if (safeMode()) {
            double destX = (src.getX() + 0.5) * 0.17 + (dest.getX() + 0.5) * 0.83;
            double destZ = (src.getZ() + 0.5) * 0.17 + (dest.getZ() + 0.5) * 0.83;
            ClientPlayerEntity player = ctx.player();
            state.setTarget(new MovementState.MovementTarget(
                    new Rotation(RotationUtils.calcRotationFromVec3d(ctx.playerHead(),
                            new Vec3d(destX, dest.getY(), destZ),
                            new Rotation(player.rotationYaw, player.rotationPitch)).getYaw(), player.rotationPitch),
                    false
            )).setInput(Input.MOVE_FORWARD, true);
            return state;
        }
        double diffX = ctx.player().posX - (dest.getX() + 0.5);
        double diffZ = ctx.player().posZ - (dest.getZ() + 0.5);
        double ab = Math.sqrt(diffX * diffX + diffZ * diffZ);
        double x = ctx.player().posX - (src.getX() + 0.5);
        double z = ctx.player().posZ - (src.getZ() + 0.5);
        double fromStart = Math.sqrt(x * x + z * z);
        if (!playerFeet.equals(dest) || ab > 0.25) {
            if (numTicks++ < 20 && fromStart < 1.25) {
                MovementHelper.moveTowards(ctx, state, fakeDest);
            } else {
                MovementHelper.moveTowards(ctx, state, dest);
            }
        }
        return state;
    }

    public boolean safeMode() {
        // (dest - src) + dest is offset 1 more in the same direction
        // so it's the block we'd need to worry about running into if we decide to sprint straight through this descend
        BlockPos into = dest.subtract(src.down()).add(dest);
        if (skipToAscend()) {
            // if dest extends into can't walk through, but the two above are can walk through, then we can overshoot and glitch in that weird way
            return true;
        }
        for (int y = 0; y <= 2; y++) { // we could hit any of the three blocks
            if (MovementHelper.avoidWalkingInto(BlockStateInterface.get(ctx, into.up(y)))) {
                return true;
            }
        }
        return false;
    }

    public boolean skipToAscend() {
        BlockPos into = dest.subtract(src.down()).add(dest);
        return !MovementHelper.canWalkThrough(ctx, new BetterBlockPos(into)) && MovementHelper.canWalkThrough(ctx, new BetterBlockPos(into).up()) && MovementHelper.canWalkThrough(ctx, new BetterBlockPos(into).up(2));
    }
}<|MERGE_RESOLUTION|>--- conflicted
+++ resolved
@@ -100,13 +100,8 @@
         //A is plausibly breakable by either descend or fall
         //C, D, etc determine the length of the fall
 
-<<<<<<< HEAD
         BlockState below = context.get(destX, y - 2, destZ);
-        if (!MovementHelper.canWalkOn(context.bsi, destX, y - 2, destZ, below)) {
-=======
-        IBlockState below = context.get(destX, y - 2, destZ);
         if (!MovementHelper.canWalkOn(context, destX, y - 2, destZ, below)) {
->>>>>>> f13dc16a
             dynamicFallCost(context, x, y, z, destX, destZ, totalCost, below, res);
             return;
         }
