/*
 * This file is part of Baritone.
 *
 * Baritone is free software: you can redistribute it and/or modify
 * it under the terms of the GNU Lesser General Public License as published by
 * the Free Software Foundation, either version 3 of the License, or
 * (at your option) any later version.
 *
 * Baritone is distributed in the hope that it will be useful,
 * but WITHOUT ANY WARRANTY; without even the implied warranty of
 * MERCHANTABILITY or FITNESS FOR A PARTICULAR PURPOSE.  See the
 * GNU Lesser General Public License for more details.
 *
 * You should have received a copy of the GNU Lesser General Public License
 * along with Baritone.  If not, see <https://www.gnu.org/licenses/>.
 */

package baritone.pathing.movement.movements;

import baritone.api.IBaritone;
import baritone.api.pathing.movement.MovementStatus;
import baritone.api.utils.BetterBlockPos;
import baritone.api.utils.Rotation;
import baritone.api.utils.RotationUtils;
import baritone.api.utils.input.Input;
import baritone.pathing.movement.CalculationContext;
import baritone.pathing.movement.Movement;
import baritone.pathing.movement.MovementHelper;
import baritone.pathing.movement.MovementState;
import baritone.utils.BlockStateInterface;
import baritone.utils.pathing.MutableMoveResult;
import com.google.common.collect.ImmutableSet;
import net.minecraft.block.Block;
import net.minecraft.block.BlockFalling;
import net.minecraft.block.state.IBlockState;
import net.minecraft.client.entity.EntityPlayerSP;
import net.minecraft.init.Blocks;
import net.minecraft.util.math.BlockPos;
import net.minecraft.util.math.Vec3d;

import java.util.Set;

public class MovementDescend extends Movement {

    private int numTicks = 0;

    public MovementDescend(IBaritone baritone, BetterBlockPos start, BetterBlockPos end) {
        super(baritone, start, end, new BetterBlockPos[]{end.up(2), end.up(), end}, end.down());
    }

    @Override
    public void reset() {
        super.reset();
        numTicks = 0;
    }

    @Override
    public double calculateCost(CalculationContext context) {
        MutableMoveResult result = new MutableMoveResult();
        cost(context, src.x, src.y, src.z, dest.x, dest.z, result);
        if (result.y != dest.y) {
            return COST_INF; // doesn't apply to us, this position is a fall not a descend
        }
        return result.cost;
    }

    @Override
    protected Set<BetterBlockPos> calculateValidPositions() {
        return ImmutableSet.of(src, dest.up(), dest);
    }

    public static void cost(CalculationContext context, int x, int y, int z, int destX, int destZ, MutableMoveResult res) {
        double totalCost = 0;
        IBlockState destDown = context.get(destX, y - 1, destZ);
        totalCost += MovementHelper.getMiningDurationTicks(context, destX, y - 1, destZ, destDown, false);
        if (totalCost >= COST_INF) {
            return;
        }
        totalCost += MovementHelper.getMiningDurationTicks(context, destX, y, destZ, false);
        if (totalCost >= COST_INF) {
            return;
        }
        totalCost += MovementHelper.getMiningDurationTicks(context, destX, y + 1, destZ, true); // only the top block in the 3 we need to mine needs to consider the falling blocks above
        if (totalCost >= COST_INF) {
            return;
        }

        Block fromDown = context.get(x, y - 1, z).getBlock();
        if (fromDown == Blocks.LADDER || fromDown == Blocks.VINE) {
            return;
        }

        // A
        //SA
        // A
        // B
        // C
        // D
        //if S is where you start, B needs to be air for a movementfall
        //A is plausibly breakable by either descend or fall
        //C, D, etc determine the length of the fall

        IBlockState below = context.get(destX, y - 2, destZ);
        if (!MovementHelper.canWalkOn(context, destX, y - 2, destZ, below)) {
            dynamicFallCost(context, x, y, z, destX, destZ, totalCost, below, res);
            return;
        }

        if (destDown.getBlock() == Blocks.LADDER || destDown.getBlock() == Blocks.VINE) {
            return;
        }

        // we walk half the block plus 0.3 to get to the edge, then we walk the other 0.2 while simultaneously falling (math.max because of how it's in parallel)
        double walk = WALK_OFF_BLOCK_COST;
        if (fromDown == Blocks.SOUL_SAND) {
            // use this ratio to apply the soul sand speed penalty to our 0.8 block distance
            walk *= WALK_ONE_OVER_SOUL_SAND_COST / WALK_ONE_BLOCK_COST;
        }
        totalCost += walk + Math.max(FALL_N_BLOCKS_COST[1], CENTER_AFTER_FALL_COST);
        res.x = destX;
        res.y = y - 1;
        res.z = destZ;
        res.cost = totalCost;
    }

    public static boolean dynamicFallCost(CalculationContext context, int x, int y, int z, int destX, int destZ, double frontBreak, IBlockState below, MutableMoveResult res) {
        if (frontBreak != 0 && context.get(destX, y + 2, destZ).getBlock() instanceof BlockFalling) {
            // if frontBreak is 0 we can actually get through this without updating the falling block and making it actually fall
            // but if frontBreak is nonzero, we're breaking blocks in front, so don't let anything fall through this column,
            // and potentially replace the water we're going to fall into
            return false;
        }
        if (!MovementHelper.canWalkThrough(context, destX, y - 2, destZ, below)) {
            return false;
        }
        double costSoFar = 0;
        int effectiveStartHeight = y;
        for (int fallHeight = 3; true; fallHeight++) {
            int newY = y - fallHeight;
            if (newY < 0) {
                // when pathing in the end, where you could plausibly fall into the void
                // this check prevents it from getting the block at y=-1 and crashing
                return false;
            }
            IBlockState ontoBlock = context.get(destX, newY, destZ);
            int unprotectedFallHeight = fallHeight - (y - effectiveStartHeight); // equal to fallHeight - y + effectiveFallHeight, which is equal to -newY + effectiveFallHeight, which is equal to effectiveFallHeight - newY
            double tentativeCost = WALK_OFF_BLOCK_COST + FALL_N_BLOCKS_COST[unprotectedFallHeight] + frontBreak + costSoFar;
<<<<<<< HEAD
            if (MovementHelper.isWater(ontoBlock)) {
                if (!MovementHelper.canWalkThrough(context.bsi, destX, newY, destZ, ontoBlock)) {
=======
            if (MovementHelper.isWater(ontoBlock.getBlock())) {
                if (!MovementHelper.canWalkThrough(context, destX, newY, destZ, ontoBlock)) {
>>>>>>> cfdbc851
                    return false;
                }
                if (context.assumeWalkOnWater) {
                    return false; // TODO fix
                }
                if (MovementHelper.isFlowing(destX, newY, destZ, ontoBlock, context.bsi)) {
                    return false; // TODO flowing check required here?
                }
                if (!MovementHelper.canWalkOn(context, destX, newY - 1, destZ)) {
                    // we could punch right through the water into something else
                    return false;
                }
                // found a fall into water
                res.x = destX;
                res.y = newY;
                res.z = destZ;
                res.cost = tentativeCost;// TODO incorporate water swim up cost?
                return false;
            }
            if (unprotectedFallHeight <= 11 && (ontoBlock.getBlock() == Blocks.VINE || ontoBlock.getBlock() == Blocks.LADDER)) {
                // if fall height is greater than or equal to 11, we don't actually grab on to vines or ladders. the more you know
                // this effectively "resets" our falling speed
                costSoFar += FALL_N_BLOCKS_COST[unprotectedFallHeight - 1];// we fall until the top of this block (not including this block)
                costSoFar += LADDER_DOWN_ONE_COST;
                effectiveStartHeight = newY;
                continue;
            }
            if (MovementHelper.canWalkThrough(context, destX, newY, destZ, ontoBlock)) {
                continue;
            }
            if (!MovementHelper.canWalkOn(context, destX, newY, destZ, ontoBlock)) {
                return false;
            }
            if (MovementHelper.isBottomSlab(ontoBlock)) {
                return false; // falling onto a half slab is really glitchy, and can cause more fall damage than we'd expect
            }
            if (unprotectedFallHeight <= context.maxFallHeightNoWater + 1) {
                // fallHeight = 4 means onto.up() is 3 blocks down, which is the max
                res.x = destX;
                res.y = newY + 1;
                res.z = destZ;
                res.cost = tentativeCost;
                return false;
            }
            if (context.hasWaterBucket && unprotectedFallHeight <= context.maxFallHeightBucket + 1) {
                res.x = destX;
                res.y = newY + 1;// this is the block we're falling onto, so dest is +1
                res.z = destZ;
                res.cost = tentativeCost + context.placeBucketCost();
                return true;
            } else {
                return false;
            }
        }
    }

    @Override
    public MovementState updateState(MovementState state) {
        super.updateState(state);
        if (state.getStatus() != MovementStatus.RUNNING) {
            return state;
        }

        BlockPos playerFeet = ctx.playerFeet();
        BlockPos fakeDest = new BlockPos(dest.getX() * 2 - src.getX(), dest.getY(), dest.getZ() * 2 - src.getZ());
        if ((playerFeet.equals(dest) || playerFeet.equals(fakeDest)) && (MovementHelper.isLiquid(ctx, dest) || ctx.player().posY - dest.getY() < 0.5)) { // lilypads
            // Wait until we're actually on the ground before saying we're done because sometimes we continue to fall if the next action starts immediately
            return state.setStatus(MovementStatus.SUCCESS);
            /* else {
                // System.out.println(player().posY + " " + playerFeet.getY() + " " + (player().posY - playerFeet.getY()));
            }*/
        }
        if (safeMode()) {
            double destX = (src.getX() + 0.5) * 0.17 + (dest.getX() + 0.5) * 0.83;
            double destZ = (src.getZ() + 0.5) * 0.17 + (dest.getZ() + 0.5) * 0.83;
            EntityPlayerSP player = ctx.player();
            state.setTarget(new MovementState.MovementTarget(
                    new Rotation(RotationUtils.calcRotationFromVec3d(ctx.playerHead(),
                            new Vec3d(destX, dest.getY(), destZ),
                            new Rotation(player.rotationYaw, player.rotationPitch)).getYaw(), player.rotationPitch),
                    false
            )).setInput(Input.MOVE_FORWARD, true);
            return state;
        }
        double diffX = ctx.player().posX - (dest.getX() + 0.5);
        double diffZ = ctx.player().posZ - (dest.getZ() + 0.5);
        double ab = Math.sqrt(diffX * diffX + diffZ * diffZ);
        double x = ctx.player().posX - (src.getX() + 0.5);
        double z = ctx.player().posZ - (src.getZ() + 0.5);
        double fromStart = Math.sqrt(x * x + z * z);
        if (!playerFeet.equals(dest) || ab > 0.25) {
            if (numTicks++ < 20 && fromStart < 1.25) {
                MovementHelper.moveTowards(ctx, state, fakeDest);
            } else {
                MovementHelper.moveTowards(ctx, state, dest);
            }
        }
        return state;
    }

    public boolean safeMode() {
        // (dest - src) + dest is offset 1 more in the same direction
        // so it's the block we'd need to worry about running into if we decide to sprint straight through this descend
        BlockPos into = dest.subtract(src.down()).add(dest);
        if (skipToAscend()) {
            // if dest extends into can't walk through, but the two above are can walk through, then we can overshoot and glitch in that weird way
            return true;
        }
        for (int y = 0; y <= 2; y++) { // we could hit any of the three blocks
            if (MovementHelper.avoidWalkingInto(BlockStateInterface.get(ctx, into.up(y)))) {
                return true;
            }
        }
        return false;
    }

    public boolean skipToAscend() {
        BlockPos into = dest.subtract(src.down()).add(dest);
        return !MovementHelper.canWalkThrough(ctx, new BetterBlockPos(into)) && MovementHelper.canWalkThrough(ctx, new BetterBlockPos(into).up()) && MovementHelper.canWalkThrough(ctx, new BetterBlockPos(into).up(2));
    }
}<|MERGE_RESOLUTION|>--- conflicted
+++ resolved
@@ -145,13 +145,8 @@
             IBlockState ontoBlock = context.get(destX, newY, destZ);
             int unprotectedFallHeight = fallHeight - (y - effectiveStartHeight); // equal to fallHeight - y + effectiveFallHeight, which is equal to -newY + effectiveFallHeight, which is equal to effectiveFallHeight - newY
             double tentativeCost = WALK_OFF_BLOCK_COST + FALL_N_BLOCKS_COST[unprotectedFallHeight] + frontBreak + costSoFar;
-<<<<<<< HEAD
             if (MovementHelper.isWater(ontoBlock)) {
-                if (!MovementHelper.canWalkThrough(context.bsi, destX, newY, destZ, ontoBlock)) {
-=======
-            if (MovementHelper.isWater(ontoBlock.getBlock())) {
                 if (!MovementHelper.canWalkThrough(context, destX, newY, destZ, ontoBlock)) {
->>>>>>> cfdbc851
                     return false;
                 }
                 if (context.assumeWalkOnWater) {
