/*
 * This file is part of Baritone.
 *
 * Baritone is free software: you can redistribute it and/or modify
 * it under the terms of the GNU Lesser General Public License as published by
 * the Free Software Foundation, either version 3 of the License, or
 * (at your option) any later version.
 *
 * Baritone is distributed in the hope that it will be useful,
 * but WITHOUT ANY WARRANTY; without even the implied warranty of
 * MERCHANTABILITY or FITNESS FOR A PARTICULAR PURPOSE.  See the
 * GNU Lesser General Public License for more details.
 *
 * You should have received a copy of the GNU Lesser General Public License
 * along with Baritone.  If not, see <https://www.gnu.org/licenses/>.
 */

package baritone.pathing.movement.movements;

import baritone.api.IBaritone;
import baritone.api.pathing.movement.MovementStatus;
import baritone.api.utils.BetterBlockPos;
import baritone.api.utils.Rotation;
import baritone.api.utils.RotationUtils;
import baritone.api.utils.input.Input;
import baritone.pathing.movement.CalculationContext;
import baritone.pathing.movement.Movement;
import baritone.pathing.movement.MovementHelper;
import baritone.pathing.movement.MovementState;
import baritone.utils.BlockStateInterface;
import baritone.utils.pathing.MutableMoveResult;
import net.minecraft.block.Block;
import net.minecraft.block.BlockFalling;
import net.minecraft.block.state.IBlockState;
import net.minecraft.client.entity.EntityPlayerSP;
import net.minecraft.init.Blocks;
import net.minecraft.util.math.BlockPos;
import net.minecraft.util.math.Vec3d;

public class MovementDescend extends Movement {

    private int numTicks = 0;

    public MovementDescend(IBaritone baritone, BetterBlockPos start, BetterBlockPos end) {
        super(baritone, start, end, new BetterBlockPos[]{end.up(2), end.up(), end}, end.down());
    }

    @Override
    public void reset() {
        super.reset();
        numTicks = 0;
    }

    @Override
    public double calculateCost(CalculationContext context) {
        MutableMoveResult result = new MutableMoveResult();
        cost(context, src.x, src.y, src.z, dest.x, dest.z, result);
        if (result.y != dest.y) {
            return COST_INF; // doesn't apply to us, this position is a fall not a descend
        }
        return result.cost;
    }

    public static void cost(CalculationContext context, int x, int y, int z, int destX, int destZ, MutableMoveResult res) {
        double totalCost = 0;
        IBlockState destDown = context.get(destX, y - 1, destZ);
        totalCost += MovementHelper.getMiningDurationTicks(context, destX, y - 1, destZ, destDown, false);
        if (totalCost >= COST_INF) {
            return;
        }
        totalCost += MovementHelper.getMiningDurationTicks(context, destX, y, destZ, false);
        if (totalCost >= COST_INF) {
            return;
        }
        totalCost += MovementHelper.getMiningDurationTicks(context, destX, y + 1, destZ, true); // only the top block in the 3 we need to mine needs to consider the falling blocks above
        if (totalCost >= COST_INF) {
            return;
        }

        Block fromDown = context.get(x, y - 1, z).getBlock();
        if (fromDown == Blocks.LADDER || fromDown == Blocks.VINE) {
            return;
        }

        // A
        //SA
        // A
        // B
        // C
        // D
        //if S is where you start, B needs to be air for a movementfall
        //A is plausibly breakable by either descend or fall
        //C, D, etc determine the length of the fall

        IBlockState below = context.get(destX, y - 2, destZ);
        if (!MovementHelper.canWalkOn(context.bsi, destX, y - 2, destZ, below)) {
            dynamicFallCost(context, x, y, z, destX, destZ, totalCost, below, res);
            return;
        }

        if (destDown.getBlock() == Blocks.LADDER || destDown.getBlock() == Blocks.VINE) {
            return;
        }

        // we walk half the block plus 0.3 to get to the edge, then we walk the other 0.2 while simultaneously falling (math.max because of how it's in parallel)
        double walk = WALK_OFF_BLOCK_COST;
        if (fromDown == Blocks.SOUL_SAND) {
            // use this ratio to apply the soul sand speed penalty to our 0.8 block distance
            walk *= WALK_ONE_OVER_SOUL_SAND_COST / WALK_ONE_BLOCK_COST;
        }
        totalCost += walk + Math.max(FALL_N_BLOCKS_COST[1], CENTER_AFTER_FALL_COST);
        res.x = destX;
        res.y = y - 1;
        res.z = destZ;
        res.cost = totalCost;
    }

    public static boolean dynamicFallCost(CalculationContext context, int x, int y, int z, int destX, int destZ, double frontBreak, IBlockState below, MutableMoveResult res) {
        if (frontBreak != 0 && context.get(destX, y + 2, destZ).getBlock() instanceof BlockFalling) {
            // if frontBreak is 0 we can actually get through this without updating the falling block and making it actually fall
            // but if frontBreak is nonzero, we're breaking blocks in front, so don't let anything fall through this column,
            // and potentially replace the water we're going to fall into
            return false;
        }
        if (!MovementHelper.canWalkThrough(context.bsi, destX, y - 2, destZ, below)) {
            return false;
        }
        double costSoFar = 0;
        int effectiveStartHeight = y;
        for (int fallHeight = 3; true; fallHeight++) {
            int newY = y - fallHeight;
            if (newY < 0) {
                // when pathing in the end, where you could plausibly fall into the void
                // this check prevents it from getting the block at y=-1 and crashing
                return false;
            }
            IBlockState ontoBlock = context.get(destX, newY, destZ);
            int unprotectedFallHeight = fallHeight - (y - effectiveStartHeight); // equal to fallHeight - y + effectiveFallHeight, which is equal to -newY + effectiveFallHeight, which is equal to effectiveFallHeight - newY
            double tentativeCost = WALK_OFF_BLOCK_COST + FALL_N_BLOCKS_COST[unprotectedFallHeight] + frontBreak + costSoFar;
<<<<<<< HEAD
            if (MovementHelper.isWater(ontoBlock)) {
=======
            if (MovementHelper.isWater(ontoBlock.getBlock())) {
>>>>>>> 226ede7b
                if (!MovementHelper.canWalkThrough(context.bsi, destX, newY, destZ, ontoBlock)) {
                    return false;
                }
                if (context.assumeWalkOnWater) {
                    return false; // TODO fix
                }
                if (MovementHelper.isFlowing(destX, newY, destZ, ontoBlock, context.bsi)) {
                    return false; // TODO flowing check required here?
                }
                if (!MovementHelper.canWalkOn(context.bsi, destX, newY - 1, destZ)) {
                    // we could punch right through the water into something else
                    return false;
                }
                // found a fall into water
                res.x = destX;
                res.y = newY;
                res.z = destZ;
                res.cost = tentativeCost;// TODO incorporate water swim up cost?
                return false;
            }
            if (unprotectedFallHeight <= 11 && (ontoBlock.getBlock() == Blocks.VINE || ontoBlock.getBlock() == Blocks.LADDER)) {
                // if fall height is greater than or equal to 11, we don't actually grab on to vines or ladders. the more you know
                // this effectively "resets" our falling speed
                costSoFar += FALL_N_BLOCKS_COST[unprotectedFallHeight - 1];// we fall until the top of this block (not including this block)
                costSoFar += LADDER_DOWN_ONE_COST;
                effectiveStartHeight = newY;
                continue;
            }
            if (MovementHelper.canWalkThrough(context.bsi, destX, newY, destZ, ontoBlock)) {
                continue;
            }
            if (!MovementHelper.canWalkOn(context.bsi, destX, newY, destZ, ontoBlock)) {
                return false;
            }
            if (MovementHelper.isBottomSlab(ontoBlock)) {
                return false; // falling onto a half slab is really glitchy, and can cause more fall damage than we'd expect
            }
            if (unprotectedFallHeight <= context.maxFallHeightNoWater + 1) {
                // fallHeight = 4 means onto.up() is 3 blocks down, which is the max
                res.x = destX;
                res.y = newY + 1;
                res.z = destZ;
                res.cost = tentativeCost;
                return false;
            }
            if (context.hasWaterBucket && unprotectedFallHeight <= context.maxFallHeightBucket + 1) {
                res.x = destX;
                res.y = newY + 1;// this is the block we're falling onto, so dest is +1
                res.z = destZ;
                res.cost = tentativeCost + context.placeBucketCost();
                return true;
            } else {
                return false;
            }
        }
    }

    @Override
    public MovementState updateState(MovementState state) {
        super.updateState(state);
        if (state.getStatus() != MovementStatus.RUNNING) {
            return state;
        }

        BlockPos playerFeet = ctx.playerFeet();
        BlockPos fakeDest = new BlockPos(dest.getX() * 2 - src.getX(), dest.getY(), dest.getZ() * 2 - src.getZ());
        if ((playerFeet.equals(dest) || playerFeet.equals(fakeDest)) && (MovementHelper.isLiquid(ctx, dest) || ctx.player().posY - dest.getY() < 0.5)) { // lilypads
            // Wait until we're actually on the ground before saying we're done because sometimes we continue to fall if the next action starts immediately
            return state.setStatus(MovementStatus.SUCCESS);
            /* else {
                // System.out.println(player().posY + " " + playerFeet.getY() + " " + (player().posY - playerFeet.getY()));
            }*/
        }
        if (safeMode()) {
            double destX = (src.getX() + 0.5) * 0.17 + (dest.getX() + 0.5) * 0.83;
            double destZ = (src.getZ() + 0.5) * 0.17 + (dest.getZ() + 0.5) * 0.83;
            EntityPlayerSP player = ctx.player();
            state.setTarget(new MovementState.MovementTarget(
                    new Rotation(RotationUtils.calcRotationFromVec3d(player.getEyePosition(1.0F),
                            new Vec3d(destX, dest.getY(), destZ),
                            new Rotation(player.rotationYaw, player.rotationPitch)).getYaw(), player.rotationPitch),
                    false
            )).setInput(Input.MOVE_FORWARD, true);
            return state;
        }
        double diffX = ctx.player().posX - (dest.getX() + 0.5);
        double diffZ = ctx.player().posZ - (dest.getZ() + 0.5);
        double ab = Math.sqrt(diffX * diffX + diffZ * diffZ);
        double x = ctx.player().posX - (src.getX() + 0.5);
        double z = ctx.player().posZ - (src.getZ() + 0.5);
        double fromStart = Math.sqrt(x * x + z * z);
        if (!playerFeet.equals(dest) || ab > 0.25) {
            if (numTicks++ < 20 && fromStart < 1.25) {
                MovementHelper.moveTowards(ctx, state, fakeDest);
            } else {
                MovementHelper.moveTowards(ctx, state, dest);
            }
        }
        return state;
    }

    public boolean safeMode() {
        // (dest - src) + dest is offset 1 more in the same direction
        // so it's the block we'd need to worry about running into if we decide to sprint straight through this descend
        BlockPos into = dest.subtract(src.down()).add(dest);
        if (skipToAscend()) {
            // if dest extends into can't walk through, but the two above are can walk through, then we can overshoot and glitch in that weird way
            return true;
        }
        for (int y = 0; y <= 2; y++) { // we could hit any of the three blocks
            if (MovementHelper.avoidWalkingInto(BlockStateInterface.get(ctx, into.up(y)))) {
                return true;
            }
        }
        return false;
    }

    public boolean skipToAscend() {
        BlockPos into = dest.subtract(src.down()).add(dest);
        return !MovementHelper.canWalkThrough(ctx, new BetterBlockPos(into)) && MovementHelper.canWalkThrough(ctx, new BetterBlockPos(into).up()) && MovementHelper.canWalkThrough(ctx, new BetterBlockPos(into).up(2));
    }
}<|MERGE_RESOLUTION|>--- conflicted
+++ resolved
@@ -137,11 +137,7 @@
             IBlockState ontoBlock = context.get(destX, newY, destZ);
             int unprotectedFallHeight = fallHeight - (y - effectiveStartHeight); // equal to fallHeight - y + effectiveFallHeight, which is equal to -newY + effectiveFallHeight, which is equal to effectiveFallHeight - newY
             double tentativeCost = WALK_OFF_BLOCK_COST + FALL_N_BLOCKS_COST[unprotectedFallHeight] + frontBreak + costSoFar;
-<<<<<<< HEAD
             if (MovementHelper.isWater(ontoBlock)) {
-=======
-            if (MovementHelper.isWater(ontoBlock.getBlock())) {
->>>>>>> 226ede7b
                 if (!MovementHelper.canWalkThrough(context.bsi, destX, newY, destZ, ontoBlock)) {
                     return false;
                 }
