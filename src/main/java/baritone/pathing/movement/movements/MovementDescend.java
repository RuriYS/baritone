/*
 * This file is part of Baritone.
 *
 * Baritone is free software: you can redistribute it and/or modify
 * it under the terms of the GNU Lesser General Public License as published by
 * the Free Software Foundation, either version 3 of the License, or
 * (at your option) any later version.
 *
 * Baritone is distributed in the hope that it will be useful,
 * but WITHOUT ANY WARRANTY; without even the implied warranty of
 * MERCHANTABILITY or FITNESS FOR A PARTICULAR PURPOSE.  See the
 * GNU Lesser General Public License for more details.
 *
 * You should have received a copy of the GNU Lesser General Public License
 * along with Baritone.  If not, see <https://www.gnu.org/licenses/>.
 */

package baritone.pathing.movement.movements;

import baritone.api.IBaritone;
import baritone.api.pathing.movement.MovementStatus;
import baritone.api.utils.BetterBlockPos;
import baritone.api.utils.RotationUtils;
import baritone.api.utils.input.Input;
import baritone.pathing.movement.CalculationContext;
import baritone.pathing.movement.Movement;
import baritone.pathing.movement.MovementHelper;
import baritone.pathing.movement.MovementState;
import baritone.utils.BlockStateInterface;
import baritone.utils.pathing.MutableMoveResult;
import com.google.common.collect.ImmutableSet;
import net.minecraft.core.BlockPos;
import net.minecraft.world.level.block.Block;
import net.minecraft.world.level.block.Blocks;
import net.minecraft.world.level.block.FallingBlock;
import net.minecraft.world.level.block.state.BlockState;
import net.minecraft.world.phys.Vec3;

import java.util.Set;

public class MovementDescend extends Movement {

    private int numTicks = 0;
    public boolean forceSafeMode = false;

    public MovementDescend(IBaritone baritone, BetterBlockPos start, BetterBlockPos end) {
        super(baritone, start, end, new BetterBlockPos[]{end.above(2), end.above(), end}, end.below());
    }

    @Override
    public void reset() {
        super.reset();
        numTicks = 0;
        forceSafeMode = false;
    }

    /**
     * Called by PathExecutor if needing safeMode can only be detected with knowledge about the next movement
     */
    public void forceSafeMode() {
        forceSafeMode = true;
    }

    @Override
    public double calculateCost(CalculationContext context) {
        MutableMoveResult result = new MutableMoveResult();
        cost(context, src.x, src.y, src.z, dest.x, dest.z, result);
        if (result.y != dest.y) {
            return COST_INF; // doesn't apply to us, this position is a fall not a descend
        }
        return result.cost;
    }

    @Override
    protected Set<BetterBlockPos> calculateValidPositions() {
        return ImmutableSet.of(src, dest.above(), dest);
    }

    public static void cost(CalculationContext context, int x, int y, int z, int destX, int destZ, MutableMoveResult res) {
        double totalCost = 0;
        BlockState destDown = context.get(destX, y - 1, destZ);
        totalCost += MovementHelper.getMiningDurationTicks(context, destX, y - 1, destZ, destDown, false);
        if (totalCost >= COST_INF) {
            return;
        }
        totalCost += MovementHelper.getMiningDurationTicks(context, destX, y, destZ, false);
        if (totalCost >= COST_INF) {
            return;
        }
        totalCost += MovementHelper.getMiningDurationTicks(context, destX, y + 1, destZ, true); // only the top block in the 3 we need to mine needs to consider the falling blocks above
        if (totalCost >= COST_INF) {
            return;
        }

        Block fromDown = context.get(x, y - 1, z).getBlock();
        if (fromDown == Blocks.LADDER || fromDown == Blocks.VINE) {
            return;
        }

        // A
        //SA
        // A
        // B
        // C
        // D
        //if S is where you start, B needs to be air for a movementfall
        //A is plausibly breakable by either descend or fall
        //C, D, etc determine the length of the fall

        BlockState below = context.get(destX, y - 2, destZ);
        if (!MovementHelper.canWalkOn(context, destX, y - 2, destZ, below)) {
            dynamicFallCost(context, x, y, z, destX, destZ, totalCost, below, res);
            return;
        }

        if (destDown.getBlock() == Blocks.LADDER || destDown.getBlock() == Blocks.VINE) {
            return;
        }
        if (MovementHelper.canUseFrostWalker(context, destDown)) { // no need to check assumeWalkOnWater
            return; // the water will freeze when we try to walk into it
        }

        // we walk half the block plus 0.3 to get to the edge, then we walk the other 0.2 while simultaneously falling (math.max because of how it's in parallel)
        double walk = WALK_OFF_BLOCK_COST;
        if (fromDown == Blocks.SOUL_SAND) {
            // use this ratio to apply the soul sand speed penalty to our 0.8 block distance
            walk *= WALK_ONE_OVER_SOUL_SAND_COST / WALK_ONE_BLOCK_COST;
        }
        totalCost += walk + Math.max(FALL_N_BLOCKS_COST[1], CENTER_AFTER_FALL_COST);
        res.x = destX;
        res.y = y - 1;
        res.z = destZ;
        res.cost = totalCost;
    }

    public static boolean dynamicFallCost(CalculationContext context, int x, int y, int z, int destX, int destZ, double frontBreak, BlockState below, MutableMoveResult res) {
        if (frontBreak != 0 && context.get(destX, y + 2, destZ).getBlock() instanceof FallingBlock) {
            // if frontBreak is 0 we can actually get through this without updating the falling block and making it actually fall
            // but if frontBreak is nonzero, we're breaking blocks in front, so don't let anything fall through this column,
            // and potentially replace the water we're going to fall into
            return false;
        }
        if (!MovementHelper.canWalkThrough(context, destX, y - 2, destZ, below)) {
            return false;
        }
        double costSoFar = 0;
        int effectiveStartHeight = y;
        for (int fallHeight = 3; true; fallHeight++) {
            int newY = y - fallHeight;
            if (newY < 0) {
                // when pathing in the end, where you could plausibly fall into the void
                // this check prevents it from getting the block at y=-1 and crashing
                return false;
            }
<<<<<<< HEAD
            BlockState ontoBlock = context.get(destX, newY, destZ);
            int unprotectedFallHeight = fallHeight - (y - effectiveStartHeight); // equal to fallHeight - y + effectiveFallHeight, which is equal to -newY + effectiveFallHeight, which is equal to effectiveFallHeight - newY
            double tentativeCost = WALK_OFF_BLOCK_COST + FALL_N_BLOCKS_COST[unprotectedFallHeight] + frontBreak + costSoFar;
            if (MovementHelper.isWater(ontoBlock)) {
=======
            boolean reachedMinimum = fallHeight >= context.minFallHeight;
            IBlockState ontoBlock = context.get(destX, newY, destZ);
            int unprotectedFallHeight = fallHeight - (y - effectiveStartHeight); // equal to fallHeight - y + effectiveFallHeight, which is equal to -newY + effectiveFallHeight, which is equal to effectiveFallHeight - newY
            double tentativeCost = WALK_OFF_BLOCK_COST + FALL_N_BLOCKS_COST[unprotectedFallHeight] + frontBreak + costSoFar;
            if (reachedMinimum && MovementHelper.isWater(ontoBlock.getBlock())) {
>>>>>>> ca4385da
                if (!MovementHelper.canWalkThrough(context, destX, newY, destZ, ontoBlock)) {
                    return false;
                }
                if (context.assumeWalkOnWater) {
                    return false; // TODO fix
                }
                if (MovementHelper.isFlowing(destX, newY, destZ, ontoBlock, context.bsi)) {
                    return false; // TODO flowing check required here?
                }
                if (!MovementHelper.canWalkOn(context, destX, newY - 1, destZ)) {
                    // we could punch right through the water into something else
                    return false;
                }
                // found a fall into water
                res.x = destX;
                res.y = newY;
                res.z = destZ;
                res.cost = tentativeCost;// TODO incorporate water swim up cost?
                return false;
            }
            if (reachedMinimum && context.allowFallIntoLava && MovementHelper.isLava(ontoBlock.getBlock())) {
                // found a fall into lava
                res.x = destX;
                res.y = newY;
                res.z = destZ;
                res.cost = tentativeCost;
                return false;
            }
            if (unprotectedFallHeight <= 11 && (ontoBlock.getBlock() == Blocks.VINE || ontoBlock.getBlock() == Blocks.LADDER)) {
                // if fall height is greater than or equal to 11, we don't actually grab on to vines or ladders. the more you know
                // this effectively "resets" our falling speed
                costSoFar += FALL_N_BLOCKS_COST[unprotectedFallHeight - 1];// we fall until the top of this block (not including this block)
                costSoFar += LADDER_DOWN_ONE_COST;
                effectiveStartHeight = newY;
                continue;
            }
            if (MovementHelper.canWalkThrough(context, destX, newY, destZ, ontoBlock)) {
                continue;
            }
            if (!MovementHelper.canWalkOn(context, destX, newY, destZ, ontoBlock)) {
                return false;
            }
            if (MovementHelper.isBottomSlab(ontoBlock)) {
                return false; // falling onto a half slab is really glitchy, and can cause more fall damage than we'd expect
            }
            if (reachedMinimum && unprotectedFallHeight <= context.maxFallHeightNoWater + 1) {
                // fallHeight = 4 means onto.up() is 3 blocks down, which is the max
                res.x = destX;
                res.y = newY + 1;
                res.z = destZ;
                res.cost = tentativeCost;
                return false;
            }
            if (reachedMinimum && context.hasWaterBucket && unprotectedFallHeight <= context.maxFallHeightBucket + 1) {
                res.x = destX;
                res.y = newY + 1;// this is the block we're falling onto, so dest is +1
                res.z = destZ;
                res.cost = tentativeCost + context.placeBucketCost();
                return true;
            } else {
                return false;
            }
        }
    }

    @Override
    public MovementState updateState(MovementState state) {
        super.updateState(state);
        if (state.getStatus() != MovementStatus.RUNNING) {
            return state;
        }

        BlockPos playerFeet = ctx.playerFeet();
        BlockPos fakeDest = new BlockPos(dest.getX() * 2 - src.getX(), dest.getY(), dest.getZ() * 2 - src.getZ());
        if ((playerFeet.equals(dest) || playerFeet.equals(fakeDest)) && (MovementHelper.isLiquid(ctx, dest) || ctx.player().position().y - dest.getY() < 0.5)) { // lilypads
            // Wait until we're actually on the ground before saying we're done because sometimes we continue to fall if the next action starts immediately
            return state.setStatus(MovementStatus.SUCCESS);
            /* else {
                // System.out.println(player().position().y + " " + playerFeet.getY() + " " + (player().position().y - playerFeet.getY()));
            }*/
        }
        if (safeMode()) {
            double destX = (src.getX() + 0.5) * 0.17 + (dest.getX() + 0.5) * 0.83;
            double destZ = (src.getZ() + 0.5) * 0.17 + (dest.getZ() + 0.5) * 0.83;
            state.setTarget(new MovementState.MovementTarget(
                    RotationUtils.calcRotationFromVec3d(ctx.playerHead(),
                            new Vec3(destX, dest.getY(), destZ),
                            ctx.playerRotations()).withPitch(ctx.playerRotations().getPitch()),
                    false
            )).setInput(Input.MOVE_FORWARD, true);
            return state;
        }
        double diffX = ctx.player().position().x - (dest.getX() + 0.5);
        double diffZ = ctx.player().position().z - (dest.getZ() + 0.5);
        double ab = Math.sqrt(diffX * diffX + diffZ * diffZ);
        double x = ctx.player().position().x - (src.getX() + 0.5);
        double z = ctx.player().position().z - (src.getZ() + 0.5);
        double fromStart = Math.sqrt(x * x + z * z);
        if (!playerFeet.equals(dest) || ab > 0.25) {
            if (numTicks++ < 20 && fromStart < 1.25) {
                MovementHelper.moveTowards(ctx, state, fakeDest);
            } else {
                MovementHelper.moveTowards(ctx, state, dest);
            }
        }
        return state;
    }

    public boolean safeMode() {
        if (forceSafeMode) {
            return true;
        }
        // (dest - src) + dest is offset 1 more in the same direction
        // so it's the block we'd need to worry about running into if we decide to sprint straight through this descend
        BlockPos into = dest.subtract(src.below()).offset(dest);
        if (skipToAscend()) {
            // if dest extends into can't walk through, but the two above are can walk through, then we can overshoot and glitch in that weird way
            return true;
        }
        for (int y = 0; y <= 2; y++) { // we could hit any of the three blocks
            if (MovementHelper.avoidWalkingInto(BlockStateInterface.get(ctx, into.above(y)))) {
                return true;
            }
        }
        return false;
    }

    public boolean skipToAscend() {
        BlockPos into = dest.subtract(src.below()).offset(dest);
        return !MovementHelper.canWalkThrough(ctx, new BetterBlockPos(into)) && MovementHelper.canWalkThrough(ctx, new BetterBlockPos(into).above()) && MovementHelper.canWalkThrough(ctx, new BetterBlockPos(into).above(2));
    }
}<|MERGE_RESOLUTION|>--- conflicted
+++ resolved
@@ -152,18 +152,11 @@
                 // this check prevents it from getting the block at y=-1 and crashing
                 return false;
             }
-<<<<<<< HEAD
+            boolean reachedMinimum = fallHeight >= context.minFallHeight;
             BlockState ontoBlock = context.get(destX, newY, destZ);
             int unprotectedFallHeight = fallHeight - (y - effectiveStartHeight); // equal to fallHeight - y + effectiveFallHeight, which is equal to -newY + effectiveFallHeight, which is equal to effectiveFallHeight - newY
             double tentativeCost = WALK_OFF_BLOCK_COST + FALL_N_BLOCKS_COST[unprotectedFallHeight] + frontBreak + costSoFar;
-            if (MovementHelper.isWater(ontoBlock)) {
-=======
-            boolean reachedMinimum = fallHeight >= context.minFallHeight;
-            IBlockState ontoBlock = context.get(destX, newY, destZ);
-            int unprotectedFallHeight = fallHeight - (y - effectiveStartHeight); // equal to fallHeight - y + effectiveFallHeight, which is equal to -newY + effectiveFallHeight, which is equal to effectiveFallHeight - newY
-            double tentativeCost = WALK_OFF_BLOCK_COST + FALL_N_BLOCKS_COST[unprotectedFallHeight] + frontBreak + costSoFar;
-            if (reachedMinimum && MovementHelper.isWater(ontoBlock.getBlock())) {
->>>>>>> ca4385da
+            if (reachedMinimum && MovementHelper.isWater(ontoBlock)) {
                 if (!MovementHelper.canWalkThrough(context, destX, newY, destZ, ontoBlock)) {
                     return false;
                 }
@@ -184,7 +177,7 @@
                 res.cost = tentativeCost;// TODO incorporate water swim up cost?
                 return false;
             }
-            if (reachedMinimum && context.allowFallIntoLava && MovementHelper.isLava(ontoBlock.getBlock())) {
+            if (reachedMinimum && context.allowFallIntoLava && MovementHelper.isLava(ontoBlock)) {
                 // found a fall into lava
                 res.x = destX;
                 res.y = newY;
