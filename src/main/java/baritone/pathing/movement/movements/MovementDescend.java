/*
 * This file is part of Baritone.
 *
 * Baritone is free software: you can redistribute it and/or modify
 * it under the terms of the GNU Lesser General Public License as published by
 * the Free Software Foundation, either version 3 of the License, or
 * (at your option) any later version.
 *
 * Baritone is distributed in the hope that it will be useful,
 * but WITHOUT ANY WARRANTY; without even the implied warranty of
 * MERCHANTABILITY or FITNESS FOR A PARTICULAR PURPOSE.  See the
 * GNU Lesser General Public License for more details.
 *
 * You should have received a copy of the GNU Lesser General Public License
 * along with Baritone.  If not, see <https://www.gnu.org/licenses/>.
 */

package baritone.pathing.movement.movements;

import baritone.api.IBaritone;
import baritone.api.pathing.movement.MovementStatus;
import baritone.api.utils.BetterBlockPos;
import baritone.api.utils.Rotation;
import baritone.api.utils.RotationUtils;
import baritone.api.utils.input.Input;
import baritone.pathing.movement.CalculationContext;
import baritone.pathing.movement.Movement;
import baritone.pathing.movement.MovementHelper;
import baritone.pathing.movement.MovementState;
import baritone.utils.BlockStateInterface;
import baritone.utils.pathing.MutableMoveResult;
import com.google.common.collect.ImmutableSet;
import net.minecraft.block.Block;
import net.minecraft.block.BlockState;
import net.minecraft.block.Blocks;
import net.minecraft.block.FallingBlock;
import net.minecraft.client.entity.player.ClientPlayerEntity;
import net.minecraft.util.math.BlockPos;
import net.minecraft.util.math.vector.Vector3d;

import java.util.Set;

public class MovementDescend extends Movement {

    private int numTicks = 0;

    public MovementDescend(IBaritone baritone, BetterBlockPos start, BetterBlockPos end) {
        super(baritone, start, end, new BetterBlockPos[]{end.up(2), end.up(), end}, end.down());
    }

    @Override
    public void reset() {
        super.reset();
        numTicks = 0;
    }

    @Override
    public double calculateCost(CalculationContext context) {
        MutableMoveResult result = new MutableMoveResult();
        cost(context, src.x, src.y, src.z, dest.x, dest.z, result);
        if (result.y != dest.y) {
            return COST_INF; // doesn't apply to us, this position is a fall not a descend
        }
        return result.cost;
    }

    @Override
    protected Set<BetterBlockPos> calculateValidPositions() {
        return ImmutableSet.of(src, dest.up(), dest);
    }

    public static void cost(CalculationContext context, int x, int y, int z, int destX, int destZ, MutableMoveResult res) {
        double totalCost = 0;
        BlockState destDown = context.get(destX, y - 1, destZ);
        totalCost += MovementHelper.getMiningDurationTicks(context, destX, y - 1, destZ, destDown, false);
        if (totalCost >= COST_INF) {
            return;
        }
        totalCost += MovementHelper.getMiningDurationTicks(context, destX, y, destZ, false);
        if (totalCost >= COST_INF) {
            return;
        }
        totalCost += MovementHelper.getMiningDurationTicks(context, destX, y + 1, destZ, true); // only the top block in the 3 we need to mine needs to consider the falling blocks above
        if (totalCost >= COST_INF) {
            return;
        }

        Block fromDown = context.get(x, y - 1, z).getBlock();
        if (fromDown == Blocks.LADDER || fromDown == Blocks.VINE) {
            return;
        }

        // A
        //SA
        // A
        // B
        // C
        // D
        //if S is where you start, B needs to be air for a movementfall
        //A is plausibly breakable by either descend or fall
        //C, D, etc determine the length of the fall

        BlockState below = context.get(destX, y - 2, destZ);
<<<<<<< HEAD
        if (!MovementHelper.canWalkOn(context.bsi, destX, y - 2, destZ, below)) {
=======
        if (!MovementHelper.canWalkOn(context, destX, y - 2, destZ, below)) {
>>>>>>> 1136494f
            dynamicFallCost(context, x, y, z, destX, destZ, totalCost, below, res);
            return;
        }

        if (destDown.getBlock() == Blocks.LADDER || destDown.getBlock() == Blocks.VINE) {
            return;
        }

        // we walk half the block plus 0.3 to get to the edge, then we walk the other 0.2 while simultaneously falling (math.max because of how it's in parallel)
        double walk = WALK_OFF_BLOCK_COST;
        if (fromDown == Blocks.SOUL_SAND) {
            // use this ratio to apply the soul sand speed penalty to our 0.8 block distance
            walk *= WALK_ONE_OVER_SOUL_SAND_COST / WALK_ONE_BLOCK_COST;
        }
        totalCost += walk + Math.max(FALL_N_BLOCKS_COST[1], CENTER_AFTER_FALL_COST);
        res.x = destX;
        res.y = y - 1;
        res.z = destZ;
        res.cost = totalCost;
    }

    public static boolean dynamicFallCost(CalculationContext context, int x, int y, int z, int destX, int destZ, double frontBreak, BlockState below, MutableMoveResult res) {
        if (frontBreak != 0 && context.get(destX, y + 2, destZ).getBlock() instanceof FallingBlock) {
            // if frontBreak is 0 we can actually get through this without updating the falling block and making it actually fall
            // but if frontBreak is nonzero, we're breaking blocks in front, so don't let anything fall through this column,
            // and potentially replace the water we're going to fall into
            return false;
        }
        if (!MovementHelper.canWalkThrough(context, destX, y - 2, destZ, below)) {
            return false;
        }
        double costSoFar = 0;
        int effectiveStartHeight = y;
        for (int fallHeight = 3; true; fallHeight++) {
            int newY = y - fallHeight;
            if (newY < 0) {
                // when pathing in the end, where you could plausibly fall into the void
                // this check prevents it from getting the block at y=-1 and crashing
                return false;
            }
            BlockState ontoBlock = context.get(destX, newY, destZ);
            int unprotectedFallHeight = fallHeight - (y - effectiveStartHeight); // equal to fallHeight - y + effectiveFallHeight, which is equal to -newY + effectiveFallHeight, which is equal to effectiveFallHeight - newY
            double tentativeCost = WALK_OFF_BLOCK_COST + FALL_N_BLOCKS_COST[unprotectedFallHeight] + frontBreak + costSoFar;
            if (MovementHelper.isWater(ontoBlock)) {
<<<<<<< HEAD
                if (!MovementHelper.canWalkThrough(context.bsi, destX, newY, destZ, ontoBlock)) {
=======
                if (!MovementHelper.canWalkThrough(context, destX, newY, destZ, ontoBlock)) {
>>>>>>> 1136494f
                    return false;
                }
                if (context.assumeWalkOnWater) {
                    return false; // TODO fix
                }
                if (MovementHelper.isFlowing(destX, newY, destZ, ontoBlock, context.bsi)) {
                    return false; // TODO flowing check required here?
                }
                if (!MovementHelper.canWalkOn(context, destX, newY - 1, destZ)) {
                    // we could punch right through the water into something else
                    return false;
                }
                // found a fall into water
                res.x = destX;
                res.y = newY;
                res.z = destZ;
                res.cost = tentativeCost;// TODO incorporate water swim up cost?
                return false;
            }
            if (unprotectedFallHeight <= 11 && (ontoBlock.getBlock() == Blocks.VINE || ontoBlock.getBlock() == Blocks.LADDER)) {
                // if fall height is greater than or equal to 11, we don't actually grab on to vines or ladders. the more you know
                // this effectively "resets" our falling speed
                costSoFar += FALL_N_BLOCKS_COST[unprotectedFallHeight - 1];// we fall until the top of this block (not including this block)
                costSoFar += LADDER_DOWN_ONE_COST;
                effectiveStartHeight = newY;
                continue;
            }
            if (MovementHelper.canWalkThrough(context, destX, newY, destZ, ontoBlock)) {
                continue;
            }
            if (!MovementHelper.canWalkOn(context, destX, newY, destZ, ontoBlock)) {
                return false;
            }
            if (MovementHelper.isBottomSlab(ontoBlock)) {
                return false; // falling onto a half slab is really glitchy, and can cause more fall damage than we'd expect
            }
            if (unprotectedFallHeight <= context.maxFallHeightNoWater + 1) {
                // fallHeight = 4 means onto.up() is 3 blocks down, which is the max
                res.x = destX;
                res.y = newY + 1;
                res.z = destZ;
                res.cost = tentativeCost;
                return false;
            }
            if (context.hasWaterBucket && unprotectedFallHeight <= context.maxFallHeightBucket + 1) {
                res.x = destX;
                res.y = newY + 1;// this is the block we're falling onto, so dest is +1
                res.z = destZ;
                res.cost = tentativeCost + context.placeBucketCost();
                return true;
            } else {
                return false;
            }
        }
    }

    @Override
    public MovementState updateState(MovementState state) {
        super.updateState(state);
        if (state.getStatus() != MovementStatus.RUNNING) {
            return state;
        }

        BlockPos playerFeet = ctx.playerFeet();
        BlockPos fakeDest = new BlockPos(dest.getX() * 2 - src.getX(), dest.getY(), dest.getZ() * 2 - src.getZ());
        if ((playerFeet.equals(dest) || playerFeet.equals(fakeDest)) && (MovementHelper.isLiquid(ctx, dest) || ctx.player().getPositionVec().y - dest.getY() < 0.5)) { // lilypads
            // Wait until we're actually on the ground before saying we're done because sometimes we continue to fall if the next action starts immediately
            return state.setStatus(MovementStatus.SUCCESS);
            /* else {
                // System.out.println(player().getPositionVec().y + " " + playerFeet.getY() + " " + (player().getPositionVec().y - playerFeet.getY()));
            }*/
        }
        if (safeMode()) {
            double destX = (src.getX() + 0.5) * 0.17 + (dest.getX() + 0.5) * 0.83;
            double destZ = (src.getZ() + 0.5) * 0.17 + (dest.getZ() + 0.5) * 0.83;
            ClientPlayerEntity player = ctx.player();
            state.setTarget(new MovementState.MovementTarget(
                    new Rotation(RotationUtils.calcRotationFromVec3d(ctx.playerHead(),
                            new Vector3d(destX, dest.getY(), destZ),
                            new Rotation(player.rotationYaw, player.rotationPitch)).getYaw(), player.rotationPitch),
                    false
            )).setInput(Input.MOVE_FORWARD, true);
            return state;
        }
        double diffX = ctx.player().getPositionVec().x - (dest.getX() + 0.5);
        double diffZ = ctx.player().getPositionVec().z - (dest.getZ() + 0.5);
        double ab = Math.sqrt(diffX * diffX + diffZ * diffZ);
        double x = ctx.player().getPositionVec().x - (src.getX() + 0.5);
        double z = ctx.player().getPositionVec().z - (src.getZ() + 0.5);
        double fromStart = Math.sqrt(x * x + z * z);
        if (!playerFeet.equals(dest) || ab > 0.25) {
            if (numTicks++ < 20 && fromStart < 1.25) {
                MovementHelper.moveTowards(ctx, state, fakeDest);
            } else {
                MovementHelper.moveTowards(ctx, state, dest);
            }
        }
        return state;
    }

    public boolean safeMode() {
        // (dest - src) + dest is offset 1 more in the same direction
        // so it's the block we'd need to worry about running into if we decide to sprint straight through this descend
        BlockPos into = dest.subtract(src.down()).add(dest);
        if (skipToAscend()) {
            // if dest extends into can't walk through, but the two above are can walk through, then we can overshoot and glitch in that weird way
            return true;
        }
        for (int y = 0; y <= 2; y++) { // we could hit any of the three blocks
            if (MovementHelper.avoidWalkingInto(BlockStateInterface.get(ctx, into.up(y)))) {
                return true;
            }
        }
        return false;
    }

    public boolean skipToAscend() {
        BlockPos into = dest.subtract(src.down()).add(dest);
        return !MovementHelper.canWalkThrough(ctx, new BetterBlockPos(into)) && MovementHelper.canWalkThrough(ctx, new BetterBlockPos(into).up()) && MovementHelper.canWalkThrough(ctx, new BetterBlockPos(into).up(2));
    }
}<|MERGE_RESOLUTION|>--- conflicted
+++ resolved
@@ -101,11 +101,7 @@
         //C, D, etc determine the length of the fall
 
         BlockState below = context.get(destX, y - 2, destZ);
-<<<<<<< HEAD
-        if (!MovementHelper.canWalkOn(context.bsi, destX, y - 2, destZ, below)) {
-=======
         if (!MovementHelper.canWalkOn(context, destX, y - 2, destZ, below)) {
->>>>>>> 1136494f
             dynamicFallCost(context, x, y, z, destX, destZ, totalCost, below, res);
             return;
         }
@@ -150,11 +146,7 @@
             int unprotectedFallHeight = fallHeight - (y - effectiveStartHeight); // equal to fallHeight - y + effectiveFallHeight, which is equal to -newY + effectiveFallHeight, which is equal to effectiveFallHeight - newY
             double tentativeCost = WALK_OFF_BLOCK_COST + FALL_N_BLOCKS_COST[unprotectedFallHeight] + frontBreak + costSoFar;
             if (MovementHelper.isWater(ontoBlock)) {
-<<<<<<< HEAD
-                if (!MovementHelper.canWalkThrough(context.bsi, destX, newY, destZ, ontoBlock)) {
-=======
                 if (!MovementHelper.canWalkThrough(context, destX, newY, destZ, ontoBlock)) {
->>>>>>> 1136494f
                     return false;
                 }
                 if (context.assumeWalkOnWater) {
