--- conflicted
+++ resolved
@@ -233,15 +233,9 @@
             double destX = (src.getX() + 0.5) * 0.17 + (dest.getX() + 0.5) * 0.83;
             double destZ = (src.getZ() + 0.5) * 0.17 + (dest.getZ() + 0.5) * 0.83;
             state.setTarget(new MovementState.MovementTarget(
-<<<<<<< HEAD
-                    new Rotation(RotationUtils.calcRotationFromVec3d(ctx.playerHead(),
+                    RotationUtils.calcRotationFromVec3d(ctx.playerHead(),
                             new Vector3d(destX, dest.getY(), destZ),
-                            new Rotation(player.rotationYaw, player.rotationPitch)).getYaw(), player.rotationPitch),
-=======
-                    RotationUtils.calcRotationFromVec3d(ctx.playerHead(),
-                            new Vec3d(destX, dest.getY(), destZ),
                             ctx.playerRotations()).withPitch(ctx.playerRotations().getPitch()),
->>>>>>> 45abbb7f
                     false
             )).setInput(Input.MOVE_FORWARD, true);
             return state;
