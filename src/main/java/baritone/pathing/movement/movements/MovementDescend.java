/*
 * This file is part of Baritone.
 *
 * Baritone is free software: you can redistribute it and/or modify
 * it under the terms of the GNU Lesser General Public License as published by
 * the Free Software Foundation, either version 3 of the License, or
 * (at your option) any later version.
 *
 * Baritone is distributed in the hope that it will be useful,
 * but WITHOUT ANY WARRANTY; without even the implied warranty of
 * MERCHANTABILITY or FITNESS FOR A PARTICULAR PURPOSE.  See the
 * GNU Lesser General Public License for more details.
 *
 * You should have received a copy of the GNU Lesser General Public License
 * along with Baritone.  If not, see <https://www.gnu.org/licenses/>.
 */

package baritone.pathing.movement.movements;

import baritone.api.IBaritone;
import baritone.api.pathing.movement.MovementStatus;
import baritone.api.utils.BetterBlockPos;
import baritone.api.utils.RotationUtils;
import baritone.api.utils.input.Input;
import baritone.pathing.movement.CalculationContext;
import baritone.pathing.movement.Movement;
import baritone.pathing.movement.MovementHelper;
import baritone.pathing.movement.MovementState;
import baritone.utils.BlockStateInterface;
import baritone.utils.pathing.MutableMoveResult;
import com.google.common.collect.ImmutableSet;
<<<<<<< HEAD
=======
import net.minecraft.block.Block;
import net.minecraft.block.Blocks;
import net.minecraft.block.BlockState;
import net.minecraft.block.FallingBlock;
import net.minecraft.util.math.BlockPos;
import net.minecraft.util.math.vector.Vector3d;

>>>>>>> 8ceb89d0
import java.util.Set;
import net.minecraft.client.player.LocalPlayer;
import net.minecraft.core.BlockPos;
import net.minecraft.world.level.block.Block;
import net.minecraft.world.level.block.Blocks;
import net.minecraft.world.level.block.FallingBlock;
import net.minecraft.world.level.block.state.BlockState;
import net.minecraft.world.phys.Vec3;

public class MovementDescend extends Movement {

    private int numTicks = 0;
    public boolean forceSafeMode = false;

    public MovementDescend(IBaritone baritone, BetterBlockPos start, BetterBlockPos end) {
        super(baritone, start, end, new BetterBlockPos[]{end.above(2), end.above(), end}, end.below());
    }

    @Override
    public void reset() {
        super.reset();
        numTicks = 0;
        forceSafeMode = false;
    }

    /**
     * Called by PathExecutor if needing safeMode can only be detected with knowledge about the next movement
     */
    public void forceSafeMode() {
        forceSafeMode = true;
    }

    @Override
    public double calculateCost(CalculationContext context) {
        MutableMoveResult result = new MutableMoveResult();
        cost(context, src.x, src.y, src.z, dest.x, dest.z, result);
        if (result.y != dest.y) {
            return COST_INF; // doesn't apply to us, this position is a fall not a descend
        }
        return result.cost;
    }

    @Override
    protected Set<BetterBlockPos> calculateValidPositions() {
        return ImmutableSet.of(src, dest.above(), dest);
    }

    public static void cost(CalculationContext context, int x, int y, int z, int destX, int destZ, MutableMoveResult res) {
        double totalCost = 0;
        BlockState destDown = context.get(destX, y - 1, destZ);
        totalCost += MovementHelper.getMiningDurationTicks(context, destX, y - 1, destZ, destDown, false);
        if (totalCost >= COST_INF) {
            return;
        }
        totalCost += MovementHelper.getMiningDurationTicks(context, destX, y, destZ, false);
        if (totalCost >= COST_INF) {
            return;
        }
        totalCost += MovementHelper.getMiningDurationTicks(context, destX, y + 1, destZ, true); // only the top block in the 3 we need to mine needs to consider the falling blocks above
        if (totalCost >= COST_INF) {
            return;
        }

        Block fromDown = context.get(x, y - 1, z).getBlock();
        if (fromDown == Blocks.LADDER || fromDown == Blocks.VINE) {
            return;
        }

        // A
        //SA
        // A
        // B
        // C
        // D
        //if S is where you start, B needs to be air for a movementfall
        //A is plausibly breakable by either descend or fall
        //C, D, etc determine the length of the fall

        BlockState below = context.get(destX, y - 2, destZ);
        if (!MovementHelper.canWalkOn(context, destX, y - 2, destZ, below)) {
            dynamicFallCost(context, x, y, z, destX, destZ, totalCost, below, res);
            return;
        }

        if (destDown.getBlock() == Blocks.LADDER || destDown.getBlock() == Blocks.VINE) {
            return;
        }
        if (MovementHelper.canUseFrostWalker(context, destDown)) { // no need to check assumeWalkOnWater
            return; // the water will freeze when we try to walk into it
        }

        // we walk half the block plus 0.3 to get to the edge, then we walk the other 0.2 while simultaneously falling (math.max because of how it's in parallel)
        double walk = WALK_OFF_BLOCK_COST;
        if (fromDown == Blocks.SOUL_SAND) {
            // use this ratio to apply the soul sand speed penalty to our 0.8 block distance
            walk *= WALK_ONE_OVER_SOUL_SAND_COST / WALK_ONE_BLOCK_COST;
        }
        totalCost += walk + Math.max(FALL_N_BLOCKS_COST[1], CENTER_AFTER_FALL_COST);
        res.x = destX;
        res.y = y - 1;
        res.z = destZ;
        res.cost = totalCost;
    }

    public static boolean dynamicFallCost(CalculationContext context, int x, int y, int z, int destX, int destZ, double frontBreak, BlockState below, MutableMoveResult res) {
        if (frontBreak != 0 && context.get(destX, y + 2, destZ).getBlock() instanceof FallingBlock) {
            // if frontBreak is 0 we can actually get through this without updating the falling block and making it actually fall
            // but if frontBreak is nonzero, we're breaking blocks in front, so don't let anything fall through this column,
            // and potentially replace the water we're going to fall into
            return false;
        }
        if (!MovementHelper.canWalkThrough(context, destX, y - 2, destZ, below)) {
            return false;
        }
        double costSoFar = 0;
        int effectiveStartHeight = y;
        for (int fallHeight = 3; true; fallHeight++) {
            int newY = y - fallHeight;
            if (newY < 0) {
                // when pathing in the end, where you could plausibly fall into the void
                // this check prevents it from getting the block at y=-1 and crashing
                return false;
            }
            BlockState ontoBlock = context.get(destX, newY, destZ);
            int unprotectedFallHeight = fallHeight - (y - effectiveStartHeight); // equal to fallHeight - y + effectiveFallHeight, which is equal to -newY + effectiveFallHeight, which is equal to effectiveFallHeight - newY
            double tentativeCost = WALK_OFF_BLOCK_COST + FALL_N_BLOCKS_COST[unprotectedFallHeight] + frontBreak + costSoFar;
            if (MovementHelper.isWater(ontoBlock)) {
                if (!MovementHelper.canWalkThrough(context, destX, newY, destZ, ontoBlock)) {
                    return false;
                }
                if (context.assumeWalkOnWater) {
                    return false; // TODO fix
                }
                if (MovementHelper.isFlowing(destX, newY, destZ, ontoBlock, context.bsi)) {
                    return false; // TODO flowing check required here?
                }
                if (!MovementHelper.canWalkOn(context, destX, newY - 1, destZ)) {
                    // we could punch right through the water into something else
                    return false;
                }
                // found a fall into water
                res.x = destX;
                res.y = newY;
                res.z = destZ;
                res.cost = tentativeCost;// TODO incorporate water swim up cost?
                return false;
            }
            if (unprotectedFallHeight <= 11 && (ontoBlock.getBlock() == Blocks.VINE || ontoBlock.getBlock() == Blocks.LADDER)) {
                // if fall height is greater than or equal to 11, we don't actually grab on to vines or ladders. the more you know
                // this effectively "resets" our falling speed
                costSoFar += FALL_N_BLOCKS_COST[unprotectedFallHeight - 1];// we fall until the top of this block (not including this block)
                costSoFar += LADDER_DOWN_ONE_COST;
                effectiveStartHeight = newY;
                continue;
            }
            if (MovementHelper.canWalkThrough(context, destX, newY, destZ, ontoBlock)) {
                continue;
            }
            if (!MovementHelper.canWalkOn(context, destX, newY, destZ, ontoBlock)) {
                return false;
            }
            if (MovementHelper.isBottomSlab(ontoBlock)) {
                return false; // falling onto a half slab is really glitchy, and can cause more fall damage than we'd expect
            }
            if (unprotectedFallHeight <= context.maxFallHeightNoWater + 1) {
                // fallHeight = 4 means onto.up() is 3 blocks down, which is the max
                res.x = destX;
                res.y = newY + 1;
                res.z = destZ;
                res.cost = tentativeCost;
                return false;
            }
            if (context.hasWaterBucket && unprotectedFallHeight <= context.maxFallHeightBucket + 1) {
                res.x = destX;
                res.y = newY + 1;// this is the block we're falling onto, so dest is +1
                res.z = destZ;
                res.cost = tentativeCost + context.placeBucketCost();
                return true;
            } else {
                return false;
            }
        }
    }

    @Override
    public MovementState updateState(MovementState state) {
        super.updateState(state);
        if (state.getStatus() != MovementStatus.RUNNING) {
            return state;
        }

        BlockPos playerFeet = ctx.playerFeet();
        BlockPos fakeDest = new BlockPos(dest.getX() * 2 - src.getX(), dest.getY(), dest.getZ() * 2 - src.getZ());
        if ((playerFeet.equals(dest) || playerFeet.equals(fakeDest)) && (MovementHelper.isLiquid(ctx, dest) || ctx.player().position().y - dest.getY() < 0.5)) { // lilypads
            // Wait until we're actually on the ground before saying we're done because sometimes we continue to fall if the next action starts immediately
            return state.setStatus(MovementStatus.SUCCESS);
            /* else {
                // System.out.println(player().position().y + " " + playerFeet.getY() + " " + (player().position().y - playerFeet.getY()));
            }*/
        }
        if (safeMode()) {
            double destX = (src.getX() + 0.5) * 0.17 + (dest.getX() + 0.5) * 0.83;
            double destZ = (src.getZ() + 0.5) * 0.17 + (dest.getZ() + 0.5) * 0.83;
<<<<<<< HEAD
            LocalPlayer player = ctx.player();
            state.setTarget(new MovementState.MovementTarget(
                    new Rotation(RotationUtils.calcRotationFromVec3d(ctx.playerHead(),
                            new Vec3(destX, dest.getY(), destZ),
                            new Rotation(player.getYRot(), player.getXRot())).getYaw(), player.getXRot()),
=======
            state.setTarget(new MovementState.MovementTarget(
                    RotationUtils.calcRotationFromVec3d(ctx.playerHead(),
                            new Vector3d(destX, dest.getY(), destZ),
                            ctx.playerRotations()).withPitch(ctx.playerRotations().getPitch()),
>>>>>>> 8ceb89d0
                    false
            )).setInput(Input.MOVE_FORWARD, true);
            return state;
        }
        double diffX = ctx.player().position().x - (dest.getX() + 0.5);
        double diffZ = ctx.player().position().z - (dest.getZ() + 0.5);
        double ab = Math.sqrt(diffX * diffX + diffZ * diffZ);
        double x = ctx.player().position().x - (src.getX() + 0.5);
        double z = ctx.player().position().z - (src.getZ() + 0.5);
        double fromStart = Math.sqrt(x * x + z * z);
        if (!playerFeet.equals(dest) || ab > 0.25) {
            if (numTicks++ < 20 && fromStart < 1.25) {
                MovementHelper.moveTowards(ctx, state, fakeDest);
            } else {
                MovementHelper.moveTowards(ctx, state, dest);
            }
        }
        return state;
    }

    public boolean safeMode() {
        if (forceSafeMode) {
            return true;
        }
        // (dest - src) + dest is offset 1 more in the same direction
        // so it's the block we'd need to worry about running into if we decide to sprint straight through this descend
        BlockPos into = dest.subtract(src.below()).offset(dest);
        if (skipToAscend()) {
            // if dest extends into can't walk through, but the two above are can walk through, then we can overshoot and glitch in that weird way
            return true;
        }
        for (int y = 0; y <= 2; y++) { // we could hit any of the three blocks
            if (MovementHelper.avoidWalkingInto(BlockStateInterface.get(ctx, into.above(y)))) {
                return true;
            }
        }
        return false;
    }

    public boolean skipToAscend() {
        BlockPos into = dest.subtract(src.below()).offset(dest);
        return !MovementHelper.canWalkThrough(ctx, new BetterBlockPos(into)) && MovementHelper.canWalkThrough(ctx, new BetterBlockPos(into).above()) && MovementHelper.canWalkThrough(ctx, new BetterBlockPos(into).above(2));
    }
}<|MERGE_RESOLUTION|>--- conflicted
+++ resolved
@@ -29,24 +29,14 @@
 import baritone.utils.BlockStateInterface;
 import baritone.utils.pathing.MutableMoveResult;
 import com.google.common.collect.ImmutableSet;
-<<<<<<< HEAD
-=======
-import net.minecraft.block.Block;
-import net.minecraft.block.Blocks;
-import net.minecraft.block.BlockState;
-import net.minecraft.block.FallingBlock;
-import net.minecraft.util.math.BlockPos;
-import net.minecraft.util.math.vector.Vector3d;
-
->>>>>>> 8ceb89d0
-import java.util.Set;
-import net.minecraft.client.player.LocalPlayer;
 import net.minecraft.core.BlockPos;
 import net.minecraft.world.level.block.Block;
 import net.minecraft.world.level.block.Blocks;
 import net.minecraft.world.level.block.FallingBlock;
 import net.minecraft.world.level.block.state.BlockState;
 import net.minecraft.world.phys.Vec3;
+
+import java.util.Set;
 
 public class MovementDescend extends Movement {
 
@@ -242,18 +232,10 @@
         if (safeMode()) {
             double destX = (src.getX() + 0.5) * 0.17 + (dest.getX() + 0.5) * 0.83;
             double destZ = (src.getZ() + 0.5) * 0.17 + (dest.getZ() + 0.5) * 0.83;
-<<<<<<< HEAD
-            LocalPlayer player = ctx.player();
-            state.setTarget(new MovementState.MovementTarget(
-                    new Rotation(RotationUtils.calcRotationFromVec3d(ctx.playerHead(),
-                            new Vec3(destX, dest.getY(), destZ),
-                            new Rotation(player.getYRot(), player.getXRot())).getYaw(), player.getXRot()),
-=======
             state.setTarget(new MovementState.MovementTarget(
                     RotationUtils.calcRotationFromVec3d(ctx.playerHead(),
-                            new Vector3d(destX, dest.getY(), destZ),
+                            new Vec3(destX, dest.getY(), destZ),
                             ctx.playerRotations()).withPitch(ctx.playerRotations().getPitch()),
->>>>>>> 8ceb89d0
                     false
             )).setInput(Input.MOVE_FORWARD, true);
             return state;
