--- conflicted
+++ resolved
@@ -73,11 +73,7 @@
         BlockState destOn = context.get(destX, y - 1, destZ);
         BlockState down = context.get(x, y - 1, z);
         Block srcDown = down.getBlock();
-<<<<<<< HEAD
-        if (MovementHelper.canWalkOn(context.bsi, destX, y - 1, destZ, destOn)) {//this is a walk, not a bridge
-=======
         if (MovementHelper.canWalkOn(context, destX, y - 1, destZ, destOn)) {//this is a walk, not a bridge
->>>>>>> 1136494f
             double WC = WALK_ONE_BLOCK_COST;
             boolean water = false;
             if (MovementHelper.isWater(pb0) || MovementHelper.isWater(pb1)) {
@@ -147,11 +143,7 @@
                 if (srcDown == Blocks.SOUL_SAND || (srcDown instanceof SlabBlock && down.get(SlabBlock.TYPE) != SlabType.DOUBLE)) {
                     return COST_INF; // can't sneak and backplace against soul sand or half slabs (regardless of whether it's top half or bottom half) =/
                 }
-<<<<<<< HEAD
                 if (down.getFluidState().getFluid() instanceof WaterFluid) {
-=======
-                if (down.getFluidState() instanceof WaterFluid) {
->>>>>>> 1136494f
                     return COST_INF; // this is obviously impossible
                 }
                 WC = WC * (SNEAK_ONE_BLOCK_COST / WALK_ONE_BLOCK_COST);//since we are sneak backplacing, we are sneaking lol
@@ -253,11 +245,7 @@
             }
             Block low = BlockStateInterface.get(ctx, src).getBlock();
             Block high = BlockStateInterface.get(ctx, src.up()).getBlock();
-<<<<<<< HEAD
             if (ctx.player().getPositionVec().y > src.y + 0.1D && !ctx.player().isOnGround() && (low == Blocks.VINE || low == Blocks.LADDER || high == Blocks.VINE || high == Blocks.LADDER)) {
-=======
-            if (ctx.player().getPositionVec().y > src.y + 0.1D && !ctx.player().onGround && (low == Blocks.VINE || low == Blocks.LADDER || high == Blocks.VINE || high == Blocks.LADDER)) {
->>>>>>> 1136494f
                 // hitting W could cause us to climb the ladder instead of going forward
                 // wait until we're on the ground
                 return state;
