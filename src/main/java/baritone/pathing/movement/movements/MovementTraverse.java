--- conflicted
+++ resolved
@@ -263,15 +263,11 @@
             IBlockState destDown = BlockStateInterface.get(ctx, dest.down());
             BlockPos against = positionsToBreak[0];
             if (feet.getY() != dest.getY() && ladder && (destDown.getBlock() == Blocks.VINE || destDown.getBlock() == Blocks.LADDER)) {
-<<<<<<< HEAD
                 against = destDown.getBlock() == Blocks.VINE ? MovementPillar.getAgainst(new CalculationContext(baritone), dest.down()) : dest.offset(destDown.get(BlockLadder.FACING).getOpposite());
-=======
-                against = destDown.getBlock() == Blocks.VINE ? MovementPillar.getAgainst(new CalculationContext(baritone), dest.down()) : dest.offset(destDown.getValue(BlockLadder.FACING).getOpposite());
                 if (against == null) {
                     logDirect("Unable to climb vines. Consider disabling allowVines.");
                     return state.setStatus(MovementStatus.UNREACHABLE);
                 }
->>>>>>> ce2fc6f2
             }
             MovementHelper.moveTowards(ctx, state, against);
             return state;
