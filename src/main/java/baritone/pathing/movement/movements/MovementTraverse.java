--- conflicted
+++ resolved
@@ -242,15 +242,9 @@
                 return state;
             }
             BlockPos into = dest.subtract(src).add(dest);
-<<<<<<< HEAD
             IBlockState intoBelow = BlockStateInterface.get(ctx, into);
             IBlockState intoAbove = BlockStateInterface.get(ctx, into.up());
-            if (wasTheBridgeBlockAlwaysThere && (!MovementHelper.isLiquid(ctx, ctx.playerFeet()) || Baritone.settings().sprintInWater.get()) && (!MovementHelper.avoidWalkingInto(intoBelow) || MovementHelper.isWater(intoBelow)) && !MovementHelper.avoidWalkingInto(intoAbove)) {
-=======
-            Block intoBelow = BlockStateInterface.get(ctx, into).getBlock();
-            Block intoAbove = BlockStateInterface.get(ctx, into.up()).getBlock();
             if (wasTheBridgeBlockAlwaysThere && (!MovementHelper.isLiquid(ctx, ctx.playerFeet()) || Baritone.settings().sprintInWater.value) && (!MovementHelper.avoidWalkingInto(intoBelow) || MovementHelper.isWater(intoBelow)) && !MovementHelper.avoidWalkingInto(intoAbove)) {
->>>>>>> 76297e81
                 state.setInput(Input.SPRINT, true);
             }
             Block destDown = BlockStateInterface.get(ctx, dest.down()).getBlock();
