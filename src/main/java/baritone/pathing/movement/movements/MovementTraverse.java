--- conflicted
+++ resolved
@@ -114,15 +114,9 @@
             if (srcDown == Blocks.LADDER || srcDown == Blocks.VINE) {
                 return COST_INF;
             }
-<<<<<<< HEAD
-            if (MovementHelper.isReplacable(destX, y - 1, destZ, destOn, context.bsi)) {
+            if (MovementHelper.isReplaceable(destX, y - 1, destZ, destOn, context.bsi)) {
                 boolean throughWater = MovementHelper.isWater(pb0) || MovementHelper.isWater(pb1);
                 if (MovementHelper.isWater(destOn) && throughWater) {
-=======
-            if (MovementHelper.isReplaceable(destX, y - 1, destZ, destOn, context.bsi)) {
-                boolean throughWater = MovementHelper.isWater(pb0.getBlock()) || MovementHelper.isWater(pb1.getBlock());
-                if (MovementHelper.isWater(destOn.getBlock()) && throughWater) {
->>>>>>> 47e6a039
                     // this happens when assume walk on water is true and this is a traverse in water, which isn't allowed
                     return COST_INF;
                 }
