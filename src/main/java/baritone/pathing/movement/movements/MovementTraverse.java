/*
 * This file is part of Baritone.
 *
 * Baritone is free software: you can redistribute it and/or modify
 * it under the terms of the GNU Lesser General Public License as published by
 * the Free Software Foundation, either version 3 of the License, or
 * (at your option) any later version.
 *
 * Baritone is distributed in the hope that it will be useful,
 * but WITHOUT ANY WARRANTY; without even the implied warranty of
 * MERCHANTABILITY or FITNESS FOR A PARTICULAR PURPOSE.  See the
 * GNU Lesser General Public License for more details.
 *
 * You should have received a copy of the GNU Lesser General Public License
 * along with Baritone.  If not, see <https://www.gnu.org/licenses/>.
 */

package baritone.pathing.movement.movements;

import baritone.Baritone;
import baritone.api.IBaritone;
import baritone.api.pathing.movement.MovementStatus;
import baritone.api.utils.BetterBlockPos;
import baritone.api.utils.Rotation;
import baritone.api.utils.RotationUtils;
import baritone.api.utils.VecUtils;
import baritone.api.utils.input.Input;
import baritone.pathing.movement.CalculationContext;
import baritone.pathing.movement.Movement;
import baritone.pathing.movement.MovementHelper;
import baritone.pathing.movement.MovementState;
import baritone.utils.BlockStateInterface;
import com.google.common.collect.ImmutableSet;
import net.minecraft.block.*;
import net.minecraft.block.state.IBlockState;
import net.minecraft.enchantment.EnchantmentHelper;
import net.minecraft.init.Blocks;
import net.minecraft.util.math.BlockPos;
import net.minecraft.util.math.Vec3d;

import java.util.Optional;
import java.util.Set;

public class MovementTraverse extends Movement {

    /**
     * Did we have to place a bridge block or was it always there
     */
    private boolean wasTheBridgeBlockAlwaysThere = true;

    public MovementTraverse(IBaritone baritone, BetterBlockPos from, BetterBlockPos to) {
        super(baritone, from, to, new BetterBlockPos[]{to.up(), to}, to.down());
    }

    @Override
    public void reset() {
        super.reset();
        wasTheBridgeBlockAlwaysThere = true;
    }

    @Override
    public double calculateCost(CalculationContext context) {
        return cost(context, src.x, src.y, src.z, dest.x, dest.z);
    }

    @Override
    protected Set<BetterBlockPos> calculateValidPositions() {
        return ImmutableSet.of(src, dest);
    }

    public static double cost(CalculationContext context, int x, int y, int z, int destX, int destZ) {
        IBlockState pb0 = context.get(destX, y + 1, destZ);
        IBlockState pb1 = context.get(destX, y, destZ);
        IBlockState destOn = context.get(destX, y - 1, destZ);
        Block srcDown = context.getBlock(x, y - 1, z);
<<<<<<< HEAD
        boolean standingOnABlock = MovementHelper.mustBeSolidToWalkOn(context, x, y-1, z, context.get(x, y-1, z));
        boolean frostWalker = standingOnABlock && !context.assumeWalkOnWater && MovementHelper.canUseFrostWalker(context, destOn);
        if (MovementHelper.canWalkOn(context.bsi, destX, y - 1, destZ, destOn) || frostWalker) { //this is a walk, not a bridge
=======
        if (MovementHelper.canWalkOn(context, destX, y - 1, destZ, destOn)) {//this is a walk, not a bridge
>>>>>>> cfdbc851
            double WC = WALK_ONE_BLOCK_COST;
            boolean water = false;
            if (MovementHelper.isWater(pb0.getBlock()) || MovementHelper.isWater(pb1.getBlock())) {
                WC = context.waterWalkSpeed;
                water = true;
            } else {
                if (destOn.getBlock() == Blocks.SOUL_SAND) {
                    WC += (WALK_ONE_OVER_SOUL_SAND_COST - WALK_ONE_BLOCK_COST) / 2;
                } else if (frostWalker) {
                    // with frostwalker we can walk on water without the penalty, if we are sure we won't be using jesus
                } else if (destOn.getBlock() == Blocks.WATER) {
                    WC += context.walkOnWaterOnePenalty;
                }
                if (srcDown == Blocks.SOUL_SAND) {
                    WC += (WALK_ONE_OVER_SOUL_SAND_COST - WALK_ONE_BLOCK_COST) / 2;
                }
            }
            double hardness1 = MovementHelper.getMiningDurationTicks(context, destX, y, destZ, pb1, false);
            if (hardness1 >= COST_INF) {
                return COST_INF;
            }
            double hardness2 = MovementHelper.getMiningDurationTicks(context, destX, y + 1, destZ, pb0, true); // only include falling on the upper block to break
            if (hardness1 == 0 && hardness2 == 0) {
                if (!water && context.canSprint) {
                    // If there's nothing in the way, and this isn't water, and we aren't sneak placing
                    // We can sprint =D
                    // Don't check for soul sand, since we can sprint on that too
                    WC *= SPRINT_MULTIPLIER;
                }
                return WC;
            }
            if (srcDown == Blocks.LADDER || srcDown == Blocks.VINE) {
                hardness1 *= 5;
                hardness2 *= 5;
            }
            return WC + hardness1 + hardness2;
        } else {//this is a bridge, so we need to place a block
            if (srcDown == Blocks.LADDER || srcDown == Blocks.VINE) {
                return COST_INF;
            }
            if (MovementHelper.isReplaceable(destX, y - 1, destZ, destOn, context.bsi)) {
                boolean throughWater = MovementHelper.isWater(pb0.getBlock()) || MovementHelper.isWater(pb1.getBlock());
                if (MovementHelper.isWater(destOn.getBlock()) && throughWater) {
                    // this happens when assume walk on water is true and this is a traverse in water, which isn't allowed
                    return COST_INF;
                }
                double placeCost = context.costOfPlacingAt(destX, y - 1, destZ, destOn);
                if (placeCost >= COST_INF) {
                    return COST_INF;
                }
                double hardness1 = MovementHelper.getMiningDurationTicks(context, destX, y, destZ, pb1, false);
                if (hardness1 >= COST_INF) {
                    return COST_INF;
                }
                double hardness2 = MovementHelper.getMiningDurationTicks(context, destX, y + 1, destZ, pb0, true); // only include falling on the upper block to break
                double WC = throughWater ? context.waterWalkSpeed : WALK_ONE_BLOCK_COST;
                for (int i = 0; i < 5; i++) {
                    int againstX = destX + HORIZONTALS_BUT_ALSO_DOWN_____SO_EVERY_DIRECTION_EXCEPT_UP[i].getXOffset();
                    int againstY = y - 1 + HORIZONTALS_BUT_ALSO_DOWN_____SO_EVERY_DIRECTION_EXCEPT_UP[i].getYOffset();
                    int againstZ = destZ + HORIZONTALS_BUT_ALSO_DOWN_____SO_EVERY_DIRECTION_EXCEPT_UP[i].getZOffset();
                    if (againstX == x && againstZ == z) { // this would be a backplace
                        continue;
                    }
                    if (MovementHelper.canPlaceAgainst(context.bsi, againstX, againstY, againstZ)) { // found a side place option
                        return WC + placeCost + hardness1 + hardness2;
                    }
                }
                // now that we've checked all possible directions to side place, we actually need to backplace
                if (srcDown == Blocks.SOUL_SAND || (srcDown instanceof BlockSlab && !((BlockSlab) srcDown).isDouble())) {
                    return COST_INF; // can't sneak and backplace against soul sand or half slabs (regardless of whether it's top half or bottom half) =/
                }
                if (!standingOnABlock) { // standing on water / swimming
                    return COST_INF; // this is obviously impossible
                }
                if (srcDown instanceof BlockLiquid && (context.getBlock(x,y,z) == Blocks.WATERLILY || context.getBlock(x,y,z) == Blocks.CARPET)) {
                    return COST_INF; // we can stand on these but can't place against them
                }
                WC = WC * (SNEAK_ONE_BLOCK_COST / WALK_ONE_BLOCK_COST);//since we are sneak backplacing, we are sneaking lol
                return WC + placeCost + hardness1 + hardness2;
            }
            return COST_INF;
        }
    }

    @Override
    public MovementState updateState(MovementState state) {
        super.updateState(state);
        IBlockState pb0 = BlockStateInterface.get(ctx, positionsToBreak[0]);
        IBlockState pb1 = BlockStateInterface.get(ctx, positionsToBreak[1]);
        if (state.getStatus() != MovementStatus.RUNNING) {
            // if the setting is enabled
            if (!Baritone.settings().walkWhileBreaking.value) {
                return state;
            }
            // and if we're prepping (aka mining the block in front)
            if (state.getStatus() != MovementStatus.PREPPING) {
                return state;
            }
            // and if it's fine to walk into the blocks in front
            if (MovementHelper.avoidWalkingInto(pb0.getBlock())) {
                return state;
            }
            if (MovementHelper.avoidWalkingInto(pb1.getBlock())) {
                return state;
            }
            // and we aren't already pressed up against the block
            double dist = Math.max(Math.abs(ctx.player().posX - (dest.getX() + 0.5D)), Math.abs(ctx.player().posZ - (dest.getZ() + 0.5D)));
            if (dist < 0.83) {
                return state;
            }
            if (!state.getTarget().getRotation().isPresent()) {
                // this can happen rarely when the server lags and doesn't send the falling sand entity until you've already walked through the block and are now mining the next one
                return state;
            }

            // combine the yaw to the center of the destination, and the pitch to the specific block we're trying to break
            // it's safe to do this since the two blocks we break (in a traverse) are right on top of each other and so will have the same yaw
            float yawToDest = RotationUtils.calcRotationFromVec3d(ctx.playerHead(), VecUtils.calculateBlockCenter(ctx.world(), dest), ctx.playerRotations()).getYaw();
            float pitchToBreak = state.getTarget().getRotation().get().getPitch();
            if ((pb0.isFullCube() || pb0.getBlock() instanceof BlockAir && (pb1.isFullCube() || pb1.getBlock() instanceof BlockAir))) {
                // in the meantime, before we're right up against the block, we can break efficiently at this angle
                pitchToBreak = 26;
            }

            return state.setTarget(new MovementState.MovementTarget(new Rotation(yawToDest, pitchToBreak), true))
                    .setInput(Input.MOVE_FORWARD, true)
                    .setInput(Input.SPRINT, true);
        }

        //sneak may have been set to true in the PREPPING state while mining an adjacent block
        state.setInput(Input.SNEAK, false);

        Block fd = BlockStateInterface.get(ctx, src.down()).getBlock();
        boolean ladder = fd == Blocks.LADDER || fd == Blocks.VINE;

        if (pb0.getBlock() instanceof BlockDoor || pb1.getBlock() instanceof BlockDoor) {

            boolean notPassable = pb0.getBlock() instanceof BlockDoor && !MovementHelper.isDoorPassable(ctx, src, dest) || pb1.getBlock() instanceof BlockDoor && !MovementHelper.isDoorPassable(ctx, dest, src);
            boolean canOpen = !(Blocks.IRON_DOOR.equals(pb0.getBlock()) || Blocks.IRON_DOOR.equals(pb1.getBlock()));

            if (notPassable && canOpen) {
                return state.setTarget(new MovementState.MovementTarget(RotationUtils.calcRotationFromVec3d(ctx.playerHead(), VecUtils.calculateBlockCenter(ctx.world(), positionsToBreak[0]), ctx.playerRotations()), true))
                        .setInput(Input.CLICK_RIGHT, true);
            }
        }

        if (pb0.getBlock() instanceof BlockFenceGate || pb1.getBlock() instanceof BlockFenceGate) {
            BlockPos blocked = !MovementHelper.isGatePassable(ctx, positionsToBreak[0], src.up()) ? positionsToBreak[0]
                    : !MovementHelper.isGatePassable(ctx, positionsToBreak[1], src) ? positionsToBreak[1]
                    : null;
            if (blocked != null) {
                Optional<Rotation> rotation = RotationUtils.reachable(ctx, blocked);
                if (rotation.isPresent()) {
                    return state.setTarget(new MovementState.MovementTarget(rotation.get(), true)).setInput(Input.CLICK_RIGHT, true);
                }
            }
        }

        boolean isTheBridgeBlockThere = MovementHelper.canWalkOn(ctx, positionToPlace) || ladder || MovementHelper.canUseFrostWalker(ctx, positionToPlace);
        BlockPos feet = ctx.playerFeet();
        if (feet.getY() != dest.getY() && !ladder) {
            logDebug("Wrong Y coordinate");
            if (feet.getY() < dest.getY()) {
                return state.setInput(Input.JUMP, true);
            }
            return state;
        }

        if (isTheBridgeBlockThere) {
            if (feet.equals(dest)) {
                return state.setStatus(MovementStatus.SUCCESS);
            }
            if (Baritone.settings().overshootTraverse.value && (feet.equals(dest.add(getDirection())) || feet.equals(dest.add(getDirection()).add(getDirection())))) {
                return state.setStatus(MovementStatus.SUCCESS);
            }
            Block low = BlockStateInterface.get(ctx, src).getBlock();
            Block high = BlockStateInterface.get(ctx, src.up()).getBlock();
            if (ctx.player().posY > src.y + 0.1D && !ctx.player().onGround && (low == Blocks.VINE || low == Blocks.LADDER || high == Blocks.VINE || high == Blocks.LADDER)) {
                // hitting W could cause us to climb the ladder instead of going forward
                // wait until we're on the ground
                return state;
            }
            BlockPos into = dest.subtract(src).add(dest);
            Block intoBelow = BlockStateInterface.get(ctx, into).getBlock();
            Block intoAbove = BlockStateInterface.get(ctx, into.up()).getBlock();
            if (wasTheBridgeBlockAlwaysThere && (!MovementHelper.isLiquid(ctx, feet) || Baritone.settings().sprintInWater.value) && (!MovementHelper.avoidWalkingInto(intoBelow) || MovementHelper.isWater(intoBelow)) && !MovementHelper.avoidWalkingInto(intoAbove)) {
                state.setInput(Input.SPRINT, true);
            }

            IBlockState destDown = BlockStateInterface.get(ctx, dest.down());
            BlockPos against = positionsToBreak[0];
            if (feet.getY() != dest.getY() && ladder && (destDown.getBlock() == Blocks.VINE || destDown.getBlock() == Blocks.LADDER)) {
                against = destDown.getBlock() == Blocks.VINE ? MovementPillar.getAgainst(new CalculationContext(baritone), dest.down()) : dest.offset(destDown.getValue(BlockLadder.FACING).getOpposite());
                if (against == null) {
                    logDirect("Unable to climb vines. Consider disabling allowVines.");
                    return state.setStatus(MovementStatus.UNREACHABLE);
                }
            }
            MovementHelper.moveTowards(ctx, state, against);
            return state;
        } else {
            wasTheBridgeBlockAlwaysThere = false;
            Block standingOn = BlockStateInterface.get(ctx, feet.down()).getBlock();
            if (standingOn.equals(Blocks.SOUL_SAND) || standingOn instanceof BlockSlab) { // see issue #118
                double dist = Math.max(Math.abs(dest.getX() + 0.5 - ctx.player().posX), Math.abs(dest.getZ() + 0.5 - ctx.player().posZ));
                if (dist < 0.85) { // 0.5 + 0.3 + epsilon
                    MovementHelper.moveTowards(ctx, state, dest);
                    return state.setInput(Input.MOVE_FORWARD, false)
                            .setInput(Input.MOVE_BACK, true);
                }
            }
            double dist1 = Math.max(Math.abs(ctx.player().posX - (dest.getX() + 0.5D)), Math.abs(ctx.player().posZ - (dest.getZ() + 0.5D)));
            PlaceResult p = MovementHelper.attemptToPlaceABlock(state, baritone, dest.down(), false, true);
            if ((p == PlaceResult.READY_TO_PLACE || dist1 < 0.6) && !Baritone.settings().assumeSafeWalk.value) {
                state.setInput(Input.SNEAK, true);
            }
            switch (p) {
                case READY_TO_PLACE: {
                    if (ctx.player().isSneaking() || Baritone.settings().assumeSafeWalk.value) {
                        state.setInput(Input.CLICK_RIGHT, true);
                    }
                    return state;
                }
                case ATTEMPTING: {
                    if (dist1 > 0.83) {
                        // might need to go forward a bit
                        float yaw = RotationUtils.calcRotationFromVec3d(ctx.playerHead(), VecUtils.getBlockPosCenter(dest), ctx.playerRotations()).getYaw();
                        if (Math.abs(state.getTarget().rotation.getYaw() - yaw) < 0.1) {
                            // but only if our attempted place is straight ahead
                            return state.setInput(Input.MOVE_FORWARD, true);
                        }
                    } else if (ctx.playerRotations().isReallyCloseTo(state.getTarget().rotation)) {
                        // well i guess theres something in the way
                        return state.setInput(Input.CLICK_LEFT, true);
                    }
                    return state;
                }
                default:
                    break;
            }
            if (feet.equals(dest)) {
                // If we are in the block that we are trying to get to, we are sneaking over air and we need to place a block beneath us against the one we just walked off of
                // Out.log(from + " " + to + " " + faceX + "," + faceY + "," + faceZ + " " + whereAmI);
                double faceX = (dest.getX() + src.getX() + 1.0D) * 0.5D;
                double faceY = (dest.getY() + src.getY() - 1.0D) * 0.5D;
                double faceZ = (dest.getZ() + src.getZ() + 1.0D) * 0.5D;
                // faceX, faceY, faceZ is the middle of the face between from and to
                BlockPos goalLook = src.down(); // this is the block we were just standing on, and the one we want to place against

                Rotation backToFace = RotationUtils.calcRotationFromVec3d(ctx.playerHead(), new Vec3d(faceX, faceY, faceZ), ctx.playerRotations());
                float pitch = backToFace.getPitch();
                double dist2 = Math.max(Math.abs(ctx.player().posX - faceX), Math.abs(ctx.player().posZ - faceZ));
                if (dist2 < 0.29) { // see issue #208
                    float yaw = RotationUtils.calcRotationFromVec3d(VecUtils.getBlockPosCenter(dest), ctx.playerHead(), ctx.playerRotations()).getYaw();
                    state.setTarget(new MovementState.MovementTarget(new Rotation(yaw, pitch), true));
                    state.setInput(Input.MOVE_BACK, true);
                } else {
                    state.setTarget(new MovementState.MovementTarget(backToFace, true));
                }
                if (ctx.isLookingAt(goalLook)) {
                    return state.setInput(Input.CLICK_RIGHT, true); // wait to right click until we are able to place
                }
                // Out.log("Trying to look at " + goalLook + ", actually looking at" + Baritone.whatAreYouLookingAt());
                if (ctx.playerRotations().isReallyCloseTo(state.getTarget().rotation)) {
                    state.setInput(Input.CLICK_LEFT, true);
                }
                return state;
            }
            MovementHelper.moveTowards(ctx, state, positionsToBreak[0]);
            return state;
            // TODO MovementManager.moveTowardsBlock(to); // move towards not look at because if we are bridging for a couple blocks in a row, it is faster if we dont spin around and walk forwards then spin around and place backwards for every block
        }
    }

    @Override
    public boolean safeToCancel(MovementState state) {
        // if we're in the process of breaking blocks before walking forwards
        // or if this isn't a sneak place (the block is already there)
        // then it's safe to cancel this
        return state.getStatus() != MovementStatus.RUNNING || MovementHelper.canWalkOn(ctx, dest.down());
    }

    @Override
    protected boolean prepared(MovementState state) {
        if (ctx.playerFeet().equals(src) || ctx.playerFeet().equals(src.down())) {
            Block block = BlockStateInterface.getBlock(ctx, src.down());
            if (block == Blocks.LADDER || block == Blocks.VINE) {
                state.setInput(Input.SNEAK, true);
            }
        }
        return super.prepared(state);
    }
}<|MERGE_RESOLUTION|>--- conflicted
+++ resolved
@@ -73,13 +73,9 @@
         IBlockState pb1 = context.get(destX, y, destZ);
         IBlockState destOn = context.get(destX, y - 1, destZ);
         Block srcDown = context.getBlock(x, y - 1, z);
-<<<<<<< HEAD
         boolean standingOnABlock = MovementHelper.mustBeSolidToWalkOn(context, x, y-1, z, context.get(x, y-1, z));
         boolean frostWalker = standingOnABlock && !context.assumeWalkOnWater && MovementHelper.canUseFrostWalker(context, destOn);
-        if (MovementHelper.canWalkOn(context.bsi, destX, y - 1, destZ, destOn) || frostWalker) { //this is a walk, not a bridge
-=======
-        if (MovementHelper.canWalkOn(context, destX, y - 1, destZ, destOn)) {//this is a walk, not a bridge
->>>>>>> cfdbc851
+        if (MovementHelper.canWalkOn(context, destX, y - 1, destZ, destOn) || frostWalker) { //this is a walk, not a bridge
             double WC = WALK_ONE_BLOCK_COST;
             boolean water = false;
             if (MovementHelper.isWater(pb0.getBlock()) || MovementHelper.isWater(pb1.getBlock())) {
