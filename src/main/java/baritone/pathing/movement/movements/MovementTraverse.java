/*
 * This file is part of Baritone.
 *
 * Baritone is free software: you can redistribute it and/or modify
 * it under the terms of the GNU Lesser General Public License as published by
 * the Free Software Foundation, either version 3 of the License, or
 * (at your option) any later version.
 *
 * Baritone is distributed in the hope that it will be useful,
 * but WITHOUT ANY WARRANTY; without even the implied warranty of
 * MERCHANTABILITY or FITNESS FOR A PARTICULAR PURPOSE.  See the
 * GNU Lesser General Public License for more details.
 *
 * You should have received a copy of the GNU Lesser General Public License
 * along with Baritone.  If not, see <https://www.gnu.org/licenses/>.
 */

package baritone.pathing.movement.movements;

import baritone.Baritone;
import baritone.api.IBaritone;
import baritone.api.pathing.movement.MovementStatus;
import baritone.api.utils.BetterBlockPos;
import baritone.api.utils.Rotation;
import baritone.api.utils.RotationUtils;
import baritone.api.utils.VecUtils;
import baritone.api.utils.input.Input;
import baritone.pathing.movement.CalculationContext;
import baritone.pathing.movement.Movement;
import baritone.pathing.movement.MovementHelper;
import baritone.pathing.movement.MovementState;
import baritone.utils.BlockStateInterface;
import com.google.common.collect.ImmutableSet;
import net.minecraft.block.*;
import net.minecraft.block.state.IBlockState;
import net.minecraft.fluid.WaterFluid;
import net.minecraft.init.Blocks;
import net.minecraft.state.properties.SlabType;
import net.minecraft.util.math.BlockPos;
import net.minecraft.util.math.Vec3d;

import java.util.Optional;
import java.util.Set;

public class MovementTraverse extends Movement {

    /**
     * Did we have to place a bridge block or was it always there
     */
    private boolean wasTheBridgeBlockAlwaysThere = true;

    public MovementTraverse(IBaritone baritone, BetterBlockPos from, BetterBlockPos to) {
        super(baritone, from, to, new BetterBlockPos[]{to.up(), to}, to.down());
    }

    @Override
    public void reset() {
        super.reset();
        wasTheBridgeBlockAlwaysThere = true;
    }

    @Override
    public double calculateCost(CalculationContext context) {
        return cost(context, src.x, src.y, src.z, dest.x, dest.z);
    }

    @Override
    protected Set<BetterBlockPos> calculateValidPositions() {
        return ImmutableSet.of(src, dest);
    }

    public static double cost(CalculationContext context, int x, int y, int z, int destX, int destZ) {
        IBlockState pb0 = context.get(destX, y + 1, destZ);
        IBlockState pb1 = context.get(destX, y, destZ);
        IBlockState destOn = context.get(destX, y - 1, destZ);
<<<<<<< HEAD
        IBlockState down = context.get(x, y - 1, z);
        Block srcDown = down.getBlock();
        if (MovementHelper.canWalkOn(context, destX, y - 1, destZ, destOn)) {//this is a walk, not a bridge
=======
        IBlockState srcDown = context.get(x, y - 1, z);
        Block srcDownBlock = srcDown.getBlock();
        boolean standingOnABlock = MovementHelper.mustBeSolidToWalkOn(context, x, y - 1, z, srcDown);
        boolean frostWalker = standingOnABlock && !context.assumeWalkOnWater && MovementHelper.canUseFrostWalker(context, destOn);
        if (frostWalker || MovementHelper.canWalkOn(context, destX, y - 1, destZ, destOn)) { //this is a walk, not a bridge
>>>>>>> 698d40d7
            double WC = WALK_ONE_BLOCK_COST;
            boolean water = false;
            if (MovementHelper.isWater(pb0) || MovementHelper.isWater(pb1)) {
                WC = context.waterWalkSpeed;
                water = true;
            } else {
                if (destOn.getBlock() == Blocks.SOUL_SAND) {
                    WC += (WALK_ONE_OVER_SOUL_SAND_COST - WALK_ONE_BLOCK_COST) / 2;
                } else if (frostWalker) {
                    // with frostwalker we can walk on water without the penalty, if we are sure we won't be using jesus
                } else if (destOn.getBlock() == Blocks.WATER) {
                    WC += context.walkOnWaterOnePenalty;
                }
                if (srcDownBlock == Blocks.SOUL_SAND) {
                    WC += (WALK_ONE_OVER_SOUL_SAND_COST - WALK_ONE_BLOCK_COST) / 2;
                }
            }
            double hardness1 = MovementHelper.getMiningDurationTicks(context, destX, y, destZ, pb1, false);
            if (hardness1 >= COST_INF) {
                return COST_INF;
            }
            double hardness2 = MovementHelper.getMiningDurationTicks(context, destX, y + 1, destZ, pb0, true); // only include falling on the upper block to break
            if (hardness1 == 0 && hardness2 == 0) {
                if (!water && context.canSprint) {
                    // If there's nothing in the way, and this isn't water, and we aren't sneak placing
                    // We can sprint =D
                    // Don't check for soul sand, since we can sprint on that too
                    WC *= SPRINT_MULTIPLIER;
                }
                return WC;
            }
            if (srcDownBlock == Blocks.LADDER || srcDownBlock == Blocks.VINE) {
                hardness1 *= 5;
                hardness2 *= 5;
            }
            return WC + hardness1 + hardness2;
        } else {//this is a bridge, so we need to place a block
            if (srcDownBlock == Blocks.LADDER || srcDownBlock == Blocks.VINE) {
                return COST_INF;
            }
            if (MovementHelper.isReplaceable(destX, y - 1, destZ, destOn, context.bsi)) {
                boolean throughWater = MovementHelper.isWater(pb0) || MovementHelper.isWater(pb1);
                if (MovementHelper.isWater(destOn) && throughWater) {
                    // this happens when assume walk on water is true and this is a traverse in water, which isn't allowed
                    return COST_INF;
                }
                double placeCost = context.costOfPlacingAt(destX, y - 1, destZ, destOn);
                if (placeCost >= COST_INF) {
                    return COST_INF;
                }
                double hardness1 = MovementHelper.getMiningDurationTicks(context, destX, y, destZ, pb1, false);
                if (hardness1 >= COST_INF) {
                    return COST_INF;
                }
                double hardness2 = MovementHelper.getMiningDurationTicks(context, destX, y + 1, destZ, pb0, true); // only include falling on the upper block to break
                double WC = throughWater ? context.waterWalkSpeed : WALK_ONE_BLOCK_COST;
                for (int i = 0; i < 5; i++) {
                    int againstX = destX + HORIZONTALS_BUT_ALSO_DOWN_____SO_EVERY_DIRECTION_EXCEPT_UP[i].getXOffset();
                    int againstY = y - 1 + HORIZONTALS_BUT_ALSO_DOWN_____SO_EVERY_DIRECTION_EXCEPT_UP[i].getYOffset();
                    int againstZ = destZ + HORIZONTALS_BUT_ALSO_DOWN_____SO_EVERY_DIRECTION_EXCEPT_UP[i].getZOffset();
                    if (againstX == x && againstZ == z) { // this would be a backplace
                        continue;
                    }
                    if (MovementHelper.canPlaceAgainst(context.bsi, againstX, againstY, againstZ)) { // found a side place option
                        return WC + placeCost + hardness1 + hardness2;
                    }
                }
                // now that we've checked all possible directions to side place, we actually need to backplace
<<<<<<< HEAD
                if (srcDown == Blocks.SOUL_SAND || (srcDown instanceof BlockSlab && down.get(BlockSlab.TYPE) != SlabType.DOUBLE)) {
                    return COST_INF; // can't sneak and backplace against soul sand or half slabs (regardless of whether it's top half or bottom half) =/
                }
                if (down.getFluidState() instanceof WaterFluid) {
=======
                if (srcDownBlock == Blocks.SOUL_SAND || (srcDownBlock instanceof BlockSlab && !((BlockSlab) srcDownBlock).isDouble())) {
                    return COST_INF; // can't sneak and backplace against soul sand or half slabs (regardless of whether it's top half or bottom half) =/
                }
                if (!standingOnABlock) { // standing on water / swimming
>>>>>>> 698d40d7
                    return COST_INF; // this is obviously impossible
                }
                Block blockSrc = context.getBlock(x, y, z);
                if ((blockSrc == Blocks.WATERLILY || blockSrc == Blocks.CARPET) && srcDownBlock instanceof BlockLiquid) {
                    return COST_INF; // we can stand on these but can't place against them
                }
                WC = WC * (SNEAK_ONE_BLOCK_COST / WALK_ONE_BLOCK_COST);//since we are sneak backplacing, we are sneaking lol
                return WC + placeCost + hardness1 + hardness2;
            }
            return COST_INF;
        }
    }

    @Override
    public MovementState updateState(MovementState state) {
        super.updateState(state);
        IBlockState pb0 = BlockStateInterface.get(ctx, positionsToBreak[0]);
        IBlockState pb1 = BlockStateInterface.get(ctx, positionsToBreak[1]);
        if (state.getStatus() != MovementStatus.RUNNING) {
            // if the setting is enabled
            if (!Baritone.settings().walkWhileBreaking.value) {
                return state;
            }
            // and if we're prepping (aka mining the block in front)
            if (state.getStatus() != MovementStatus.PREPPING) {
                return state;
            }
            // and if it's fine to walk into the blocks in front
            if (MovementHelper.avoidWalkingInto(pb0)) {
                return state;
            }
            if (MovementHelper.avoidWalkingInto(pb1)) {
                return state;
            }
            // and we aren't already pressed up against the block
            double dist = Math.max(Math.abs(ctx.player().posX - (dest.getX() + 0.5D)), Math.abs(ctx.player().posZ - (dest.getZ() + 0.5D)));
            if (dist < 0.83) {
                return state;
            }
            if (!state.getTarget().getRotation().isPresent()) {
                // this can happen rarely when the server lags and doesn't send the falling sand entity until you've already walked through the block and are now mining the next one
                return state;
            }

            // combine the yaw to the center of the destination, and the pitch to the specific block we're trying to break
            // it's safe to do this since the two blocks we break (in a traverse) are right on top of each other and so will have the same yaw
            float yawToDest = RotationUtils.calcRotationFromVec3d(ctx.playerHead(), VecUtils.calculateBlockCenter(ctx.world(), dest), ctx.playerRotations()).getYaw();
            float pitchToBreak = state.getTarget().getRotation().get().getPitch();
            if ((pb0.isFullCube() || pb0.getBlock() instanceof BlockAir && (pb1.isFullCube() || pb1.getBlock() instanceof BlockAir))) {
                // in the meantime, before we're right up against the block, we can break efficiently at this angle
                pitchToBreak = 26;
            }

            return state.setTarget(new MovementState.MovementTarget(new Rotation(yawToDest, pitchToBreak), true))
                    .setInput(Input.MOVE_FORWARD, true)
                    .setInput(Input.SPRINT, true);
        }

        //sneak may have been set to true in the PREPPING state while mining an adjacent block
        state.setInput(Input.SNEAK, false);

        Block fd = BlockStateInterface.get(ctx, src.down()).getBlock();
        boolean ladder = fd == Blocks.LADDER || fd == Blocks.VINE;

        if (pb0.getBlock() instanceof BlockDoor || pb1.getBlock() instanceof BlockDoor) {

            boolean notPassable = pb0.getBlock() instanceof BlockDoor && !MovementHelper.isDoorPassable(ctx, src, dest) || pb1.getBlock() instanceof BlockDoor && !MovementHelper.isDoorPassable(ctx, dest, src);
            boolean canOpen = !(Blocks.IRON_DOOR.equals(pb0.getBlock()) || Blocks.IRON_DOOR.equals(pb1.getBlock()));

            if (notPassable && canOpen) {
                return state.setTarget(new MovementState.MovementTarget(RotationUtils.calcRotationFromVec3d(ctx.playerHead(), VecUtils.calculateBlockCenter(ctx.world(), positionsToBreak[0]), ctx.playerRotations()), true))
                        .setInput(Input.CLICK_RIGHT, true);
            }
        }

        if (pb0.getBlock() instanceof BlockFenceGate || pb1.getBlock() instanceof BlockFenceGate) {
            BlockPos blocked = !MovementHelper.isGatePassable(ctx, positionsToBreak[0], src.up()) ? positionsToBreak[0]
                    : !MovementHelper.isGatePassable(ctx, positionsToBreak[1], src) ? positionsToBreak[1]
                    : null;
            if (blocked != null) {
                Optional<Rotation> rotation = RotationUtils.reachable(ctx, blocked);
                if (rotation.isPresent()) {
                    return state.setTarget(new MovementState.MovementTarget(rotation.get(), true)).setInput(Input.CLICK_RIGHT, true);
                }
            }
        }

        boolean isTheBridgeBlockThere = MovementHelper.canWalkOn(ctx, positionToPlace) || ladder || MovementHelper.canUseFrostWalker(ctx, positionToPlace);
        BlockPos feet = ctx.playerFeet();
        if (feet.getY() != dest.getY() && !ladder) {
            logDebug("Wrong Y coordinate");
            if (feet.getY() < dest.getY()) {
                return state.setInput(Input.JUMP, true);
            }
            return state;
        }

        if (isTheBridgeBlockThere) {
            if (feet.equals(dest)) {
                return state.setStatus(MovementStatus.SUCCESS);
            }
            if (Baritone.settings().overshootTraverse.value && (feet.equals(dest.add(getDirection())) || feet.equals(dest.add(getDirection()).add(getDirection())))) {
                return state.setStatus(MovementStatus.SUCCESS);
            }
            Block low = BlockStateInterface.get(ctx, src).getBlock();
            Block high = BlockStateInterface.get(ctx, src.up()).getBlock();
            if (ctx.player().posY > src.y + 0.1D && !ctx.player().onGround && (low == Blocks.VINE || low == Blocks.LADDER || high == Blocks.VINE || high == Blocks.LADDER)) {
                // hitting W could cause us to climb the ladder instead of going forward
                // wait until we're on the ground
                return state;
            }
            BlockPos into = dest.subtract(src).add(dest);
            IBlockState intoBelow = BlockStateInterface.get(ctx, into);
            IBlockState intoAbove = BlockStateInterface.get(ctx, into.up());
            if (wasTheBridgeBlockAlwaysThere && (!MovementHelper.isLiquid(ctx, feet) || Baritone.settings().sprintInWater.value) && (!MovementHelper.avoidWalkingInto(intoBelow) || MovementHelper.isWater(intoBelow)) && !MovementHelper.avoidWalkingInto(intoAbove)) {
                state.setInput(Input.SPRINT, true);
            }

            IBlockState destDown = BlockStateInterface.get(ctx, dest.down());
            BlockPos against = positionsToBreak[0];
            if (feet.getY() != dest.getY() && ladder && (destDown.getBlock() == Blocks.VINE || destDown.getBlock() == Blocks.LADDER)) {
                against = destDown.getBlock() == Blocks.VINE ? MovementPillar.getAgainst(new CalculationContext(baritone), dest.down()) : dest.offset(destDown.get(BlockLadder.FACING).getOpposite());
                if (against == null) {
                    logDirect("Unable to climb vines. Consider disabling allowVines.");
                    return state.setStatus(MovementStatus.UNREACHABLE);
                }
            }
            MovementHelper.moveTowards(ctx, state, against);
            return state;
        } else {
            wasTheBridgeBlockAlwaysThere = false;
            Block standingOn = BlockStateInterface.get(ctx, feet.down()).getBlock();
            if (standingOn.equals(Blocks.SOUL_SAND) || standingOn instanceof BlockSlab) { // see issue #118
                double dist = Math.max(Math.abs(dest.getX() + 0.5 - ctx.player().posX), Math.abs(dest.getZ() + 0.5 - ctx.player().posZ));
                if (dist < 0.85) { // 0.5 + 0.3 + epsilon
                    MovementHelper.moveTowards(ctx, state, dest);
                    return state.setInput(Input.MOVE_FORWARD, false)
                            .setInput(Input.MOVE_BACK, true);
                }
            }
            double dist1 = Math.max(Math.abs(ctx.player().posX - (dest.getX() + 0.5D)), Math.abs(ctx.player().posZ - (dest.getZ() + 0.5D)));
            PlaceResult p = MovementHelper.attemptToPlaceABlock(state, baritone, dest.down(), false, true);
            if ((p == PlaceResult.READY_TO_PLACE || dist1 < 0.6) && !Baritone.settings().assumeSafeWalk.value) {
                state.setInput(Input.SNEAK, true);
            }
            switch (p) {
                case READY_TO_PLACE: {
                    if (ctx.player().isSneaking() || Baritone.settings().assumeSafeWalk.value) {
                        state.setInput(Input.CLICK_RIGHT, true);
                    }
                    return state;
                }
                case ATTEMPTING: {
                    if (dist1 > 0.83) {
                        // might need to go forward a bit
                        float yaw = RotationUtils.calcRotationFromVec3d(ctx.playerHead(), VecUtils.getBlockPosCenter(dest), ctx.playerRotations()).getYaw();
                        if (Math.abs(state.getTarget().rotation.getYaw() - yaw) < 0.1) {
                            // but only if our attempted place is straight ahead
                            return state.setInput(Input.MOVE_FORWARD, true);
                        }
                    } else if (ctx.playerRotations().isReallyCloseTo(state.getTarget().rotation)) {
                        // well i guess theres something in the way
                        return state.setInput(Input.CLICK_LEFT, true);
                    }
                    return state;
                }
                default:
                    break;
            }
            if (feet.equals(dest)) {
                // If we are in the block that we are trying to get to, we are sneaking over air and we need to place a block beneath us against the one we just walked off of
                // Out.log(from + " " + to + " " + faceX + "," + faceY + "," + faceZ + " " + whereAmI);
                double faceX = (dest.getX() + src.getX() + 1.0D) * 0.5D;
                double faceY = (dest.getY() + src.getY() - 1.0D) * 0.5D;
                double faceZ = (dest.getZ() + src.getZ() + 1.0D) * 0.5D;
                // faceX, faceY, faceZ is the middle of the face between from and to
                BlockPos goalLook = src.down(); // this is the block we were just standing on, and the one we want to place against

                Rotation backToFace = RotationUtils.calcRotationFromVec3d(ctx.playerHead(), new Vec3d(faceX, faceY, faceZ), ctx.playerRotations());
                float pitch = backToFace.getPitch();
                double dist2 = Math.max(Math.abs(ctx.player().posX - faceX), Math.abs(ctx.player().posZ - faceZ));
                if (dist2 < 0.29) { // see issue #208
                    float yaw = RotationUtils.calcRotationFromVec3d(VecUtils.getBlockPosCenter(dest), ctx.playerHead(), ctx.playerRotations()).getYaw();
                    state.setTarget(new MovementState.MovementTarget(new Rotation(yaw, pitch), true));
                    state.setInput(Input.MOVE_BACK, true);
                } else {
                    state.setTarget(new MovementState.MovementTarget(backToFace, true));
                }
                if (ctx.isLookingAt(goalLook)) {
                    return state.setInput(Input.CLICK_RIGHT, true); // wait to right click until we are able to place
                }
                // Out.log("Trying to look at " + goalLook + ", actually looking at" + Baritone.whatAreYouLookingAt());
                if (ctx.playerRotations().isReallyCloseTo(state.getTarget().rotation)) {
                    state.setInput(Input.CLICK_LEFT, true);
                }
                return state;
            }
            MovementHelper.moveTowards(ctx, state, positionsToBreak[0]);
            return state;
            // TODO MovementManager.moveTowardsBlock(to); // move towards not look at because if we are bridging for a couple blocks in a row, it is faster if we dont spin around and walk forwards then spin around and place backwards for every block
        }
    }

    @Override
    public boolean safeToCancel(MovementState state) {
        // if we're in the process of breaking blocks before walking forwards
        // or if this isn't a sneak place (the block is already there)
        // then it's safe to cancel this
        return state.getStatus() != MovementStatus.RUNNING || MovementHelper.canWalkOn(ctx, dest.down());
    }

    @Override
    protected boolean prepared(MovementState state) {
        if (ctx.playerFeet().equals(src) || ctx.playerFeet().equals(src.down())) {
            Block block = BlockStateInterface.getBlock(ctx, src.down());
            if (block == Blocks.LADDER || block == Blocks.VINE) {
                state.setInput(Input.SNEAK, true);
            }
        }
        return super.prepared(state);
    }
}<|MERGE_RESOLUTION|>--- conflicted
+++ resolved
@@ -33,7 +33,6 @@
 import com.google.common.collect.ImmutableSet;
 import net.minecraft.block.*;
 import net.minecraft.block.state.IBlockState;
-import net.minecraft.fluid.WaterFluid;
 import net.minecraft.init.Blocks;
 import net.minecraft.state.properties.SlabType;
 import net.minecraft.util.math.BlockPos;
@@ -73,17 +72,11 @@
         IBlockState pb0 = context.get(destX, y + 1, destZ);
         IBlockState pb1 = context.get(destX, y, destZ);
         IBlockState destOn = context.get(destX, y - 1, destZ);
-<<<<<<< HEAD
-        IBlockState down = context.get(x, y - 1, z);
-        Block srcDown = down.getBlock();
-        if (MovementHelper.canWalkOn(context, destX, y - 1, destZ, destOn)) {//this is a walk, not a bridge
-=======
         IBlockState srcDown = context.get(x, y - 1, z);
         Block srcDownBlock = srcDown.getBlock();
         boolean standingOnABlock = MovementHelper.mustBeSolidToWalkOn(context, x, y - 1, z, srcDown);
         boolean frostWalker = standingOnABlock && !context.assumeWalkOnWater && MovementHelper.canUseFrostWalker(context, destOn);
         if (frostWalker || MovementHelper.canWalkOn(context, destX, y - 1, destZ, destOn)) { //this is a walk, not a bridge
->>>>>>> 698d40d7
             double WC = WALK_ONE_BLOCK_COST;
             boolean water = false;
             if (MovementHelper.isWater(pb0) || MovementHelper.isWater(pb1)) {
@@ -152,21 +145,14 @@
                     }
                 }
                 // now that we've checked all possible directions to side place, we actually need to backplace
-<<<<<<< HEAD
-                if (srcDown == Blocks.SOUL_SAND || (srcDown instanceof BlockSlab && down.get(BlockSlab.TYPE) != SlabType.DOUBLE)) {
+                if (srcDownBlock == Blocks.SOUL_SAND || (srcDownBlock instanceof BlockSlab && srcDown.get(BlockSlab.TYPE) != SlabType.DOUBLE)) {
                     return COST_INF; // can't sneak and backplace against soul sand or half slabs (regardless of whether it's top half or bottom half) =/
                 }
-                if (down.getFluidState() instanceof WaterFluid) {
-=======
-                if (srcDownBlock == Blocks.SOUL_SAND || (srcDownBlock instanceof BlockSlab && !((BlockSlab) srcDownBlock).isDouble())) {
-                    return COST_INF; // can't sneak and backplace against soul sand or half slabs (regardless of whether it's top half or bottom half) =/
-                }
                 if (!standingOnABlock) { // standing on water / swimming
->>>>>>> 698d40d7
                     return COST_INF; // this is obviously impossible
                 }
                 Block blockSrc = context.getBlock(x, y, z);
-                if ((blockSrc == Blocks.WATERLILY || blockSrc == Blocks.CARPET) && srcDownBlock instanceof BlockLiquid) {
+                if ((blockSrc == Blocks.LILY_PAD || blockSrc instanceof BlockCarpet) && !srcDown.getFluidState().isEmpty()) {
                     return COST_INF; // we can stand on these but can't place against them
                 }
                 WC = WC * (SNEAK_ONE_BLOCK_COST / WALK_ONE_BLOCK_COST);//since we are sneak backplacing, we are sneaking lol
