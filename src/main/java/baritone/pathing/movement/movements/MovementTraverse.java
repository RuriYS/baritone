/*
 * This file is part of Baritone.
 *
 * Baritone is free software: you can redistribute it and/or modify
 * it under the terms of the GNU Lesser General Public License as published by
 * the Free Software Foundation, either version 3 of the License, or
 * (at your option) any later version.
 *
 * Baritone is distributed in the hope that it will be useful,
 * but WITHOUT ANY WARRANTY; without even the implied warranty of
 * MERCHANTABILITY or FITNESS FOR A PARTICULAR PURPOSE.  See the
 * GNU Lesser General Public License for more details.
 *
 * You should have received a copy of the GNU Lesser General Public License
 * along with Baritone.  If not, see <https://www.gnu.org/licenses/>.
 */

package baritone.pathing.movement.movements;

import baritone.Baritone;
import baritone.api.IBaritone;
import baritone.api.pathing.movement.MovementStatus;
import baritone.api.utils.BetterBlockPos;
import baritone.api.utils.Rotation;
import baritone.api.utils.RotationUtils;
import baritone.api.utils.VecUtils;
import baritone.api.utils.input.Input;
import baritone.pathing.movement.CalculationContext;
import baritone.pathing.movement.Movement;
import baritone.pathing.movement.MovementHelper;
import baritone.pathing.movement.MovementState;
import baritone.utils.BlockStateInterface;
import net.minecraft.block.*;
import net.minecraft.block.state.IBlockState;
import net.minecraft.fluid.WaterFluid;
import net.minecraft.init.Blocks;
import net.minecraft.state.properties.SlabType;
import net.minecraft.util.math.BlockPos;
import net.minecraft.util.math.Vec3d;

import java.util.Objects;

public class MovementTraverse extends Movement {

    /**
     * Did we have to place a bridge block or was it always there
     */
    private boolean wasTheBridgeBlockAlwaysThere = true;

    public MovementTraverse(IBaritone baritone, BetterBlockPos from, BetterBlockPos to) {
        super(baritone, from, to, new BetterBlockPos[]{to.up(), to}, to.down());
    }

    @Override
    public void reset() {
        super.reset();
        wasTheBridgeBlockAlwaysThere = true;
    }

    @Override
    public double calculateCost(CalculationContext context) {
        return cost(context, src.x, src.y, src.z, dest.x, dest.z);
    }

    public static double cost(CalculationContext context, int x, int y, int z, int destX, int destZ) {
        IBlockState pb0 = context.get(destX, y + 1, destZ);
        IBlockState pb1 = context.get(destX, y, destZ);
        IBlockState destOn = context.get(destX, y - 1, destZ);
        IBlockState down = context.get(x, y - 1, z);
        Block srcDown = down.getBlock();
        if (MovementHelper.canWalkOn(context.bsi, destX, y - 1, destZ, destOn)) {//this is a walk, not a bridge
            double WC = WALK_ONE_BLOCK_COST;
            boolean water = false;
            if (MovementHelper.isWater(pb0) || MovementHelper.isWater(pb1)) {
                WC = context.waterWalkSpeed;
                water = true;
            } else {
                if (destOn.getBlock() == Blocks.SOUL_SAND) {
                    WC += (WALK_ONE_OVER_SOUL_SAND_COST - WALK_ONE_BLOCK_COST) / 2;
                } else if (destOn.getBlock() == Blocks.WATER) {
                    WC += context.walkOnWaterOnePenalty;
                }
                if (srcDown == Blocks.SOUL_SAND) {
                    WC += (WALK_ONE_OVER_SOUL_SAND_COST - WALK_ONE_BLOCK_COST) / 2;
                }
            }
            double hardness1 = MovementHelper.getMiningDurationTicks(context, destX, y, destZ, pb1, false);
            if (hardness1 >= COST_INF) {
                return COST_INF;
            }
            double hardness2 = MovementHelper.getMiningDurationTicks(context, destX, y + 1, destZ, pb0, true); // only include falling on the upper block to break
            if (hardness1 == 0 && hardness2 == 0) {
                if (!water && context.canSprint) {
                    // If there's nothing in the way, and this isn't water, and we aren't sneak placing
                    // We can sprint =D
                    // Don't check for soul sand, since we can sprint on that too
                    WC *= SPRINT_MULTIPLIER;
                }
                return WC;
            }
            if (srcDown == Blocks.LADDER || srcDown == Blocks.VINE) {
                hardness1 *= 5;
                hardness2 *= 5;
            }
            return WC + hardness1 + hardness2;
        } else {//this is a bridge, so we need to place a block
            if (srcDown == Blocks.LADDER || srcDown == Blocks.VINE) {
                return COST_INF;
            }
            if (MovementHelper.isReplacable(destX, y - 1, destZ, destOn, context.bsi)) {
                boolean throughWater = MovementHelper.isWater(pb0) || MovementHelper.isWater(pb1);
                if (MovementHelper.isWater(destOn) && throughWater) {
                    // this happens when assume walk on water is true and this is a traverse in water, which isn't allowed
                    return COST_INF;
                }
                double placeCost = context.costOfPlacingAt(destX, y - 1, destZ);
                if (placeCost >= COST_INF) {
                    return COST_INF;
                }
                double hardness1 = MovementHelper.getMiningDurationTicks(context, destX, y, destZ, pb1, false);
                if (hardness1 >= COST_INF) {
                    return COST_INF;
                }
                double hardness2 = MovementHelper.getMiningDurationTicks(context, destX, y + 1, destZ, pb0, true); // only include falling on the upper block to break
                double WC = throughWater ? context.waterWalkSpeed : WALK_ONE_BLOCK_COST;
                for (int i = 0; i < 5; i++) {
                    int againstX = destX + HORIZONTALS_BUT_ALSO_DOWN____SO_EVERY_DIRECTION_EXCEPT_UP[i].getXOffset();
                    int againstY = y - 1 + HORIZONTALS_BUT_ALSO_DOWN____SO_EVERY_DIRECTION_EXCEPT_UP[i].getYOffset();
                    int againstZ = destZ + HORIZONTALS_BUT_ALSO_DOWN____SO_EVERY_DIRECTION_EXCEPT_UP[i].getZOffset();
                    if (againstX == x && againstZ == z) { // this would be a backplace
                        continue;
                    }
                    if (MovementHelper.canPlaceAgainst(context.bsi, againstX, againstY, againstZ)) { // found a side place option
                        return WC + placeCost + hardness1 + hardness2;
                    }
                }
                // now that we've checked all possible directions to side place, we actually need to backplace
                if (srcDown == Blocks.SOUL_SAND || (srcDown instanceof BlockSlab && down.get(BlockSlab.TYPE) != SlabType.DOUBLE)) {
                    return COST_INF; // can't sneak and backplace against soul sand or half slabs (regardless of whether it's top half or bottom half) =/
                }
                if (down.getFluidState() instanceof WaterFluid) {
                    return COST_INF; // this is obviously impossible
                }
                WC = WC * (SNEAK_ONE_BLOCK_COST / WALK_ONE_BLOCK_COST);//since we are sneak backplacing, we are sneaking lol
                return WC + placeCost + hardness1 + hardness2;
            }
            return COST_INF;
        }
    }

    @Override
    public MovementState updateState(MovementState state) {
        super.updateState(state);
        IBlockState pb0 = BlockStateInterface.get(ctx, positionsToBreak[0]);
        IBlockState pb1 = BlockStateInterface.get(ctx, positionsToBreak[1]);
        if (state.getStatus() != MovementStatus.RUNNING) {
            // if the setting is enabled
            if (!Baritone.settings().walkWhileBreaking.value) {
                return state;
            }
            // and if we're prepping (aka mining the block in front)
            if (state.getStatus() != MovementStatus.PREPPING) {
                return state;
            }
            // and if it's fine to walk into the blocks in front
<<<<<<< HEAD
            if (MovementHelper.avoidWalkingInto(BlockStateInterface.get(ctx, positionsToBreak[0]))) {
                return state;
            }
            if (MovementHelper.avoidWalkingInto(BlockStateInterface.get(ctx, positionsToBreak[1]))) {
=======
            if (MovementHelper.avoidWalkingInto(pb0.getBlock())) {
                return state;
            }
            if (MovementHelper.avoidWalkingInto(pb1.getBlock())) {
>>>>>>> fcadf68c
                return state;
            }
            // and we aren't already pressed up against the block
            double dist = Math.max(Math.abs(ctx.player().posX - (dest.getX() + 0.5D)), Math.abs(ctx.player().posZ - (dest.getZ() + 0.5D)));
            if (dist < 0.83) {
                return state;
            }

            // combine the yaw to the center of the destination, and the pitch to the specific block we're trying to break
            // it's safe to do this since the two blocks we break (in a traverse) are right on top of each other and so will have the same yaw
            float yawToDest = RotationUtils.calcRotationFromVec3d(ctx.playerHead(), VecUtils.calculateBlockCenter(ctx.world(), dest), ctx.playerRotations()).getYaw();
            float pitchToBreak = state.getTarget().getRotation().get().getPitch();
            if ((pb0.isFullCube() || pb0.getBlock() instanceof BlockAir && (pb1.isFullCube() || pb1.getBlock() instanceof BlockAir))) {
                // in the meantime, before we're right up against the block, we can break efficiently at this angle
                pitchToBreak = 26;
            }

            state.setTarget(new MovementState.MovementTarget(new Rotation(yawToDest, pitchToBreak), true));
            return state.setInput(Input.MOVE_FORWARD, true).setInput(Input.SPRINT, true);
        }

        //sneak may have been set to true in the PREPPING state while mining an adjacent block
        state.setInput(Input.SNEAK, false);

        Block fd = BlockStateInterface.get(ctx, src.down()).getBlock();
        boolean ladder = fd == Blocks.LADDER || fd == Blocks.VINE;

        boolean door = pb0.getBlock() instanceof BlockDoor || pb1.getBlock() instanceof BlockDoor;
        if (door) {
            boolean isDoorActuallyBlockingUs = false;
            if (pb0.getBlock() instanceof BlockDoor && !MovementHelper.isDoorPassable(ctx, src, dest)) {
                isDoorActuallyBlockingUs = true;
            } else if (pb1.getBlock() instanceof BlockDoor && !MovementHelper.isDoorPassable(ctx, dest, src)) {
                isDoorActuallyBlockingUs = true;
            }
            if (isDoorActuallyBlockingUs && !(Blocks.IRON_DOOR.equals(pb0.getBlock()) || Blocks.IRON_DOOR.equals(pb1.getBlock()))) {
                return state.setTarget(new MovementState.MovementTarget(RotationUtils.calcRotationFromVec3d(ctx.playerHead(), VecUtils.calculateBlockCenter(ctx.world(), positionsToBreak[0]), ctx.playerRotations()), true))
                        .setInput(Input.CLICK_RIGHT, true);
            }
        }

        if (pb0.getBlock() instanceof BlockFenceGate || pb1.getBlock() instanceof BlockFenceGate) {
            BlockPos blocked = null;
            if (!MovementHelper.isGatePassable(ctx, positionsToBreak[0], src.up())) {
                blocked = positionsToBreak[0];
            } else if (!MovementHelper.isGatePassable(ctx, positionsToBreak[1], src)) {
                blocked = positionsToBreak[1];
            }

            if (blocked != null) {
                return state.setTarget(new MovementState.MovementTarget(RotationUtils.calcRotationFromVec3d(ctx.playerHead(), VecUtils.calculateBlockCenter(ctx.world(), blocked), ctx.playerRotations()), true))
                        .setInput(Input.CLICK_RIGHT, true);
            }
        }

        boolean isTheBridgeBlockThere = MovementHelper.canWalkOn(ctx, positionToPlace) || ladder;
        BlockPos whereAmI = ctx.playerFeet();
        if (whereAmI.getY() != dest.getY() && !ladder) {
            logDebug("Wrong Y coordinate");
            if (whereAmI.getY() < dest.getY()) {
                state.setInput(Input.JUMP, true);
            }
            return state;
        }

        if (isTheBridgeBlockThere) {
            if (ctx.playerFeet().equals(dest)) {
                return state.setStatus(MovementStatus.SUCCESS);
            }
            Block low = BlockStateInterface.get(ctx, src).getBlock();
            Block high = BlockStateInterface.get(ctx, src.up()).getBlock();
            if (ctx.player().posY > src.y + 0.1D && !ctx.player().onGround && (low == Blocks.VINE || low == Blocks.LADDER || high == Blocks.VINE || high == Blocks.LADDER)) {
                // hitting W could cause us to climb the ladder instead of going forward
                // wait until we're on the ground
                return state;
            }
            BlockPos into = dest.subtract(src).add(dest);
            IBlockState intoBelow = BlockStateInterface.get(ctx, into);
            IBlockState intoAbove = BlockStateInterface.get(ctx, into.up());
            if (wasTheBridgeBlockAlwaysThere && (!MovementHelper.isLiquid(ctx, ctx.playerFeet()) || Baritone.settings().sprintInWater.value) && (!MovementHelper.avoidWalkingInto(intoBelow) || MovementHelper.isWater(intoBelow)) && !MovementHelper.avoidWalkingInto(intoAbove)) {
                state.setInput(Input.SPRINT, true);
            }
            Block destDown = BlockStateInterface.get(ctx, dest.down()).getBlock();
            if (whereAmI.getY() != dest.getY() && ladder && (destDown == Blocks.VINE || destDown == Blocks.LADDER)) {
                new MovementPillar(baritone, dest.down(), dest).updateState(state); // i'm sorry
                return state;
            }
            MovementHelper.moveTowards(ctx, state, positionsToBreak[0]);
            return state;
        } else {
            wasTheBridgeBlockAlwaysThere = false;
            Block standingOn = BlockStateInterface.get(ctx, ctx.playerFeet().down()).getBlock();
            if (standingOn.equals(Blocks.SOUL_SAND) || standingOn instanceof BlockSlab) { // see issue #118
                double dist = Math.max(Math.abs(dest.getX() + 0.5 - ctx.player().posX), Math.abs(dest.getZ() + 0.5 - ctx.player().posZ));
                if (dist < 0.85) { // 0.5 + 0.3 + epsilon
                    MovementHelper.moveTowards(ctx, state, dest);
                    return state.setInput(Input.MOVE_FORWARD, false)
                            .setInput(Input.MOVE_BACK, true);
                }
            }
            double dist1 = Math.max(Math.abs(ctx.player().posX - (dest.getX() + 0.5D)), Math.abs(ctx.player().posZ - (dest.getZ() + 0.5D)));
            PlaceResult p = MovementHelper.attemptToPlaceABlock(state, baritone, dest.down(), false);
            if ((p == PlaceResult.READY_TO_PLACE || dist1 < 0.6) && !Baritone.settings().assumeSafeWalk.value) {
                state.setInput(Input.SNEAK, true);
            }
            switch (p) {
                case READY_TO_PLACE: {
                    if (ctx.player().isSneaking() || Baritone.settings().assumeSafeWalk.value) {
                        state.setInput(Input.CLICK_RIGHT, true);
                    }
                    return state;
                }
                case ATTEMPTING: {
                    if (dist1 > 0.83) {
                        // might need to go forward a bit
                        float yaw = RotationUtils.calcRotationFromVec3d(ctx.playerHead(), VecUtils.getBlockPosCenter(dest), ctx.playerRotations()).getYaw();
                        if (Math.abs(state.getTarget().rotation.getYaw() - yaw) < 0.1) {
                            // but only if our attempted place is straight ahead
                            return state.setInput(Input.MOVE_FORWARD, true);
                        }
                    } else if (ctx.playerRotations().isReallyCloseTo(state.getTarget().rotation)) {
                        // well i guess theres something in the way
                        return state.setInput(Input.CLICK_LEFT, true);
                    }
                    return state;
                }
                default:
                    break;
            }
            if (whereAmI.equals(dest)) {
                // If we are in the block that we are trying to get to, we are sneaking over air and we need to place a block beneath us against the one we just walked off of
                // Out.log(from + " " + to + " " + faceX + "," + faceY + "," + faceZ + " " + whereAmI);
                double faceX = (dest.getX() + src.getX() + 1.0D) * 0.5D;
                double faceY = (dest.getY() + src.getY() - 1.0D) * 0.5D;
                double faceZ = (dest.getZ() + src.getZ() + 1.0D) * 0.5D;
                // faceX, faceY, faceZ is the middle of the face between from and to
                BlockPos goalLook = src.down(); // this is the block we were just standing on, and the one we want to place against

                Rotation backToFace = RotationUtils.calcRotationFromVec3d(ctx.playerHead(), new Vec3d(faceX, faceY, faceZ), ctx.playerRotations());
                float pitch = backToFace.getPitch();
                double dist2 = Math.max(Math.abs(ctx.player().posX - faceX), Math.abs(ctx.player().posZ - faceZ));
                if (dist2 < 0.29) { // see issue #208
                    float yaw = RotationUtils.calcRotationFromVec3d(VecUtils.getBlockPosCenter(dest), ctx.playerHead(), ctx.playerRotations()).getYaw();
                    state.setTarget(new MovementState.MovementTarget(new Rotation(yaw, pitch), true));
                    state.setInput(Input.MOVE_BACK, true);
                } else {
                    state.setTarget(new MovementState.MovementTarget(backToFace, true));
                }
                if (Objects.equals(ctx.getSelectedBlock().orElse(null), goalLook)) {
                    return state.setInput(Input.CLICK_RIGHT, true); // wait to right click until we are able to place
                }
                // Out.log("Trying to look at " + goalLook + ", actually looking at" + Baritone.whatAreYouLookingAt());
                if (ctx.playerRotations().isReallyCloseTo(state.getTarget().rotation)) {
                    state.setInput(Input.CLICK_LEFT, true);
                }
                return state;
            }
            MovementHelper.moveTowards(ctx, state, positionsToBreak[0]);
            return state;
            // TODO MovementManager.moveTowardsBlock(to); // move towards not look at because if we are bridging for a couple blocks in a row, it is faster if we dont spin around and walk forwards then spin around and place backwards for every block
        }
    }

    @Override
    public boolean safeToCancel(MovementState state) {
        // if we're in the process of breaking blocks before walking forwards
        // or if this isn't a sneak place (the block is already there)
        // then it's safe to cancel this
        return state.getStatus() != MovementStatus.RUNNING || MovementHelper.canWalkOn(ctx, dest.down());
    }

    @Override
    protected boolean prepared(MovementState state) {
        if (ctx.playerFeet().equals(src) || ctx.playerFeet().equals(src.down())) {
            Block block = BlockStateInterface.getBlock(ctx, src.down());
            if (block == Blocks.LADDER || block == Blocks.VINE) {
                state.setInput(Input.SNEAK, true);
            }
        }
        return super.prepared(state);
    }
}<|MERGE_RESOLUTION|>--- conflicted
+++ resolved
@@ -163,17 +163,10 @@
                 return state;
             }
             // and if it's fine to walk into the blocks in front
-<<<<<<< HEAD
-            if (MovementHelper.avoidWalkingInto(BlockStateInterface.get(ctx, positionsToBreak[0]))) {
-                return state;
-            }
-            if (MovementHelper.avoidWalkingInto(BlockStateInterface.get(ctx, positionsToBreak[1]))) {
-=======
-            if (MovementHelper.avoidWalkingInto(pb0.getBlock())) {
-                return state;
-            }
-            if (MovementHelper.avoidWalkingInto(pb1.getBlock())) {
->>>>>>> fcadf68c
+            if (MovementHelper.avoidWalkingInto(pb0)) {
+                return state;
+            }
+            if (MovementHelper.avoidWalkingInto(pb1)) {
                 return state;
             }
             // and we aren't already pressed up against the block
