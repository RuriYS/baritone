--- conflicted
+++ resolved
@@ -73,14 +73,9 @@
         IBlockState pb0 = context.get(destX, y + 1, destZ);
         IBlockState pb1 = context.get(destX, y, destZ);
         IBlockState destOn = context.get(destX, y - 1, destZ);
-<<<<<<< HEAD
         IBlockState down = context.get(x, y - 1, z);
         Block srcDown = down.getBlock();
-        if (MovementHelper.canWalkOn(context.bsi, destX, y - 1, destZ, destOn)) {//this is a walk, not a bridge
-=======
-        Block srcDown = context.getBlock(x, y - 1, z);
         if (MovementHelper.canWalkOn(context, destX, y - 1, destZ, destOn)) {//this is a walk, not a bridge
->>>>>>> cfdbc851
             double WC = WALK_ONE_BLOCK_COST;
             boolean water = false;
             if (MovementHelper.isWater(pb0) || MovementHelper.isWater(pb1)) {
