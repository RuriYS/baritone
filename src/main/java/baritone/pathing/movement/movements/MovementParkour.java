--- conflicted
+++ resolved
@@ -143,14 +143,10 @@
             // check for flat landing position
             IBlockState landingOn = context.bsi.get0(destX, y - 1, destZ);
             // farmland needs to be canWalkOn otherwise farm can never work at all, but we want to specifically disallow ending a jump on farmland haha
-<<<<<<< HEAD
             // frostwalker works here because we can't jump from possibly unfrozen water
-            if ((landingOn.getBlock() != Blocks.FARMLAND && MovementHelper.canWalkOn(context.bsi, destX, y - 1, destZ, landingOn))
+            if ((landingOn.getBlock() != Blocks.FARMLAND && MovementHelper.canWalkOn(context, destX, y - 1, destZ, landingOn))
                     || (Math.min(16, context.frostWalker + 2) >= i && MovementHelper.canUseFrostWalker(context, landingOn))
             ) {
-=======
-            if (landingOn.getBlock() != Blocks.FARMLAND && MovementHelper.canWalkOn(context, destX, y - 1, destZ, landingOn)) {
->>>>>>> cfdbc851
                 if (checkOvershootSafety(context.bsi, destX + xDiff, y, destZ + zDiff)) {
                     res.x = destX;
                     res.y = y;
