--- conflicted
+++ resolved
@@ -33,7 +33,6 @@
 import net.minecraft.block.state.IBlockState;
 import net.minecraft.fluid.WaterFluid;
 import net.minecraft.init.Blocks;
-import net.minecraft.init.Fluids;
 import net.minecraft.util.EnumFacing;
 
 import java.util.HashSet;
@@ -93,18 +92,14 @@
             return;
         }
         IBlockState standingOn = context.get(x, y - 1, z);
-<<<<<<< HEAD
-        if (standingOn.getBlock() == Blocks.VINE || standingOn.getBlock() == Blocks.LADDER || standingOn.getBlock() instanceof BlockStairs || MovementHelper.isBottomSlab(standingOn) || standingOn.getFluidState().getFluid() != Fluids.EMPTY) {
-=======
         if (standingOn.getBlock() == Blocks.VINE || standingOn.getBlock() == Blocks.LADDER || standingOn.getBlock() instanceof BlockStairs || MovementHelper.isBottomSlab(standingOn)) {
->>>>>>> 698d40d7
             return;
         }
         // we can't jump from (frozen) water with assumeWalkOnWater because we can't be sure it will be frozen
-        if (context.assumeWalkOnWater && standingOn.getBlock() instanceof BlockLiquid) {
-            return;
-        }
-        if (context.getBlock(x, y, z) instanceof BlockLiquid) {
+        if (context.assumeWalkOnWater && !standingOn.getFluidState().isEmpty()) {
+            return;
+        }
+        if (!context.get(x, y, z).getFluidState().isEmpty()) {
             return; // can't jump out of water
         }
         int maxJump;
