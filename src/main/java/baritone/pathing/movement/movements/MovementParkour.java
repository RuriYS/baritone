/*
 * This file is part of Baritone.
 *
 * Baritone is free software: you can redistribute it and/or modify
 * it under the terms of the GNU Lesser General Public License as published by
 * the Free Software Foundation, either version 3 of the License, or
 * (at your option) any later version.
 *
 * Baritone is distributed in the hope that it will be useful,
 * but WITHOUT ANY WARRANTY; without even the implied warranty of
 * MERCHANTABILITY or FITNESS FOR A PARTICULAR PURPOSE.  See the
 * GNU Lesser General Public License for more details.
 *
 * You should have received a copy of the GNU Lesser General Public License
 * along with Baritone.  If not, see <https://www.gnu.org/licenses/>.
 */

package baritone.pathing.movement.movements;

import baritone.api.IBaritone;
import baritone.api.pathing.movement.MovementStatus;
import baritone.api.utils.BetterBlockPos;
import baritone.api.utils.input.Input;
import baritone.pathing.movement.CalculationContext;
import baritone.pathing.movement.Movement;
import baritone.pathing.movement.MovementHelper;
import baritone.pathing.movement.MovementState;
import baritone.utils.BlockStateInterface;
import baritone.utils.pathing.MutableMoveResult;
import net.minecraft.block.Block;
import net.minecraft.block.BlockState;
import net.minecraft.block.Blocks;
import net.minecraft.block.StairsBlock;
import net.minecraft.fluid.Fluids;
import net.minecraft.fluid.WaterFluid;
import net.minecraft.util.Direction;

import java.util.HashSet;
import java.util.Set;

public class MovementParkour extends Movement {

    private static final BetterBlockPos[] EMPTY = new BetterBlockPos[]{};

    private final Direction direction;
    private final int dist;
    private final boolean ascend;

    private MovementParkour(IBaritone baritone, BetterBlockPos src, int dist, Direction dir, boolean ascend) {
        super(baritone, src, src.offset(dir, dist).up(ascend ? 1 : 0), EMPTY, src.offset(dir, dist).down(ascend ? 0 : 1));
        this.direction = dir;
        this.dist = dist;
        this.ascend = ascend;
    }

    public static MovementParkour cost(CalculationContext context, BetterBlockPos src, Direction direction) {
        MutableMoveResult res = new MutableMoveResult();
        cost(context, src.x, src.y, src.z, direction, res);
        int dist = Math.abs(res.x - src.x) + Math.abs(res.z - src.z);
        return new MovementParkour(context.getBaritone(), src, dist, direction, res.y > src.y);
    }

    public static void cost(CalculationContext context, int x, int y, int z, Direction dir, MutableMoveResult res) {
        if (!context.allowParkour) {
            return;
        }
        if (y == 256 && !context.allowJumpAt256) {
            return;
        }

        int xDiff = dir.getXOffset();
        int zDiff = dir.getZOffset();
        if (!MovementHelper.fullyPassable(context, x + xDiff, y, z + zDiff)) {
            // most common case at the top -- the adjacent block isn't air
            return;
        }
        BlockState adj = context.get(x + xDiff, y - 1, z + zDiff);
        if (MovementHelper.canWalkOn(context.bsi, x + xDiff, y - 1, z + zDiff, adj)) { // don't parkour if we could just traverse (for now)
            // second most common case -- we could just traverse not parkour
            return;
        }
        if (MovementHelper.avoidWalkingInto(adj) && !(adj.getFluidState().getFluid() instanceof WaterFluid)) { // magma sucks
            return;
        }
        if (!MovementHelper.fullyPassable(context, x + xDiff, y + 1, z + zDiff)) {
            return;
        }
        if (!MovementHelper.fullyPassable(context, x + xDiff, y + 2, z + zDiff)) {
            return;
        }
        if (!MovementHelper.fullyPassable(context, x, y + 2, z)) {
            return;
        }
        BlockState standingOn = context.get(x, y - 1, z);
        if (standingOn.getBlock() == Blocks.VINE || standingOn.getBlock() == Blocks.LADDER || standingOn.getBlock() instanceof StairsBlock || MovementHelper.isBottomSlab(standingOn) || standingOn.getFluidState().getFluid() != Fluids.EMPTY) {
            return;
        }
        int maxJump;
        if (standingOn.getBlock() == Blocks.SOUL_SAND) {
            maxJump = 2; // 1 block gap
        } else {
            if (context.canSprint) {
                maxJump = 4;
            } else {
                maxJump = 3;
            }
        }
        
        // check parkour jumps from smallest to largest for obstacles/walls and landing positions
        int verifiedMaxJump = 1; // i - 1 (when i = 2)
        for (int i = 2; i <= maxJump; i++) {
            int destX = x + xDiff * i;
            int destZ = z + zDiff * i;
            
            // check head/feet
            if (!MovementHelper.fullyPassable(context, destX, y + 1, destZ)) {
                break;
            }
            if (!MovementHelper.fullyPassable(context, destX, y + 2, destZ)) {
                break;
            }
<<<<<<< HEAD
            BlockState destInto = context.bsi.get0(destX, y, destZ);
=======
            
            // check for ascend landing position
            IBlockState destInto = context.bsi.get0(destX, y, destZ);
>>>>>>> 7eecf691
            if (!MovementHelper.fullyPassable(context.bsi.access, context.bsi.isPassableBlockPos.setPos(destX, y, destZ), destInto)) {
                if (i <= 3 && context.allowParkourAscend && context.canSprint && MovementHelper.canWalkOn(context.bsi, destX, y, destZ, destInto) && checkOvershootSafety(context.bsi, destX + xDiff, y + 1, destZ + zDiff)) {
                    res.x = destX;
                    res.y = y + 1;
                    res.z = destZ;
                    res.cost = i * SPRINT_ONE_BLOCK_COST + context.jumpPenalty;
                    return;
                }
                break;
            }
<<<<<<< HEAD
            BlockState landingOn = context.bsi.get0(destX, y - 1, destZ);
            // farmland needs to be canwalkon otherwise farm can never work at all, but we want to specifically disallow ending a jumy on farmland haha
=======
            
            // check for flat landing position
            IBlockState landingOn = context.bsi.get0(destX, y - 1, destZ);
            // farmland needs to be canWalkOn otherwise farm can never work at all, but we want to specifically disallow ending a jump on farmland haha
>>>>>>> 7eecf691
            if (landingOn.getBlock() != Blocks.FARMLAND && MovementHelper.canWalkOn(context.bsi, destX, y - 1, destZ, landingOn)) {
                if (checkOvershootSafety(context.bsi, destX + xDiff, y, destZ + zDiff)) {
                    res.x = destX;
                    res.y = y;
                    res.z = destZ;
                    res.cost = costFromJumpDistance(i) + context.jumpPenalty;
                    return;
                }
                break;
            }
            
            if (!MovementHelper.fullyPassable(context, destX, y + 3, destZ)) {
                break;
            }
            
            verifiedMaxJump = i;
        }
        
        // parkour place starts here
        if (!context.allowParkourPlace) {
            return;
        }
<<<<<<< HEAD
        // time 2 pop off with that dank skynet parkour place
        int destX = x + 4 * xDiff;
        int destZ = z + 4 * zDiff;
        BlockState toReplace = context.get(destX, y - 1, destZ);
        double placeCost = context.costOfPlacingAt(destX, y - 1, destZ, toReplace);
        if (placeCost >= COST_INF) {
            return;
        }
        if (!MovementHelper.isReplaceable(destX, y - 1, destZ, toReplace, context.bsi)) {
            return;
        }
        if (!checkOvershootSafety(context.bsi, destX + xDiff, y, destZ + zDiff)) {
            return;
        }
        for (int i = 0; i < 5; i++) {
            int againstX = destX + HORIZONTALS_BUT_ALSO_DOWN_____SO_EVERY_DIRECTION_EXCEPT_UP[i].getXOffset();
            int againstY = y - 1 + HORIZONTALS_BUT_ALSO_DOWN_____SO_EVERY_DIRECTION_EXCEPT_UP[i].getYOffset();
            int againstZ = destZ + HORIZONTALS_BUT_ALSO_DOWN_____SO_EVERY_DIRECTION_EXCEPT_UP[i].getZOffset();
            if (againstX == x + xDiff * 3 && againstZ == z + zDiff * 3) { // we can't turn around that fast
=======
        // check parkour jumps from largest to smallest for positions to place blocks
        for (int i = verifiedMaxJump; i > 1; i--) {
            int destX = x + i * xDiff;
            int destZ = z + i * zDiff;
            IBlockState toReplace = context.get(destX, y - 1, destZ);
            double placeCost = context.costOfPlacingAt(destX, y - 1, destZ, toReplace);
            if (placeCost >= COST_INF) {
>>>>>>> 7eecf691
                continue;
            }
            if (!MovementHelper.isReplaceable(destX, y - 1, destZ, toReplace, context.bsi)) {
                continue;
            }
            if (!checkOvershootSafety(context.bsi, destX + xDiff, y, destZ + zDiff)) {
                continue;
            }
            for (int j = 0; j < 5; j++) {
                int againstX = destX + HORIZONTALS_BUT_ALSO_DOWN_____SO_EVERY_DIRECTION_EXCEPT_UP[j].getXOffset();
                int againstY = y - 1 + HORIZONTALS_BUT_ALSO_DOWN_____SO_EVERY_DIRECTION_EXCEPT_UP[j].getYOffset();
                int againstZ = destZ + HORIZONTALS_BUT_ALSO_DOWN_____SO_EVERY_DIRECTION_EXCEPT_UP[j].getZOffset();
                if (againstX == destX - xDiff && againstZ == destZ - zDiff) { // we can't turn around that fast
                    continue;
                }
                if (MovementHelper.canPlaceAgainst(context.bsi, againstX, againstY, againstZ)) {
                    res.x = destX;
                    res.y = y;
                    res.z = destZ;
                    res.cost = costFromJumpDistance(i) + placeCost + context.jumpPenalty;
                    return;
                }
            }
        }
    }

    private static boolean checkOvershootSafety(BlockStateInterface bsi, int x, int y, int z) {
        // we're going to walk into these two blocks after the landing of the parkour anyway, so make sure they aren't avoidWalkingInto
        return !MovementHelper.avoidWalkingInto(bsi.get0(x, y, z)) && !MovementHelper.avoidWalkingInto(bsi.get0(x, y + 1, z));
    }

    private static double costFromJumpDistance(int dist) {
        switch (dist) {
            case 2:
                return WALK_ONE_BLOCK_COST * 2; // IDK LOL
            case 3:
                return WALK_ONE_BLOCK_COST * 3;
            case 4:
                return SPRINT_ONE_BLOCK_COST * 4;
            default:
                throw new IllegalStateException("LOL " + dist);
        }
    }


    @Override
    public double calculateCost(CalculationContext context) {
        MutableMoveResult res = new MutableMoveResult();
        cost(context, src.x, src.y, src.z, direction, res);
        if (res.x != dest.x || res.y != dest.y || res.z != dest.z) {
            return COST_INF;
        }
        return res.cost;
    }

    @Override
    protected Set<BetterBlockPos> calculateValidPositions() {
        Set<BetterBlockPos> set = new HashSet<>();
        for (int i = 0; i <= dist; i++) {
            for (int y = 0; y < 2; y++) {
                set.add(src.offset(direction, i).up(y));
            }
        }
        return set;
    }

    @Override
    public boolean safeToCancel(MovementState state) {
        // once this movement is instantiated, the state is default to PREPPING
        // but once it's ticked for the first time it changes to RUNNING
        // since we don't really know anything about momentum, it suffices to say Parkour can only be canceled on the 0th tick
        return state.getStatus() != MovementStatus.RUNNING;
    }

    @Override
    public MovementState updateState(MovementState state) {
        super.updateState(state);
        if (state.getStatus() != MovementStatus.RUNNING) {
            return state;
        }
        if (ctx.playerFeet().y < src.y) {
            // we have fallen
            logDebug("sorry");
            return state.setStatus(MovementStatus.UNREACHABLE);
        }
        if (dist >= 4 || ascend) {
            state.setInput(Input.SPRINT, true);
        }
        MovementHelper.moveTowards(ctx, state, dest);
        if (ctx.playerFeet().equals(dest)) {
            Block d = BlockStateInterface.getBlock(ctx, dest);
            if (d == Blocks.VINE || d == Blocks.LADDER) {
                // it physically hurt me to add support for parkour jumping onto a vine
                // but i did it anyway
                return state.setStatus(MovementStatus.SUCCESS);
            }
            if (ctx.player().posY - ctx.playerFeet().getY() < 0.094) { // lilypads
                state.setStatus(MovementStatus.SUCCESS);
            }
        } else if (!ctx.playerFeet().equals(src)) {
            if (ctx.playerFeet().equals(src.offset(direction)) || ctx.player().posY - src.y > 0.0001) {
                if (!MovementHelper.canWalkOn(ctx, dest.down()) && !ctx.player().onGround && MovementHelper.attemptToPlaceABlock(state, baritone, dest.down(), true, false) == PlaceResult.READY_TO_PLACE) {
                    // go in the opposite order to check DOWN before all horizontals -- down is preferable because you don't have to look to the side while in midair, which could mess up the trajectory
                    state.setInput(Input.CLICK_RIGHT, true);
                }
                // prevent jumping too late by checking for ascend
                if (dist == 3 && !ascend) { // this is a 2 block gap, dest = src + direction * 3
                    double xDiff = (src.x + 0.5) - ctx.player().posX;
                    double zDiff = (src.z + 0.5) - ctx.player().posZ;
                    double distFromStart = Math.max(Math.abs(xDiff), Math.abs(zDiff));
                    if (distFromStart < 0.7) {
                        return state;
                    }
                }

                state.setInput(Input.JUMP, true);
            } else if (!ctx.playerFeet().equals(dest.offset(direction, -1))) {
                state.setInput(Input.SPRINT, false);
                if (ctx.playerFeet().equals(src.offset(direction, -1))) {
                    MovementHelper.moveTowards(ctx, state, src);
                } else {
                    MovementHelper.moveTowards(ctx, state, src.offset(direction, -1));
                }
            }
        }
        return state;
    }
}<|MERGE_RESOLUTION|>--- conflicted
+++ resolved
@@ -119,13 +119,9 @@
             if (!MovementHelper.fullyPassable(context, destX, y + 2, destZ)) {
                 break;
             }
-<<<<<<< HEAD
+            
+            // check for ascend landing position
             BlockState destInto = context.bsi.get0(destX, y, destZ);
-=======
-            
-            // check for ascend landing position
-            IBlockState destInto = context.bsi.get0(destX, y, destZ);
->>>>>>> 7eecf691
             if (!MovementHelper.fullyPassable(context.bsi.access, context.bsi.isPassableBlockPos.setPos(destX, y, destZ), destInto)) {
                 if (i <= 3 && context.allowParkourAscend && context.canSprint && MovementHelper.canWalkOn(context.bsi, destX, y, destZ, destInto) && checkOvershootSafety(context.bsi, destX + xDiff, y + 1, destZ + zDiff)) {
                     res.x = destX;
@@ -136,15 +132,10 @@
                 }
                 break;
             }
-<<<<<<< HEAD
+            
+            // check for flat landing position
             BlockState landingOn = context.bsi.get0(destX, y - 1, destZ);
-            // farmland needs to be canwalkon otherwise farm can never work at all, but we want to specifically disallow ending a jumy on farmland haha
-=======
-            
-            // check for flat landing position
-            IBlockState landingOn = context.bsi.get0(destX, y - 1, destZ);
             // farmland needs to be canWalkOn otherwise farm can never work at all, but we want to specifically disallow ending a jump on farmland haha
->>>>>>> 7eecf691
             if (landingOn.getBlock() != Blocks.FARMLAND && MovementHelper.canWalkOn(context.bsi, destX, y - 1, destZ, landingOn)) {
                 if (checkOvershootSafety(context.bsi, destX + xDiff, y, destZ + zDiff)) {
                     res.x = destX;
@@ -167,35 +158,13 @@
         if (!context.allowParkourPlace) {
             return;
         }
-<<<<<<< HEAD
-        // time 2 pop off with that dank skynet parkour place
-        int destX = x + 4 * xDiff;
-        int destZ = z + 4 * zDiff;
-        BlockState toReplace = context.get(destX, y - 1, destZ);
-        double placeCost = context.costOfPlacingAt(destX, y - 1, destZ, toReplace);
-        if (placeCost >= COST_INF) {
-            return;
-        }
-        if (!MovementHelper.isReplaceable(destX, y - 1, destZ, toReplace, context.bsi)) {
-            return;
-        }
-        if (!checkOvershootSafety(context.bsi, destX + xDiff, y, destZ + zDiff)) {
-            return;
-        }
-        for (int i = 0; i < 5; i++) {
-            int againstX = destX + HORIZONTALS_BUT_ALSO_DOWN_____SO_EVERY_DIRECTION_EXCEPT_UP[i].getXOffset();
-            int againstY = y - 1 + HORIZONTALS_BUT_ALSO_DOWN_____SO_EVERY_DIRECTION_EXCEPT_UP[i].getYOffset();
-            int againstZ = destZ + HORIZONTALS_BUT_ALSO_DOWN_____SO_EVERY_DIRECTION_EXCEPT_UP[i].getZOffset();
-            if (againstX == x + xDiff * 3 && againstZ == z + zDiff * 3) { // we can't turn around that fast
-=======
         // check parkour jumps from largest to smallest for positions to place blocks
         for (int i = verifiedMaxJump; i > 1; i--) {
             int destX = x + i * xDiff;
             int destZ = z + i * zDiff;
-            IBlockState toReplace = context.get(destX, y - 1, destZ);
+            BlockState toReplace = context.get(destX, y - 1, destZ);
             double placeCost = context.costOfPlacingAt(destX, y - 1, destZ, toReplace);
             if (placeCost >= COST_INF) {
->>>>>>> 7eecf691
                 continue;
             }
             if (!MovementHelper.isReplaceable(destX, y - 1, destZ, toReplace, context.bsi)) {
