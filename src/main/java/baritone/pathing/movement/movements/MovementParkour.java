--- conflicted
+++ resolved
@@ -249,14 +249,9 @@
             if (ctx.player().getPositionVec().y - ctx.playerFeet().getY() < 0.094) { // lilypads
                 state.setStatus(MovementStatus.SUCCESS);
             }
-        } else if (!ctx.playerFeet().equals(src)) {
-<<<<<<< HEAD
+        } else if (!ctx.playerFeet().equals(src)) {,,
             if (ctx.playerFeet().equals(src.offset(direction)) || ctx.player().getPositionVec().y - src.y > 0.0001) {
-                if (!MovementHelper.canWalkOn(ctx, dest.down()) && !ctx.player().onGround && MovementHelper.attemptToPlaceABlock(state, baritone, dest.down(), true) == PlaceResult.READY_TO_PLACE) {
-=======
-            if (ctx.playerFeet().equals(src.offset(direction)) || ctx.player().posY - src.y > 0.0001) {
                 if (!MovementHelper.canWalkOn(ctx, dest.down()) && !ctx.player().onGround && MovementHelper.attemptToPlaceABlock(state, baritone, dest.down(), true, false) == PlaceResult.READY_TO_PLACE) {
->>>>>>> 1a8d93b9
                     // go in the opposite order to check DOWN before all horizontals -- down is preferable because you don't have to look to the side while in midair, which could mess up the trajectory
                     state.setInput(Input.CLICK_RIGHT, true);
                 }
