/*
 * This file is part of Baritone.
 *
 * Baritone is free software: you can redistribute it and/or modify
 * it under the terms of the GNU Lesser General Public License as published by
 * the Free Software Foundation, either version 3 of the License, or
 * (at your option) any later version.
 *
 * Baritone is distributed in the hope that it will be useful,
 * but WITHOUT ANY WARRANTY; without even the implied warranty of
 * MERCHANTABILITY or FITNESS FOR A PARTICULAR PURPOSE.  See the
 * GNU Lesser General Public License for more details.
 *
 * You should have received a copy of the GNU Lesser General Public License
 * along with Baritone.  If not, see <https://www.gnu.org/licenses/>.
 */

package baritone.pathing.movement.movements;

import baritone.api.IBaritone;
import baritone.api.pathing.movement.MovementStatus;
import baritone.api.utils.BetterBlockPos;
import baritone.api.utils.input.Input;
import baritone.pathing.movement.CalculationContext;
import baritone.pathing.movement.Movement;
import baritone.pathing.movement.MovementHelper;
import baritone.pathing.movement.MovementState;
import baritone.utils.BlockStateInterface;
import baritone.utils.pathing.MutableMoveResult;
import net.minecraft.block.Block;
import net.minecraft.block.BlockState;
import net.minecraft.block.Blocks;
import net.minecraft.block.StairsBlock;
import net.minecraft.fluid.Fluids;
import net.minecraft.fluid.WaterFluid;
import net.minecraft.util.Direction;

import java.util.HashSet;
import java.util.Set;

public class MovementParkour extends Movement {

    private static final BetterBlockPos[] EMPTY = new BetterBlockPos[]{};

    private final Direction direction;
    private final int dist;
    private final boolean ascend;

    private MovementParkour(IBaritone baritone, BetterBlockPos src, int dist, Direction dir, boolean ascend) {
        super(baritone, src, src.offset(dir, dist).up(ascend ? 1 : 0), EMPTY, src.offset(dir, dist).down(ascend ? 0 : 1));
        this.direction = dir;
        this.dist = dist;
        this.ascend = ascend;
    }

    public static MovementParkour cost(CalculationContext context, BetterBlockPos src, Direction direction) {
        MutableMoveResult res = new MutableMoveResult();
        cost(context, src.x, src.y, src.z, direction, res);
        int dist = Math.abs(res.x - src.x) + Math.abs(res.z - src.z);
        return new MovementParkour(context.getBaritone(), src, dist, direction, res.y > src.y);
    }

    public static void cost(CalculationContext context, int x, int y, int z, Direction dir, MutableMoveResult res) {
        if (!context.allowParkour) {
            return;
        }
        if (y == 256 && !context.allowJumpAt256) {
            return;
        }

        int xDiff = dir.getXOffset();
        int zDiff = dir.getZOffset();
        if (!MovementHelper.fullyPassable(context, x + xDiff, y, z + zDiff)) {
            // most common case at the top -- the adjacent block isn't air
            return;
        }
        BlockState adj = context.get(x + xDiff, y - 1, z + zDiff);
        if (MovementHelper.canWalkOn(context.bsi, x + xDiff, y - 1, z + zDiff, adj)) { // don't parkour if we could just traverse (for now)
            // second most common case -- we could just traverse not parkour
            return;
        }
        if (MovementHelper.avoidWalkingInto(adj) && !(adj.getFluidState().getFluid() instanceof WaterFluid)) { // magma sucks
            return;
        }
        if (!MovementHelper.fullyPassable(context, x + xDiff, y + 1, z + zDiff)) {
            return;
        }
        if (!MovementHelper.fullyPassable(context, x + xDiff, y + 2, z + zDiff)) {
            return;
        }
        if (!MovementHelper.fullyPassable(context, x, y + 2, z)) {
            return;
        }
        BlockState standingOn = context.get(x, y - 1, z);
        if (standingOn.getBlock() == Blocks.VINE || standingOn.getBlock() == Blocks.LADDER || standingOn.getBlock() instanceof StairsBlock || MovementHelper.isBottomSlab(standingOn) || standingOn.getFluidState().getFluid() != Fluids.EMPTY) {
            return;
        }
        int maxJump;
        if (standingOn.getBlock() == Blocks.SOUL_SAND) {
            maxJump = 2; // 1 block gap
        } else {
            if (context.canSprint) {
                maxJump = 4;
            } else {
                maxJump = 3;
            }
        }
        for (int i = 2; i <= maxJump; i++) {
            int destX = x + xDiff * i;
            int destZ = z + zDiff * i;
            if (!MovementHelper.fullyPassable(context, destX, y + 1, destZ)) {
                return;
            }
            if (!MovementHelper.fullyPassable(context, destX, y + 2, destZ)) {
                return;
            }
            BlockState destInto = context.bsi.get0(destX, y, destZ);
            if (!MovementHelper.fullyPassable(destInto)) {
                if (i <= 3 && context.allowParkourAscend && context.canSprint && MovementHelper.canWalkOn(context.bsi, destX, y, destZ, destInto) && checkOvershootSafety(context.bsi, destX + xDiff, y + 1, destZ + zDiff)) {
                    res.x = destX;
                    res.y = y + 1;
                    res.z = destZ;
                    res.cost = i * SPRINT_ONE_BLOCK_COST + context.jumpPenalty;
                }
                return;
            }
            BlockState landingOn = context.bsi.get0(destX, y - 1, destZ);
            // farmland needs to be canwalkon otherwise farm can never work at all, but we want to specifically disallow ending a jumy on farmland haha
            if (landingOn.getBlock() != Blocks.FARMLAND && MovementHelper.canWalkOn(context.bsi, destX, y - 1, destZ, landingOn)) {
                if (checkOvershootSafety(context.bsi, destX + xDiff, y, destZ + zDiff)) {
                    res.x = destX;
                    res.y = y;
                    res.z = destZ;
                    res.cost = costFromJumpDistance(i) + context.jumpPenalty;
                }
                return;
            }
            if (!MovementHelper.fullyPassable(context, destX, y + 3, destZ)) {
                return;
            }
        }
        if (maxJump != 4) {
            return;
        }
        if (!context.allowParkourPlace) {
            return;
        }
        // time 2 pop off with that dank skynet parkour place
        int destX = x + 4 * xDiff;
        int destZ = z + 4 * zDiff;
        IBlockState toReplace = context.get(destX, y - 1, destZ);
        double placeCost = context.costOfPlacingAt(destX, y - 1, destZ, toReplace);
        if (placeCost >= COST_INF) {
            return;
        }
<<<<<<< HEAD
        BlockState toReplace = context.get(destX, y - 1, destZ);
=======
>>>>>>> 2b4d6f4a
        if (!MovementHelper.isReplaceable(destX, y - 1, destZ, toReplace, context.bsi)) {
            return;
        }
        if (!checkOvershootSafety(context.bsi, destX + xDiff, y, destZ + zDiff)) {
            return;
        }
        for (int i = 0; i < 5; i++) {
            int againstX = destX + HORIZONTALS_BUT_ALSO_DOWN_____SO_EVERY_DIRECTION_EXCEPT_UP[i].getXOffset();
            int againstY = y - 1 + HORIZONTALS_BUT_ALSO_DOWN_____SO_EVERY_DIRECTION_EXCEPT_UP[i].getYOffset();
            int againstZ = destZ + HORIZONTALS_BUT_ALSO_DOWN_____SO_EVERY_DIRECTION_EXCEPT_UP[i].getZOffset();
            if (againstX == x + xDiff * 3 && againstZ == z + zDiff * 3) { // we can't turn around that fast
                continue;
            }
            if (MovementHelper.canPlaceAgainst(context.bsi, againstX, againstY, againstZ)) {
                res.x = destX;
                res.y = y;
                res.z = destZ;
                res.cost = costFromJumpDistance(4) + placeCost + context.jumpPenalty;
                return;
            }
        }
    }

    private static boolean checkOvershootSafety(BlockStateInterface bsi, int x, int y, int z) {
        // we're going to walk into these two blocks after the landing of the parkour anyway, so make sure they aren't avoidWalkingInto
        return !MovementHelper.avoidWalkingInto(bsi.get0(x, y, z)) && !MovementHelper.avoidWalkingInto(bsi.get0(x, y + 1, z));
    }

    private static double costFromJumpDistance(int dist) {
        switch (dist) {
            case 2:
                return WALK_ONE_BLOCK_COST * 2; // IDK LOL
            case 3:
                return WALK_ONE_BLOCK_COST * 3;
            case 4:
                return SPRINT_ONE_BLOCK_COST * 4;
            default:
                throw new IllegalStateException("LOL " + dist);
        }
    }


    @Override
    public double calculateCost(CalculationContext context) {
        MutableMoveResult res = new MutableMoveResult();
        cost(context, src.x, src.y, src.z, direction, res);
        if (res.x != dest.x || res.y != dest.y || res.z != dest.z) {
            return COST_INF;
        }
        return res.cost;
    }

    @Override
    protected Set<BetterBlockPos> calculateValidPositions() {
        Set<BetterBlockPos> set = new HashSet<>();
        for (int i = 0; i <= dist; i++) {
            for (int y = 0; y < 2; y++) {
                set.add(src.offset(direction, i).up(y));
            }
        }
        return set;
    }

    @Override
    public boolean safeToCancel(MovementState state) {
        // once this movement is instantiated, the state is default to PREPPING
        // but once it's ticked for the first time it changes to RUNNING
        // since we don't really know anything about momentum, it suffices to say Parkour can only be canceled on the 0th tick
        return state.getStatus() != MovementStatus.RUNNING;
    }

    @Override
    public MovementState updateState(MovementState state) {
        super.updateState(state);
        if (state.getStatus() != MovementStatus.RUNNING) {
            return state;
        }
        if (ctx.playerFeet().y < src.y) {
            // we have fallen
            logDebug("sorry");
            return state.setStatus(MovementStatus.UNREACHABLE);
        }
        if (dist >= 4 || ascend) {
            state.setInput(Input.SPRINT, true);
        }
        MovementHelper.moveTowards(ctx, state, dest);
        if (ctx.playerFeet().equals(dest)) {
            Block d = BlockStateInterface.getBlock(ctx, dest);
            if (d == Blocks.VINE || d == Blocks.LADDER) {
                // it physically hurt me to add support for parkour jumping onto a vine
                // but i did it anyway
                return state.setStatus(MovementStatus.SUCCESS);
            }
            if (ctx.player().posY - ctx.playerFeet().getY() < 0.094) { // lilypads
                state.setStatus(MovementStatus.SUCCESS);
            }
        } else if (!ctx.playerFeet().equals(src)) {
            if (ctx.playerFeet().equals(src.offset(direction)) || ctx.player().posY - src.y > 0.0001) {
                if (!MovementHelper.canWalkOn(ctx, dest.down()) && !ctx.player().onGround && MovementHelper.attemptToPlaceABlock(state, baritone, dest.down(), true) == PlaceResult.READY_TO_PLACE) {
                    // go in the opposite order to check DOWN before all horizontals -- down is preferable because you don't have to look to the side while in midair, which could mess up the trajectory
                    state.setInput(Input.CLICK_RIGHT, true);
                }
                // prevent jumping too late by checking for ascend
                if (dist == 3 && !ascend) { // this is a 2 block gap, dest = src + direction * 3
                    double xDiff = (src.x + 0.5) - ctx.player().posX;
                    double zDiff = (src.z + 0.5) - ctx.player().posZ;
                    double distFromStart = Math.max(Math.abs(xDiff), Math.abs(zDiff));
                    if (distFromStart < 0.7) {
                        return state;
                    }
                }

                state.setInput(Input.JUMP, true);
            } else if (!ctx.playerFeet().equals(dest.offset(direction, -1))) {
                state.setInput(Input.SPRINT, false);
                if (ctx.playerFeet().equals(src.offset(direction, -1))) {
                    MovementHelper.moveTowards(ctx, state, src);
                } else {
                    MovementHelper.moveTowards(ctx, state, src.offset(direction, -1));
                }
            }
        }
        return state;
    }
}<|MERGE_RESOLUTION|>--- conflicted
+++ resolved
@@ -148,15 +148,11 @@
         // time 2 pop off with that dank skynet parkour place
         int destX = x + 4 * xDiff;
         int destZ = z + 4 * zDiff;
-        IBlockState toReplace = context.get(destX, y - 1, destZ);
+        BlockState toReplace = context.get(destX, y - 1, destZ);
         double placeCost = context.costOfPlacingAt(destX, y - 1, destZ, toReplace);
         if (placeCost >= COST_INF) {
             return;
         }
-<<<<<<< HEAD
-        BlockState toReplace = context.get(destX, y - 1, destZ);
-=======
->>>>>>> 2b4d6f4a
         if (!MovementHelper.isReplaceable(destX, y - 1, destZ, toReplace, context.bsi)) {
             return;
         }
