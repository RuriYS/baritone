--- conflicted
+++ resolved
@@ -114,13 +114,8 @@
             if (!MovementHelper.fullyPassable(context, destX, y + 2, destZ)) {
                 return;
             }
-<<<<<<< HEAD
             BlockState destInto = context.bsi.get0(destX, y, destZ);
-            if (!MovementHelper.fullyPassable(destInto)) {
-=======
-            IBlockState destInto = context.bsi.get0(destX, y, destZ);
             if (!MovementHelper.fullyPassable(context.bsi.access, context.bsi.isPassableBlockPos.setPos(destX, y, destZ), destInto)) {
->>>>>>> e3d3407d
                 if (i <= 3 && context.allowParkourAscend && context.canSprint && MovementHelper.canWalkOn(context.bsi, destX, y, destZ, destInto) && checkOvershootSafety(context.bsi, destX + xDiff, y + 1, destZ + zDiff)) {
                     res.x = destX;
                     res.y = y + 1;
