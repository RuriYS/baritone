/*
 * This file is part of Baritone.
 *
 * Baritone is free software: you can redistribute it and/or modify
 * it under the terms of the GNU Lesser General Public License as published by
 * the Free Software Foundation, either version 3 of the License, or
 * (at your option) any later version.
 *
 * Baritone is distributed in the hope that it will be useful,
 * but WITHOUT ANY WARRANTY; without even the implied warranty of
 * MERCHANTABILITY or FITNESS FOR A PARTICULAR PURPOSE.  See the
 * GNU Lesser General Public License for more details.
 *
 * You should have received a copy of the GNU Lesser General Public License
 * along with Baritone.  If not, see <https://www.gnu.org/licenses/>.
 */

package baritone.pathing.movement.movements;

import baritone.api.IBaritone;
import baritone.api.pathing.movement.MovementStatus;
import baritone.api.utils.BetterBlockPos;
import baritone.api.utils.input.Input;
import baritone.pathing.movement.CalculationContext;
import baritone.pathing.movement.Movement;
import baritone.pathing.movement.MovementHelper;
import baritone.pathing.movement.MovementState;
import baritone.utils.BlockStateInterface;
import baritone.utils.pathing.MutableMoveResult;
import net.minecraft.block.Block;
import net.minecraft.block.BlockState;
import net.minecraft.block.Blocks;
import net.minecraft.block.StairsBlock;
import net.minecraft.fluid.Fluids;
import net.minecraft.fluid.WaterFluid;
import net.minecraft.util.Direction;

import java.util.HashSet;
import java.util.Set;

public class MovementParkour extends Movement {

    private static final BetterBlockPos[] EMPTY = new BetterBlockPos[]{};

    private final Direction direction;
    private final int dist;
    private final boolean ascend;

    private MovementParkour(IBaritone baritone, BetterBlockPos src, int dist, Direction dir, boolean ascend) {
        super(baritone, src, src.offset(dir, dist).up(ascend ? 1 : 0), EMPTY, src.offset(dir, dist).down(ascend ? 0 : 1));
        this.direction = dir;
        this.dist = dist;
        this.ascend = ascend;
    }

    public static MovementParkour cost(CalculationContext context, BetterBlockPos src, Direction direction) {
        MutableMoveResult res = new MutableMoveResult();
        cost(context, src.x, src.y, src.z, direction, res);
        int dist = Math.abs(res.x - src.x) + Math.abs(res.z - src.z);
        return new MovementParkour(context.getBaritone(), src, dist, direction, res.y > src.y);
    }

    public static void cost(CalculationContext context, int x, int y, int z, Direction dir, MutableMoveResult res) {
        if (!context.allowParkour) {
            return;
        }
        if (y == 256 && !context.allowJumpAt256) {
            return;
        }

        int xDiff = dir.getXOffset();
        int zDiff = dir.getZOffset();
        if (!MovementHelper.fullyPassable(context, x + xDiff, y, z + zDiff)) {
            // most common case at the top -- the adjacent block isn't air
            return;
        }
        BlockState adj = context.get(x + xDiff, y - 1, z + zDiff);
        if (MovementHelper.canWalkOn(context.bsi, x + xDiff, y - 1, z + zDiff, adj)) { // don't parkour if we could just traverse (for now)
            // second most common case -- we could just traverse not parkour
            return;
        }
        if (MovementHelper.avoidWalkingInto(adj) && !(adj.getFluidState().getFluid() instanceof WaterFluid)) { // magma sucks
            return;
        }
        if (!MovementHelper.fullyPassable(context, x + xDiff, y + 1, z + zDiff)) {
            return;
        }
        if (!MovementHelper.fullyPassable(context, x + xDiff, y + 2, z + zDiff)) {
            return;
        }
        if (!MovementHelper.fullyPassable(context, x, y + 2, z)) {
            return;
        }
        BlockState standingOn = context.get(x, y - 1, z);
        if (standingOn.getBlock() == Blocks.VINE || standingOn.getBlock() == Blocks.LADDER || standingOn.getBlock() instanceof StairsBlock || MovementHelper.isBottomSlab(standingOn) || standingOn.getFluidState().getFluid() != Fluids.EMPTY) {
            return;
        }
        int maxJump;
        if (standingOn.getBlock() == Blocks.SOUL_SAND) {
            maxJump = 2; // 1 block gap
        } else {
            if (context.canSprint) {
                maxJump = 4;
            } else {
                maxJump = 3;
            }
        }
        for (int i = 2; i <= maxJump; i++) {
            int destX = x + xDiff * i;
            int destZ = z + zDiff * i;
            if (!MovementHelper.fullyPassable(context, destX, y + 1, destZ)) {
                return;
            }
            if (!MovementHelper.fullyPassable(context, destX, y + 2, destZ)) {
                return;
            }
            BlockState destInto = context.bsi.get0(destX, y, destZ);
            if (!MovementHelper.fullyPassable(destInto)) {
                if (i <= 3 && context.allowParkourAscend && context.canSprint && MovementHelper.canWalkOn(context.bsi, destX, y, destZ, destInto) && checkOvershootSafety(context.bsi, destX + xDiff, y + 1, destZ + zDiff)) {
                    res.x = destX;
                    res.y = y + 1;
                    res.z = destZ;
                    res.cost = i * SPRINT_ONE_BLOCK_COST + context.jumpPenalty;
                }
                return;
            }
            BlockState landingOn = context.bsi.get0(destX, y - 1, destZ);
            // farmland needs to be canwalkon otherwise farm can never work at all, but we want to specifically disallow ending a jumy on farmland haha
            if (landingOn.getBlock() != Blocks.FARMLAND && MovementHelper.canWalkOn(context.bsi, destX, y - 1, destZ, landingOn)) {
                if (checkOvershootSafety(context.bsi, destX + xDiff, y, destZ + zDiff)) {
                    res.x = destX;
                    res.y = y;
                    res.z = destZ;
                    res.cost = costFromJumpDistance(i) + context.jumpPenalty;
                }
                return;
            }
            if (!MovementHelper.fullyPassable(context, destX, y + 3, destZ)) {
                return;
            }
        }
        if (maxJump != 4) {
            return;
        }
        if (!context.allowParkourPlace) {
            return;
        }
        // time 2 pop off with that dank skynet parkour place
        int destX = x + 4 * xDiff;
        int destZ = z + 4 * zDiff;
        double placeCost = context.costOfPlacingAt(destX, y - 1, destZ);
        if (placeCost >= COST_INF) {
            return;
        }
<<<<<<< HEAD
        BlockState toReplace = context.get(destX, y - 1, destZ);
        if (!MovementHelper.isReplacable(destX, y - 1, destZ, toReplace, context.bsi)) {
=======
        IBlockState toReplace = context.get(destX, y - 1, destZ);
        if (!MovementHelper.isReplaceable(destX, y - 1, destZ, toReplace, context.bsi)) {
>>>>>>> 7e505fc6
            return;
        }
        if (!checkOvershootSafety(context.bsi, destX + xDiff, y, destZ + zDiff)) {
            return;
        }
        for (int i = 0; i < 5; i++) {
            int againstX = destX + HORIZONTALS_BUT_ALSO_DOWN_____SO_EVERY_DIRECTION_EXCEPT_UP[i].getXOffset();
            int againstY = y - 1 + HORIZONTALS_BUT_ALSO_DOWN_____SO_EVERY_DIRECTION_EXCEPT_UP[i].getYOffset();
            int againstZ = destZ + HORIZONTALS_BUT_ALSO_DOWN_____SO_EVERY_DIRECTION_EXCEPT_UP[i].getZOffset();
            if (againstX == x + xDiff * 3 && againstZ == z + zDiff * 3) { // we can't turn around that fast
                continue;
            }
            if (MovementHelper.canPlaceAgainst(context.bsi, againstX, againstY, againstZ)) {
                res.x = destX;
                res.y = y;
                res.z = destZ;
                res.cost = costFromJumpDistance(4) + placeCost + context.jumpPenalty;
                return;
            }
        }
    }

    private static boolean checkOvershootSafety(BlockStateInterface bsi, int x, int y, int z) {
        // we're going to walk into these two blocks after the landing of the parkour anyway, so make sure they aren't avoidWalkingInto
        return !MovementHelper.avoidWalkingInto(bsi.get0(x, y, z)) && !MovementHelper.avoidWalkingInto(bsi.get0(x, y + 1, z));
    }

    private static double costFromJumpDistance(int dist) {
        switch (dist) {
            case 2:
                return WALK_ONE_BLOCK_COST * 2; // IDK LOL
            case 3:
                return WALK_ONE_BLOCK_COST * 3;
            case 4:
                return SPRINT_ONE_BLOCK_COST * 4;
            default:
                throw new IllegalStateException("LOL " + dist);
        }
    }


    @Override
    public double calculateCost(CalculationContext context) {
        MutableMoveResult res = new MutableMoveResult();
        cost(context, src.x, src.y, src.z, direction, res);
        if (res.x != dest.x || res.y != dest.y || res.z != dest.z) {
            return COST_INF;
        }
        return res.cost;
    }

    @Override
    protected Set<BetterBlockPos> calculateValidPositions() {
        Set<BetterBlockPos> set = new HashSet<>();
        for (int i = 0; i <= dist; i++) {
            for (int y = 0; y < 2; y++) {
                set.add(src.offset(direction, i).up(y));
            }
        }
        return set;
    }

    @Override
    public boolean safeToCancel(MovementState state) {
        // once this movement is instantiated, the state is default to PREPPING
        // but once it's ticked for the first time it changes to RUNNING
        // since we don't really know anything about momentum, it suffices to say Parkour can only be canceled on the 0th tick
        return state.getStatus() != MovementStatus.RUNNING;
    }

    @Override
    public MovementState updateState(MovementState state) {
        super.updateState(state);
        if (state.getStatus() != MovementStatus.RUNNING) {
            return state;
        }
        if (ctx.playerFeet().y < src.y) {
            // we have fallen
            logDebug("sorry");
            return state.setStatus(MovementStatus.UNREACHABLE);
        }
        if (dist >= 4 || ascend) {
            state.setInput(Input.SPRINT, true);
        }
        MovementHelper.moveTowards(ctx, state, dest);
        if (ctx.playerFeet().equals(dest)) {
            Block d = BlockStateInterface.getBlock(ctx, dest);
            if (d == Blocks.VINE || d == Blocks.LADDER) {
                // it physically hurt me to add support for parkour jumping onto a vine
                // but i did it anyway
                return state.setStatus(MovementStatus.SUCCESS);
            }
            if (ctx.player().posY - ctx.playerFeet().getY() < 0.094) { // lilypads
                state.setStatus(MovementStatus.SUCCESS);
            }
        } else if (!ctx.playerFeet().equals(src)) {
            if (ctx.playerFeet().equals(src.offset(direction)) || ctx.player().posY - src.y > 0.0001) {
                if (!MovementHelper.canWalkOn(ctx, dest.down()) && !ctx.player().onGround && MovementHelper.attemptToPlaceABlock(state, baritone, dest.down(), true) == PlaceResult.READY_TO_PLACE) {
                    // go in the opposite order to check DOWN before all horizontals -- down is preferable because you don't have to look to the side while in midair, which could mess up the trajectory
                    state.setInput(Input.CLICK_RIGHT, true);
                }
                // prevent jumping too late by checking for ascend
                if (dist == 3 && !ascend) { // this is a 2 block gap, dest = src + direction * 3
                    double xDiff = (src.x + 0.5) - ctx.player().posX;
                    double zDiff = (src.z + 0.5) - ctx.player().posZ;
                    double distFromStart = Math.max(Math.abs(xDiff), Math.abs(zDiff));
                    if (distFromStart < 0.7) {
                        return state;
                    }
                }

                state.setInput(Input.JUMP, true);
            } else if (!ctx.playerFeet().equals(dest.offset(direction, -1))) {
                state.setInput(Input.SPRINT, false);
                if (ctx.playerFeet().equals(src.offset(direction, -1))) {
                    MovementHelper.moveTowards(ctx, state, src);
                } else {
                    MovementHelper.moveTowards(ctx, state, src.offset(direction, -1));
                }
            }
        }
        return state;
    }
}<|MERGE_RESOLUTION|>--- conflicted
+++ resolved
@@ -152,13 +152,8 @@
         if (placeCost >= COST_INF) {
             return;
         }
-<<<<<<< HEAD
         BlockState toReplace = context.get(destX, y - 1, destZ);
-        if (!MovementHelper.isReplacable(destX, y - 1, destZ, toReplace, context.bsi)) {
-=======
-        IBlockState toReplace = context.get(destX, y - 1, destZ);
         if (!MovementHelper.isReplaceable(destX, y - 1, destZ, toReplace, context.bsi)) {
->>>>>>> 7e505fc6
             return;
         }
         if (!checkOvershootSafety(context.bsi, destX + xDiff, y, destZ + zDiff)) {
