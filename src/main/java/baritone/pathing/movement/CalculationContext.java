/*
 * This file is part of Baritone.
 *
 * Baritone is free software: you can redistribute it and/or modify
 * it under the terms of the GNU Lesser General Public License as published by
 * the Free Software Foundation, either version 3 of the License, or
 * (at your option) any later version.
 *
 * Baritone is distributed in the hope that it will be useful,
 * but WITHOUT ANY WARRANTY; without even the implied warranty of
 * MERCHANTABILITY or FITNESS FOR A PARTICULAR PURPOSE.  See the
 * GNU Lesser General Public License for more details.
 *
 * You should have received a copy of the GNU Lesser General Public License
 * along with Baritone.  If not, see <https://www.gnu.org/licenses/>.
 */

package baritone.pathing.movement;

import baritone.Baritone;
import baritone.api.IBaritone;
import baritone.api.pathing.movement.ActionCosts;
import baritone.cache.WorldData;
import baritone.utils.BlockStateInterface;
import baritone.utils.ToolSet;
import baritone.utils.pathing.BetterWorldBorder;
import net.minecraft.block.Block;
import net.minecraft.block.BlockState;
import net.minecraft.client.entity.player.ClientPlayerEntity;
import net.minecraft.enchantment.EnchantmentHelper;
import net.minecraft.entity.player.PlayerInventory;
import net.minecraft.item.ItemStack;
import net.minecraft.item.Items;
import net.minecraft.util.math.BlockPos;
import net.minecraft.world.World;

import java.util.ArrayList;
import java.util.List;

import static baritone.api.pathing.movement.ActionCosts.COST_INF;

/**
 * @author Brady
 * @since 8/7/2018
 */
public class CalculationContext {

    private static final ItemStack STACK_BUCKET_WATER = new ItemStack(Items.WATER_BUCKET);

    public final boolean safeForThreadedUse;
    public final IBaritone baritone;
    public final World world;
    public final WorldData worldData;
    public final BlockStateInterface bsi;
    public final ToolSet toolSet;
    public final boolean hasWaterBucket;
    public final boolean hasThrowaway;
    public final boolean canSprint;
    protected final double placeBlockCost; // protected because you should call the function instead
    public final boolean allowBreak;
    public final List<Block> allowBreakAnyway;
    public final boolean allowParkour;
    public final boolean allowParkourPlace;
    public final boolean allowJumpAt256;
    public final boolean allowParkourAscend;
    public final boolean assumeWalkOnWater;
    public final boolean allowDiagonalDescend;
    public final boolean allowDiagonalAscend;
    public final boolean allowDownward;
    public final int maxFallHeightNoWater;
    public final int maxFallHeightBucket;
    public final double waterWalkSpeed;
    public final double breakBlockAdditionalCost;
    public double backtrackCostFavoringCoefficient;
    public double jumpPenalty;
    public final double walkOnWaterOnePenalty;
    public final BetterWorldBorder worldBorder;

    public CalculationContext(IBaritone baritone) {
        this(baritone, false);
    }

    public CalculationContext(IBaritone baritone, boolean forUseOnAnotherThread) {
        this.safeForThreadedUse = forUseOnAnotherThread;
        this.baritone = baritone;
        ClientPlayerEntity player = baritone.getPlayerContext().player();
        this.world = baritone.getPlayerContext().world();
        this.worldData = (WorldData) baritone.getWorldProvider().getCurrentWorld();
        this.bsi = new BlockStateInterface(world, worldData, forUseOnAnotherThread);
        this.toolSet = new ToolSet(player);
        this.hasThrowaway = Baritone.settings().allowPlace.value && ((Baritone) baritone).getInventoryBehavior().hasGenericThrowaway();
        this.hasWaterBucket = Baritone.settings().allowWaterBucketFall.value && PlayerInventory.isHotbar(player.inventory.getSlotFor(STACK_BUCKET_WATER)) && !world.getDimension().isNether();
        this.canSprint = Baritone.settings().allowSprint.value && player.getFoodStats().getFoodLevel() > 6;
        this.placeBlockCost = Baritone.settings().blockPlacementPenalty.value;
        this.allowBreak = Baritone.settings().allowBreak.value;
        this.allowBreakAnyway = new ArrayList<>(Baritone.settings().allowBreakAnyway.value);
        this.allowParkour = Baritone.settings().allowParkour.value;
        this.allowParkourPlace = Baritone.settings().allowParkourPlace.value;
        this.allowJumpAt256 = Baritone.settings().allowJumpAt256.value;
        this.allowParkourAscend = Baritone.settings().allowParkourAscend.value;
        this.assumeWalkOnWater = Baritone.settings().assumeWalkOnWater.value;
        this.allowDiagonalDescend = Baritone.settings().allowDiagonalDescend.value;
        this.allowDiagonalAscend = Baritone.settings().allowDiagonalAscend.value;
        this.allowDownward = Baritone.settings().allowDownward.value;
        this.maxFallHeightNoWater = Baritone.settings().maxFallHeightNoWater.value;
        this.maxFallHeightBucket = Baritone.settings().maxFallHeightBucket.value;
        int depth = EnchantmentHelper.getDepthStriderModifier(player);
        if (depth > 3) {
            depth = 3;
        }
        float mult = depth / 3.0F;
        this.waterWalkSpeed = ActionCosts.WALK_ONE_IN_WATER_COST * (1 - mult) + ActionCosts.WALK_ONE_BLOCK_COST * mult;
        this.breakBlockAdditionalCost = Baritone.settings().blockBreakAdditionalPenalty.value;
        this.backtrackCostFavoringCoefficient = Baritone.settings().backtrackCostFavoringCoefficient.value;
        this.jumpPenalty = Baritone.settings().jumpPenalty.value;
        this.walkOnWaterOnePenalty = Baritone.settings().walkOnWaterOnePenalty.value;
        // why cache these things here, why not let the movements just get directly from settings?
        // because if some movements are calculated one way and others are calculated another way,
        // then you get a wildly inconsistent path that isn't optimal for either scenario.
        this.worldBorder = new BetterWorldBorder(world.getWorldBorder());
    }

    public final IBaritone getBaritone() {
        return baritone;
    }

    public BlockState get(int x, int y, int z) {
        return bsi.get0(x, y, z); // laughs maniacally
    }

    public boolean isLoaded(int x, int z) {
        return bsi.isLoaded(x, z);
    }

    public BlockState get(BlockPos pos) {
        return get(pos.getX(), pos.getY(), pos.getZ());
    }

    public Block getBlock(int x, int y, int z) {
        return get(x, y, z).getBlock();
    }

    public double costOfPlacingAt(int x, int y, int z, BlockState current) {
        if (!hasThrowaway) { // only true if allowPlace is true, see constructor
            return COST_INF;
        }
        if (isPossiblyProtected(x, y, z)) {
            return COST_INF;
        }
        if (!worldBorder.canPlaceAt(x, z)) {
            return COST_INF;
        }
        return placeBlockCost;
    }

<<<<<<< HEAD
    public double breakCostMultiplierAt(int x, int y, int z, BlockState current) {
        if (!allowBreak) {
=======
    public double breakCostMultiplierAt(int x, int y, int z, IBlockState current) {
        if (!allowBreak && !allowBreakAnyway.contains(current.getBlock())) {
>>>>>>> dd29b722
            return COST_INF;
        }
        if (isPossiblyProtected(x, y, z)) {
            return COST_INF;
        }
        return 1;
    }

    public double placeBucketCost() {
        return placeBlockCost; // shrug
    }

    public boolean isPossiblyProtected(int x, int y, int z) {
        // TODO more protection logic here; see #220
        return false;
    }
}<|MERGE_RESOLUTION|>--- conflicted
+++ resolved
@@ -153,13 +153,8 @@
         return placeBlockCost;
     }
 
-<<<<<<< HEAD
     public double breakCostMultiplierAt(int x, int y, int z, BlockState current) {
-        if (!allowBreak) {
-=======
-    public double breakCostMultiplierAt(int x, int y, int z, IBlockState current) {
         if (!allowBreak && !allowBreakAnyway.contains(current.getBlock())) {
->>>>>>> dd29b722
             return COST_INF;
         }
         if (isPossiblyProtected(x, y, z)) {
