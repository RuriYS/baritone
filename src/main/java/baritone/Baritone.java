--- conflicted
+++ resolved
@@ -64,6 +64,7 @@
     private final GameEventHandler gameEventHandler;
 
     private final PathingBehavior pathingBehavior;
+    public final Elytra elytra;
     private final LookBehavior lookBehavior;
     private final InventoryBehavior inventoryBehavior;
     private final InputOverrideHandler inputOverrideHandler;
@@ -77,18 +78,12 @@
     private final FarmProcess farmProcess;
     private final InventoryPauserProcess inventoryPauserProcess;
 
-<<<<<<< HEAD
-    private IPlayerContext playerContext;
-    private WorldProvider worldProvider;
-    public Elytra elytra;
-=======
     private final PathingControlManager pathingControlManager;
     private final SelectionManager selectionManager;
     private final CommandManager commandManager;
 
     private final IPlayerContext playerContext;
     private final WorldProvider worldProvider;
->>>>>>> a665605a
 
     public BlockStateInterface bsi;
 
@@ -107,21 +102,12 @@
         this.playerContext = new BaritonePlayerContext(this, mc);
 
         {
-<<<<<<< HEAD
-            // the Behavior constructor calls baritone.registerBehavior(this) so this populates the behaviors arraylist
-            pathingBehavior = new PathingBehavior(this);
-            elytra = new Elytra(this);
-            lookBehavior = new LookBehavior(this);
-            inventoryBehavior = new InventoryBehavior(this);
-            inputOverrideHandler = new InputOverrideHandler(this);
-            waypointBehavior = new WaypointBehavior(this);
-=======
             this.pathingBehavior      = this.registerBehavior(PathingBehavior::new);
+            this.elytra               = this.registerBehavior(Elytra::new);
             this.lookBehavior         = this.registerBehavior(LookBehavior::new);
             this.inventoryBehavior    = this.registerBehavior(InventoryBehavior::new);
             this.inputOverrideHandler = this.registerBehavior(InputOverrideHandler::new);
             this.registerBehavior(WaypointBehavior::new);
->>>>>>> a665605a
         }
 
         this.pathingControlManager = new PathingControlManager(this);
