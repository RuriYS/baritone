--- conflicted
+++ resolved
@@ -56,16 +56,6 @@
 
     static {
         threadPool = new ThreadPoolExecutor(4, Integer.MAX_VALUE, 60L, TimeUnit.SECONDS, new SynchronousQueue<>());
-<<<<<<< HEAD
-
-        dir = new File(Minecraft.getInstance().gameDir, "baritone");
-        if (!Files.exists(dir.toPath())) {
-            try {
-                Files.createDirectories(dir.toPath());
-            } catch (IOException ignored) {}
-        }
-=======
->>>>>>> 6654476d
     }
 
     private final Minecraft mc;
