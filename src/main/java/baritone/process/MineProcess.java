/*
 * This file is part of Baritone.
 *
 * Baritone is free software: you can redistribute it and/or modify
 * it under the terms of the GNU Lesser General Public License as published by
 * the Free Software Foundation, either version 3 of the License, or
 * (at your option) any later version.
 *
 * Baritone is distributed in the hope that it will be useful,
 * but WITHOUT ANY WARRANTY; without even the implied warranty of
 * MERCHANTABILITY or FITNESS FOR A PARTICULAR PURPOSE.  See the
 * GNU Lesser General Public License for more details.
 *
 * You should have received a copy of the GNU Lesser General Public License
 * along with Baritone.  If not, see <https://www.gnu.org/licenses/>.
 */

package baritone.process;

import baritone.Baritone;
import baritone.api.pathing.goals.*;
import baritone.api.process.IMineProcess;
import baritone.api.process.PathingCommand;
import baritone.api.process.PathingCommandType;
import baritone.api.utils.*;
import baritone.api.utils.input.Input;
import baritone.cache.CachedChunk;
import baritone.cache.WorldScanner;
import baritone.pathing.movement.CalculationContext;
import baritone.pathing.movement.MovementHelper;
import baritone.utils.BaritoneProcessHelper;
import baritone.utils.BlockStateInterface;
<<<<<<< HEAD
import net.minecraft.block.*;
import net.minecraft.client.world.ClientWorld;
=======
import baritone.utils.NotificationHelper;
import net.minecraft.block.Block;
import net.minecraft.block.BlockAir;
import net.minecraft.block.BlockFalling;
import net.minecraft.block.state.IBlockState;
>>>>>>> 1c8079c0
import net.minecraft.entity.Entity;
import net.minecraft.entity.item.ItemEntity;
import net.minecraft.item.ItemStack;
import net.minecraft.util.math.BlockPos;

import java.util.*;
import java.util.stream.Collectors;

import static baritone.api.pathing.movement.ActionCosts.COST_INF;

/**
 * Mine blocks of a certain type
 *
 * @author leijurv
 */
public final class MineProcess extends BaritoneProcessHelper implements IMineProcess {

    private static final int ORE_LOCATIONS_COUNT = 64;

    private BlockOptionalMetaLookup filter;
    private List<BlockPos> knownOreLocations;
    private List<BlockPos> blacklist; // inaccessible
    private Map<BlockPos, Long> anticipatedDrops;
    private BlockPos branchPoint;
    private GoalRunAway branchPointRunaway;
    private int desiredQuantity;
    private int tickCount;

    public MineProcess(Baritone baritone) {
        super(baritone);
    }

    @Override
    public boolean isActive() {
        return filter != null;
    }

    @Override
    public PathingCommand onTick(boolean calcFailed, boolean isSafeToCancel) {
        if (desiredQuantity > 0) {
            int curr = ctx.player().inventory.mainInventory.stream()
                    .filter(stack -> filter.has(stack))
                    .mapToInt(ItemStack::getCount).sum();
            System.out.println("Currently have " + curr + " valid items");
            if (curr >= desiredQuantity) {
                logDirect("Have " + curr + " valid items");
                cancel();
                return null;
            }
        }
        if (calcFailed) {
            if (!knownOreLocations.isEmpty() && Baritone.settings().blacklistClosestOnFailure.value) {
                logDirect("Unable to find any path to " + filter + ", blacklisting presumably unreachable closest instance...");
<<<<<<< HEAD
                knownOreLocations.stream().min(Comparator.comparingDouble(ctx.playerFeet()::distanceSq)).ifPresent(blacklist::add);
=======
                if (Baritone.settings().desktopNotifications.value && Baritone.settings().notificationOnMineFail.value) {
                    NotificationHelper.notify("Unable to find any path to " + filter + ", blacklisting presumably unreachable closest instance...", true);
                }
                knownOreLocations.stream().min(Comparator.comparingDouble(ctx.player()::getDistanceSq)).ifPresent(blacklist::add);
>>>>>>> 1c8079c0
                knownOreLocations.removeIf(blacklist::contains);
            } else {
                logDirect("Unable to find any path to " + filter + ", canceling mine");
                if (Baritone.settings().desktopNotifications.value && Baritone.settings().notificationOnMineFail.value) {
                    NotificationHelper.notify("Unable to find any path to " + filter + ", canceling mine", true);
                }
                cancel();
                return null;
            }
        }
        if (!Baritone.settings().allowBreak.value) {
            logDirect("Unable to mine when allowBreak is false!");
            cancel();
            return null;
        }
        updateLoucaSystem();
        int mineGoalUpdateInterval = Baritone.settings().mineGoalUpdateInterval.value;
        List<BlockPos> curr = new ArrayList<>(knownOreLocations);
        if (mineGoalUpdateInterval != 0 && tickCount++ % mineGoalUpdateInterval == 0) { // big brain
            CalculationContext context = new CalculationContext(baritone, true);
            Baritone.getExecutor().execute(() -> rescan(curr, context));
        }
        if (Baritone.settings().legitMine.value) {
            addNearby();
        }
        Optional<BlockPos> shaft = curr.stream()
                .filter(pos -> pos.getX() == ctx.playerFeet().getX() && pos.getZ() == ctx.playerFeet().getZ())
                .filter(pos -> pos.getY() >= ctx.playerFeet().getY())
                .filter(pos -> !(BlockStateInterface.get(ctx, pos).getBlock() instanceof AirBlock)) // after breaking a block, it takes mineGoalUpdateInterval ticks for it to actually update this list =(
                .min(Comparator.comparingDouble(ctx.playerFeet()::distanceSq));
        baritone.getInputOverrideHandler().clearAllKeys();
        if (shaft.isPresent() && ctx.player().isOnGround()) {
            BlockPos pos = shaft.get();
            BlockState state = baritone.bsi.get0(pos);
            if (!MovementHelper.avoidBreaking(baritone.bsi, pos.getX(), pos.getY(), pos.getZ(), state)) {
                Optional<Rotation> rot = RotationUtils.reachable(ctx, pos);
                if (rot.isPresent() && isSafeToCancel) {
                    baritone.getLookBehavior().updateTarget(rot.get(), true);
                    MovementHelper.switchToBestToolFor(ctx, ctx.world().getBlockState(pos));
                    if (ctx.isLookingAt(pos) || ctx.playerRotations().isReallyCloseTo(rot.get())) {
                        baritone.getInputOverrideHandler().setInputForceState(Input.CLICK_LEFT, true);
                    }
                    return new PathingCommand(null, PathingCommandType.REQUEST_PAUSE);
                }
            }
        }
        PathingCommand command = updateGoal();
        if (command == null) {
            // none in range
            // maybe say something in chat? (ahem impact)
            cancel();
            return null;
        }
        return command;
    }


    private void updateLoucaSystem() {
        Map<BlockPos, Long> copy = new HashMap<>(anticipatedDrops);
        ctx.getSelectedBlock().ifPresent(pos -> {
            if (knownOreLocations.contains(pos)) {
                copy.put(pos, System.currentTimeMillis() + Baritone.settings().mineDropLoiterDurationMSThanksLouca.value);
            }
        });
        // elaborate dance to avoid concurrentmodificationexcepption since rescan thread reads this
        // don't want to slow everything down with a gross lock do we now
        for (BlockPos pos : anticipatedDrops.keySet()) {
            if (copy.get(pos) < System.currentTimeMillis()) {
                copy.remove(pos);
            }
        }
        anticipatedDrops = copy;
    }

    @Override
    public void onLostControl() {
        mine(0, (BlockOptionalMetaLookup) null);
    }

    @Override
    public String displayName0() {
        return "Mine " + filter;
    }

    private PathingCommand updateGoal() {
        boolean legit = Baritone.settings().legitMine.value;
        List<BlockPos> locs = knownOreLocations;
        if (!locs.isEmpty()) {
            CalculationContext context = new CalculationContext(baritone);
            List<BlockPos> locs2 = prune(context, new ArrayList<>(locs), filter, ORE_LOCATIONS_COUNT, blacklist, droppedItemsScan());
            // can't reassign locs, gotta make a new var locs2, because we use it in a lambda right here, and variables you use in a lambda must be effectively final
            Goal goal = new GoalComposite(locs2.stream().map(loc -> coalesce(loc, locs2, context)).toArray(Goal[]::new));
            knownOreLocations = locs2;
            return new PathingCommand(goal, legit ? PathingCommandType.FORCE_REVALIDATE_GOAL_AND_PATH : PathingCommandType.REVALIDATE_GOAL_AND_PATH);
        }
        // we don't know any ore locations at the moment
        if (!legit) {
            return null;
        }
        // only in non-Xray mode (aka legit mode) do we do this
        int y = Baritone.settings().legitMineYLevel.value;
        if (branchPoint == null) {
            /*if (!baritone.getPathingBehavior().isPathing() && playerFeet().y == y) {
                // cool, path is over and we are at desired y
                branchPoint = playerFeet();
                branchPointRunaway = null;
            } else {
                return new GoalYLevel(y);
            }*/
            branchPoint = ctx.playerFeet();
        }
        // TODO shaft mode, mine 1x1 shafts to either side
        // TODO also, see if the GoalRunAway with maintain Y at 11 works even from the surface
        if (branchPointRunaway == null) {
            branchPointRunaway = new GoalRunAway(1, y, branchPoint) {
                @Override
                public boolean isInGoal(int x, int y, int z) {
                    return false;
                }
            };
        }
        return new PathingCommand(branchPointRunaway, PathingCommandType.REVALIDATE_GOAL_AND_PATH);
    }

    private void rescan(List<BlockPos> already, CalculationContext context) {
        if (filter == null) {
            return;
        }
        if (Baritone.settings().legitMine.value) {
            return;
        }
        List<BlockPos> dropped = droppedItemsScan();
        List<BlockPos> locs = searchWorld(context, filter, ORE_LOCATIONS_COUNT, already, blacklist, dropped);
        locs.addAll(dropped);
        if (locs.isEmpty()) {
            logDirect("No locations for " + filter + " known, cancelling");
            if (Baritone.settings().desktopNotifications.value && Baritone.settings().notificationOnMineFail.value) {
                NotificationHelper.notify("No locations for " + filter + " known, cancelling", true);
            }
            cancel();
            return;
        }
        knownOreLocations = locs;
    }

    private boolean internalMiningGoal(BlockPos pos, CalculationContext context, List<BlockPos> locs) {
        // Here, BlockStateInterface is used because the position may be in a cached chunk (the targeted block is one that is kept track of)
        if (locs.contains(pos)) {
            return true;
        }
        BlockState state = context.bsi.get0(pos);
        if (Baritone.settings().internalMiningAirException.value && state.getBlock() instanceof AirBlock) {
            return true;
        }
        return filter.has(state) && plausibleToBreak(context, pos);
    }

    private Goal coalesce(BlockPos loc, List<BlockPos> locs, CalculationContext context) {
        boolean assumeVerticalShaftMine = !(baritone.bsi.get0(loc.up()).getBlock() instanceof FallingBlock);
        if (!Baritone.settings().forceInternalMining.value) {
            if (assumeVerticalShaftMine) {
                // we can get directly below the block
                return new GoalThreeBlocks(loc);
            } else {
                // we need to get feet or head into the block
                return new GoalTwoBlocks(loc);
            }
        }
        boolean upwardGoal = internalMiningGoal(loc.up(), context, locs);
        boolean downwardGoal = internalMiningGoal(loc.down(), context, locs);
        boolean doubleDownwardGoal = internalMiningGoal(loc.down(2), context, locs);
        if (upwardGoal == downwardGoal) { // symmetric
            if (doubleDownwardGoal && assumeVerticalShaftMine) {
                // we have a checkerboard like pattern
                // this one, and the one two below it
                // therefore it's fine to path to immediately below this one, since your feet will be in the doubleDownwardGoal
                // but only if assumeVerticalShaftMine
                return new GoalThreeBlocks(loc);
            } else {
                // this block has nothing interesting two below, but is symmetric vertically so we can get either feet or head into it
                return new GoalTwoBlocks(loc);
            }
        }
        if (upwardGoal) {
            // downwardGoal known to be false
            // ignore the gap then potential doubleDownward, because we want to path feet into this one and head into upwardGoal
            return new GoalBlock(loc);
        }
        // upwardGoal known to be false, downwardGoal known to be true
        if (doubleDownwardGoal && assumeVerticalShaftMine) {
            // this block and two below it are goals
            // path into the center of the one below, because that includes directly below this one
            return new GoalTwoBlocks(loc.down());
        }
        // upwardGoal false, downwardGoal true, doubleDownwardGoal false
        // just this block and the one immediately below, no others
        return new GoalBlock(loc.down());
    }

    private static class GoalThreeBlocks extends GoalTwoBlocks {

        public GoalThreeBlocks(BlockPos pos) {
            super(pos);
        }

        @Override
        public boolean isInGoal(int x, int y, int z) {
            return x == this.x && (y == this.y || y == this.y - 1 || y == this.y - 2) && z == this.z;
        }

        @Override
        public double heuristic(int x, int y, int z) {
            int xDiff = x - this.x;
            int yDiff = y - this.y;
            int zDiff = z - this.z;
            return GoalBlock.calculate(xDiff, yDiff < -1 ? yDiff + 2 : yDiff == -1 ? 0 : yDiff, zDiff);
        }
    }

    public List<BlockPos> droppedItemsScan() {
        if (!Baritone.settings().mineScanDroppedItems.value) {
            return Collections.emptyList();
        }
        List<BlockPos> ret = new ArrayList<>();
        for (Entity entity : ((ClientWorld) ctx.world()).getAllEntities()) {
            if (entity instanceof ItemEntity) {
                ItemEntity ei = (ItemEntity) entity;
                if (filter.has(ei.getItem())) {
                    ret.add(entity.getPosition());
                }
            }
        }
        ret.addAll(anticipatedDrops.keySet());
        return ret;
    }

    public static List<BlockPos> searchWorld(CalculationContext ctx, BlockOptionalMetaLookup filter, int max, List<BlockPos> alreadyKnown, List<BlockPos> blacklist, List<BlockPos> dropped) {
        List<BlockPos> locs = new ArrayList<>();
        List<Block> untracked = new ArrayList<>();
        for (BlockOptionalMeta bom : filter.blocks()) {
            Block block = bom.getBlock();
            if (CachedChunk.BLOCKS_TO_KEEP_TRACK_OF.contains(block)) {
                BetterBlockPos pf = ctx.baritone.getPlayerContext().playerFeet();

                // maxRegionDistanceSq 2 means adjacent directly or adjacent diagonally; nothing further than that
                locs.addAll(ctx.worldData.getCachedWorld().getLocationsOf(
                        BlockUtils.blockToString(block),
                        Baritone.settings().maxCachedWorldScanCount.value,
                        pf.x,
                        pf.z,
                        2
                ));
            } else {
                untracked.add(block);
            }
        }

        locs = prune(ctx, locs, filter, max, blacklist, dropped);

        if (!untracked.isEmpty() || (Baritone.settings().extendCacheOnThreshold.value && locs.size() < max)) {
            locs.addAll(WorldScanner.INSTANCE.scanChunkRadius(
                    ctx.getBaritone().getPlayerContext(),
                    filter,
                    max,
                    10,
                    32
            )); // maxSearchRadius is NOT sq
        }

        locs.addAll(alreadyKnown);

        return prune(ctx, locs, filter, max, blacklist, dropped);
    }

    private void addNearby() {
        List<BlockPos> dropped = droppedItemsScan();
        knownOreLocations.addAll(dropped);
        BlockPos playerFeet = ctx.playerFeet();
        BlockStateInterface bsi = new BlockStateInterface(ctx);
        int searchDist = 10;
        double fakedBlockReachDistance = 20; // at least 10 * sqrt(3) with some extra space to account for positioning within the block
        for (int x = playerFeet.getX() - searchDist; x <= playerFeet.getX() + searchDist; x++) {
            for (int y = playerFeet.getY() - searchDist; y <= playerFeet.getY() + searchDist; y++) {
                for (int z = playerFeet.getZ() - searchDist; z <= playerFeet.getZ() + searchDist; z++) {
                    // crucial to only add blocks we can see because otherwise this
                    // is an x-ray and it'll get caught
                    if (filter.has(bsi.get0(x, y, z))) {
                        BlockPos pos = new BlockPos(x, y, z);
                        if ((Baritone.settings().legitMineIncludeDiagonals.value && knownOreLocations.stream().anyMatch(ore -> ore.distanceSq(pos) <= 2 /* sq means this is pytha dist <= sqrt(2) */)) || RotationUtils.reachable(ctx.player(), pos, fakedBlockReachDistance).isPresent()) {
                            knownOreLocations.add(pos);
                        }
                    }
                }
            }
        }
        knownOreLocations = prune(new CalculationContext(baritone), knownOreLocations, filter, ORE_LOCATIONS_COUNT, blacklist, dropped);
    }

    private static List<BlockPos> prune(CalculationContext ctx, List<BlockPos> locs2, BlockOptionalMetaLookup filter, int max, List<BlockPos> blacklist, List<BlockPos> dropped) {
        dropped.removeIf(drop -> {
            for (BlockPos pos : locs2) {
                if (pos.distanceSq(drop) <= 9 && filter.has(ctx.get(pos.getX(), pos.getY(), pos.getZ())) && MineProcess.plausibleToBreak(ctx, pos)) { // TODO maybe drop also has to be supported? no lava below?
                    return true;
                }
            }
            return false;
        });
        List<BlockPos> locs = locs2
                .stream()
                .distinct()

                // remove any that are within loaded chunks that aren't actually what we want
                .filter(pos -> !ctx.bsi.worldContainsLoadedChunk(pos.getX(), pos.getZ()) || filter.has(ctx.get(pos.getX(), pos.getY(), pos.getZ())) || dropped.contains(pos))

                // remove any that are implausible to mine (encased in bedrock, or touching lava)
                .filter(pos -> MineProcess.plausibleToBreak(ctx, pos))

                .filter(pos -> !blacklist.contains(pos))

                .sorted(Comparator.comparingDouble(ctx.getBaritone().getPlayerContext().player().getPosition()::distanceSq))
                .collect(Collectors.toList());

        if (locs.size() > max) {
            return locs.subList(0, max);
        }
        return locs;
    }

    public static boolean plausibleToBreak(CalculationContext ctx, BlockPos pos) {
        if (MovementHelper.getMiningDurationTicks(ctx, pos.getX(), pos.getY(), pos.getZ(), ctx.bsi.get0(pos), true) >= COST_INF) {
            return false;
        }

        // bedrock above and below makes it implausible, otherwise we're good
        return !(ctx.bsi.get0(pos.up()).getBlock() == Blocks.BEDROCK && ctx.bsi.get0(pos.down()).getBlock() == Blocks.BEDROCK);
    }

    @Override
    public void mineByName(int quantity, String... blocks) {
        mine(quantity, new BlockOptionalMetaLookup(blocks));
    }

    @Override
    public void mine(int quantity, BlockOptionalMetaLookup filter) {
        this.filter = filter;
        if (filter != null && !Baritone.settings().allowBreak.value) {
            logDirect("Unable to mine when allowBreak is false!");
            this.mine(quantity, (BlockOptionalMetaLookup) null);
            return;
        }
        this.desiredQuantity = quantity;
        this.knownOreLocations = new ArrayList<>();
        this.blacklist = new ArrayList<>();
        this.branchPoint = null;
        this.branchPointRunaway = null;
        this.anticipatedDrops = new HashMap<>();
        if (filter != null) {
            rescan(new ArrayList<>(), new CalculationContext(baritone));
        }
    }
}<|MERGE_RESOLUTION|>--- conflicted
+++ resolved
@@ -30,16 +30,9 @@
 import baritone.pathing.movement.MovementHelper;
 import baritone.utils.BaritoneProcessHelper;
 import baritone.utils.BlockStateInterface;
-<<<<<<< HEAD
+import baritone.utils.NotificationHelper;
 import net.minecraft.block.*;
 import net.minecraft.client.world.ClientWorld;
-=======
-import baritone.utils.NotificationHelper;
-import net.minecraft.block.Block;
-import net.minecraft.block.BlockAir;
-import net.minecraft.block.BlockFalling;
-import net.minecraft.block.state.IBlockState;
->>>>>>> 1c8079c0
 import net.minecraft.entity.Entity;
 import net.minecraft.entity.item.ItemEntity;
 import net.minecraft.item.ItemStack;
@@ -93,14 +86,10 @@
         if (calcFailed) {
             if (!knownOreLocations.isEmpty() && Baritone.settings().blacklistClosestOnFailure.value) {
                 logDirect("Unable to find any path to " + filter + ", blacklisting presumably unreachable closest instance...");
-<<<<<<< HEAD
-                knownOreLocations.stream().min(Comparator.comparingDouble(ctx.playerFeet()::distanceSq)).ifPresent(blacklist::add);
-=======
                 if (Baritone.settings().desktopNotifications.value && Baritone.settings().notificationOnMineFail.value) {
                     NotificationHelper.notify("Unable to find any path to " + filter + ", blacklisting presumably unreachable closest instance...", true);
                 }
-                knownOreLocations.stream().min(Comparator.comparingDouble(ctx.player()::getDistanceSq)).ifPresent(blacklist::add);
->>>>>>> 1c8079c0
+                knownOreLocations.stream().min(Comparator.comparingDouble(ctx.player()::distanceSq)).ifPresent(blacklist::add);
                 knownOreLocations.removeIf(blacklist::contains);
             } else {
                 logDirect("Unable to find any path to " + filter + ", canceling mine");
