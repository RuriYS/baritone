--- conflicted
+++ resolved
@@ -440,11 +440,7 @@
 
                 .filter(pos -> !blacklist.contains(pos))
 
-<<<<<<< HEAD
                 .sorted(Comparator.comparingDouble(ctx.getBaritone().getPlayerContext().player().getPosition()::distanceSq))
-=======
-                .sorted(Comparator.comparingDouble(new BlockPos(ctx.getBaritone().getPlayerContext().player())::distanceSq))
->>>>>>> 1136494f
                 .collect(Collectors.toList());
 
         if (locs.size() > max) {
