--- conflicted
+++ resolved
@@ -33,26 +33,11 @@
 import net.minecraft.block.*;
 import net.minecraft.client.world.ClientWorld;
 import net.minecraft.entity.Entity;
-<<<<<<< HEAD
 import net.minecraft.entity.item.ItemEntity;
-import net.minecraft.item.Item;
-=======
-import net.minecraft.entity.item.EntityItem;
-import net.minecraft.init.Blocks;
->>>>>>> 7e505fc6
 import net.minecraft.item.ItemStack;
-import net.minecraft.resources.*;
-import net.minecraft.util.ResourceLocation;
-import net.minecraft.util.Unit;
 import net.minecraft.util.math.BlockPos;
-<<<<<<< HEAD
-import net.minecraft.world.World;
-import net.minecraft.world.storage.loot.*;
-=======
->>>>>>> 7e505fc6
 
 import java.util.*;
-import java.util.concurrent.CompletableFuture;
 import java.util.stream.Collectors;
 
 import static baritone.api.pathing.movement.ActionCosts.COST_INF;
@@ -75,9 +60,6 @@
     private int desiredQuantity;
     private int tickCount;
 
-    private static LootTableManager manager;
-    private static Map<Block, List<Item>> drops = new HashMap<>();
-
     public MineProcess(Baritone baritone) {
         super(baritone);
     }
@@ -90,33 +72,20 @@
     @Override
     public PathingCommand onTick(boolean calcFailed, boolean isSafeToCancel) {
         if (desiredQuantity > 0) {
-<<<<<<< HEAD
-            List<Item> item = drops(mining.get(0));
-            int curr = ctx.player().inventory.mainInventory.stream().filter(stack -> item.contains(stack.getItem())).mapToInt(ItemStack::getCount).sum();
-            System.out.println("Currently have " + curr + " " + item);
-            if (curr >= desiredQuantity) {
-                logDirect("Have " + curr);
-=======
             int curr = ctx.player().inventory.mainInventory.stream()
                     .filter(stack -> filter.has(stack))
                     .mapToInt(ItemStack::getCount).sum();
             System.out.println("Currently have " + curr + " valid items");
             if (curr >= desiredQuantity) {
                 logDirect("Have " + curr + " valid items");
->>>>>>> 7e505fc6
                 cancel();
                 return null;
             }
         }
         if (calcFailed) {
             if (!knownOreLocations.isEmpty() && Baritone.settings().blacklistClosestOnFailure.value) {
-<<<<<<< HEAD
-                logDirect("Unable to find any path to " + mining + ", blacklisting presumably unreachable closest instance...");
+                logDirect("Unable to find any path to " + filter + ", blacklisting presumably unreachable closest instance...");
                 knownOreLocations.stream().min(Comparator.comparingDouble(ctx.playerFeet()::distanceSq)).ifPresent(blacklist::add);
-=======
-                logDirect("Unable to find any path to " + filter + ", blacklisting presumably unreachable closest instance...");
-                knownOreLocations.stream().min(Comparator.comparingDouble(ctx.player()::getDistanceSq)).ifPresent(blacklist::add);
->>>>>>> 7e505fc6
                 knownOreLocations.removeIf(blacklist::contains);
             } else {
                 logDirect("Unable to find any path to " + filter + ", canceling mine");
@@ -170,35 +139,7 @@
         return command;
     }
 
-<<<<<<< HEAD
-    public static LootTableManager getManager() {
-        if (manager == null) {
-            ResourcePackList rpl = new ResourcePackList<>(ResourcePackInfo::new);
-            rpl.addPackFinder(new ServerPackFinder());
-            rpl.reloadPacksFromFinders();
-            IResourcePack thePack = ((ResourcePackInfo) rpl.getAllPacks().iterator().next()).getResourcePack();
-            IReloadableResourceManager resourceManager = new SimpleReloadableResourceManager(ResourcePackType.SERVER_DATA, null);
-            manager = new LootTableManager();
-            resourceManager.addReloadListener(manager);
-            try {
-                resourceManager.reloadResourcesAndThen(Baritone.getExecutor(), Baritone.getExecutor(), Collections.singletonList(thePack), CompletableFuture.completedFuture(Unit.INSTANCE)).get();
-            } catch (Exception exception) {
-                throw new RuntimeException(exception);
-            }
-        }
-        return manager;
-    }
-
-    private static List<Item> drops(Block b) {
-        return drops.computeIfAbsent(b, block -> {
-            ResourceLocation lootTableLocation = block.getLootTable();
-            if (lootTableLocation == LootTables.EMPTY) {
-                return Collections.emptyList();
-            } else {
-                return getManager().getLootTableFromLocation(lootTableLocation).generate(new LootContext.Builder(null).withRandom(new Random()).withParameter(LootParameters.POSITION, BlockPos.ZERO).withParameter(LootParameters.TOOL, ItemStack.EMPTY).withNullableParameter(LootParameters.BLOCK_ENTITY, null).withParameter(LootParameters.BLOCK_STATE, block.getDefaultState()).build(LootParameterSets.BLOCK)).stream().map(ItemStack::getItem).collect(Collectors.toList());
-            }
-        });
-=======
+
     private void updateLoucaSystem() {
         Map<BlockPos, Long> copy = new HashMap<>(anticipatedDrops);
         ctx.getSelectedBlock().ifPresent(pos -> {
@@ -214,7 +155,6 @@
             }
         }
         anticipatedDrops = copy;
->>>>>>> 7e505fc6
     }
 
     @Override
@@ -290,25 +230,15 @@
         if (locs.contains(pos)) {
             return true;
         }
-<<<<<<< HEAD
-        Block block = BlockStateInterface.getBlock(ctx, pos);
-        if (Baritone.settings().internalMiningAirException.value && block instanceof AirBlock) {
-=======
-        IBlockState state = context.bsi.get0(pos);
-        if (Baritone.settings().internalMiningAirException.value && state.getBlock() instanceof BlockAir) {
->>>>>>> 7e505fc6
+        BlockState state = context.bsi.get0(pos);
+        if (Baritone.settings().internalMiningAirException.value && state.getBlock() instanceof AirBlock) {
             return true;
         }
         return filter.has(state) && plausibleToBreak(context, pos);
     }
 
-<<<<<<< HEAD
-    private Goal coalesce(BlockPos loc, List<BlockPos> locs) {
+    private Goal coalesce(BlockPos loc, List<BlockPos> locs, CalculationContext context) {
         boolean assumeVerticalShaftMine = !(baritone.bsi.get0(loc.up()).getBlock() instanceof FallingBlock);
-=======
-    private Goal coalesce(BlockPos loc, List<BlockPos> locs, CalculationContext context) {
-        boolean assumeVerticalShaftMine = !(baritone.bsi.get0(loc.up()).getBlock() instanceof BlockFalling);
->>>>>>> 7e505fc6
         if (!Baritone.settings().forceInternalMining.value) {
             if (assumeVerticalShaftMine) {
                 // we can get directly below the block
@@ -369,33 +299,15 @@
         }
     }
 
-<<<<<<< HEAD
-
-    public static List<BlockPos> droppedItemsScan(List<Block> mining, World world) {
-        if (!Baritone.settings().mineScanDroppedItems.value) {
-            return Collections.emptyList();
-        }
-        Set<Item> searchingFor = new HashSet<>();
-        for (Block block : mining) {
-            searchingFor.addAll(drops(block));
-            searchingFor.add(block.asItem());
-        }
-        List<BlockPos> ret = new ArrayList<>();
-        for (Entity entity : ((ClientWorld) world).getAllEntities()) {
-            if (entity instanceof ItemEntity) {
-                ItemEntity ei = (ItemEntity) entity;
-                if (searchingFor.contains(ei.getItem().getItem())) {
-=======
     public List<BlockPos> droppedItemsScan() {
         if (!Baritone.settings().mineScanDroppedItems.value) {
             return Collections.emptyList();
         }
         List<BlockPos> ret = new ArrayList<>();
-        for (Entity entity : ctx.world().loadedEntityList) {
-            if (entity instanceof EntityItem) {
-                EntityItem ei = (EntityItem) entity;
+        for (Entity entity : ((ClientWorld) ctx.world()).getAllEntities()) {
+            if (entity instanceof ItemEntity) {
+                ItemEntity ei = (ItemEntity) entity;
                 if (filter.has(ei.getItem())) {
->>>>>>> 7e505fc6
                     ret.add(new BlockPos(entity));
                 }
             }
