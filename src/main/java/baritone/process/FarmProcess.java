--- conflicted
+++ resolved
@@ -108,30 +108,20 @@
         NETHERWART(Blocks.NETHER_WART, state -> state.get(NetherWartBlock.AGE) >= 3),
         SUGARCANE(Blocks.SUGAR_CANE, null) {
             @Override
-<<<<<<< HEAD
             public boolean readyToHarvest(World world, BlockPos pos, BlockState state) {
-                return world.getBlockState(pos.down()).getBlock() instanceof SugarCaneBlock;
-=======
-            public boolean readyToHarvest(World world, BlockPos pos, IBlockState state) {
                 if (Baritone.settings().replantCrops.value) {
-                    return world.getBlockState(pos.down()).getBlock() instanceof BlockReed;
+                    return world.getBlockState(pos.down()).getBlock() instanceof SugarCaneBlock;
                 }
                 return true;
->>>>>>> 7e505fc6
             }
         },
         CACTUS(Blocks.CACTUS, null) {
             @Override
-<<<<<<< HEAD
             public boolean readyToHarvest(World world, BlockPos pos, BlockState state) {
-                return world.getBlockState(pos.down()).getBlock() instanceof CactusBlock;
-=======
-            public boolean readyToHarvest(World world, BlockPos pos, IBlockState state) {
                 if (Baritone.settings().replantCrops.value) {
-                    return world.getBlockState(pos.down()).getBlock() instanceof BlockCactus;
+                    return world.getBlockState(pos.down()).getBlock() instanceof CactusBlock;
                 }
                 return true;
->>>>>>> 7e505fc6
             }
         };
         public final Block block;
