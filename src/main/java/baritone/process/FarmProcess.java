/*
 * This file is part of Baritone.
 *
 * Baritone is free software: you can redistribute it and/or modify
 * it under the terms of the GNU Lesser General Public License as published by
 * the Free Software Foundation, either version 3 of the License, or
 * (at your option) any later version.
 *
 * Baritone is distributed in the hope that it will be useful,
 * but WITHOUT ANY WARRANTY; without even the implied warranty of
 * MERCHANTABILITY or FITNESS FOR A PARTICULAR PURPOSE.  See the
 * GNU Lesser General Public License for more details.
 *
 * You should have received a copy of the GNU Lesser General Public License
 * along with Baritone.  If not, see <https://www.gnu.org/licenses/>.
 */

package baritone.process;

import baritone.Baritone;
import baritone.api.pathing.goals.Goal;
import baritone.api.pathing.goals.GoalBlock;
import baritone.api.pathing.goals.GoalComposite;
import baritone.api.process.IFarmProcess;
import baritone.api.process.PathingCommand;
import baritone.api.process.PathingCommandType;
import baritone.api.utils.RayTraceUtils;
import baritone.api.utils.Rotation;
import baritone.api.utils.RotationUtils;
import baritone.api.utils.input.Input;
import baritone.cache.WorldScanner;
import baritone.pathing.movement.MovementHelper;
import baritone.utils.BaritoneProcessHelper;
import net.minecraft.block.*;
import net.minecraft.entity.Entity;
import net.minecraft.entity.item.ItemEntity;
import net.minecraft.item.Item;
import net.minecraft.item.ItemStack;
<<<<<<< HEAD
import net.minecraft.item.Items;
=======
import net.minecraft.util.EnumFacing;
>>>>>>> de6e96b9
import net.minecraft.util.math.BlockPos;
import net.minecraft.util.math.RayTraceResult;
import net.minecraft.util.math.Vec3d;
import net.minecraft.world.World;

import java.util.ArrayList;
import java.util.Arrays;
import java.util.List;
import java.util.Optional;
import java.util.function.Predicate;

public final class FarmProcess extends BaritoneProcessHelper implements IFarmProcess {

    private boolean active;

    private List<BlockPos> locations;
    private int tickCount;

    private static final List<Item> FARMLAND_PLANTABLE = Arrays.asList(
            Items.BEETROOT_SEEDS,
            Items.MELON_SEEDS,
            Items.WHEAT_SEEDS,
            Items.PUMPKIN_SEEDS,
            Items.POTATO,
            Items.CARROT
    );

    private static final List<Item> PICKUP_DROPPED = Arrays.asList(
            Items.BEETROOT_SEEDS,
            Items.BEETROOT,
            Items.MELON_SEEDS,
            Items.MELON_SLICE,
            Blocks.MELON.asItem(),
            Items.WHEAT_SEEDS,
            Items.WHEAT,
            Items.PUMPKIN_SEEDS,
            Blocks.PUMPKIN.asItem(),
            Items.POTATO,
            Items.CARROT,
            Items.NETHER_WART,
            Blocks.SUGAR_CANE.asItem(),
            Blocks.CACTUS.asItem()
    );

    public FarmProcess(Baritone baritone) {
        super(baritone);
    }

    @Override
    public boolean isActive() {
        return active;
    }

    @Override
    public void farm() {
        active = true;
        locations = null;
    }

    private enum Harvest {
        WHEAT((CropsBlock) Blocks.WHEAT),
        CARROTS((CropsBlock) Blocks.CARROTS),
        POTATOES((CropsBlock) Blocks.POTATOES),
        BEETROOT((CropsBlock) Blocks.BEETROOTS),
        PUMPKIN(Blocks.PUMPKIN, state -> true),
        MELON(Blocks.MELON, state -> true),
        NETHERWART(Blocks.NETHER_WART, state -> state.get(NetherWartBlock.AGE) >= 3),
        SUGARCANE(Blocks.SUGAR_CANE, null) {
            @Override
            public boolean readyToHarvest(World world, BlockPos pos, BlockState state) {
                return world.getBlockState(pos.down()).getBlock() instanceof SugarCaneBlock;
            }
        },
        CACTUS(Blocks.CACTUS, null) {
            @Override
            public boolean readyToHarvest(World world, BlockPos pos, BlockState state) {
                return world.getBlockState(pos.down()).getBlock() instanceof CactusBlock;
            }
        };
        public final Block block;
        public final Predicate<BlockState> readyToHarvest;

        Harvest(CropsBlock blockCrops) {
            this(blockCrops, blockCrops::isMaxAge);
            // max age is 7 for wheat, carrots, and potatoes, but 3 for beetroot
        }

        Harvest(Block block, Predicate<BlockState> readyToHarvest) {
            this.block = block;
            this.readyToHarvest = readyToHarvest;
        }

        public boolean readyToHarvest(World world, BlockPos pos, BlockState state) {
            return readyToHarvest.test(state);
        }
    }

    private boolean readyForHarvest(World world, BlockPos pos, BlockState state) {
        for (Harvest harvest : Harvest.values()) {
            if (harvest.block == state.getBlock()) {
                return harvest.readyToHarvest(world, pos, state);
            }
        }
        return false;
    }

    private boolean isPlantable(ItemStack stack) {
        return FARMLAND_PLANTABLE.contains(stack.getItem());
    }

    private boolean isBoneMeal(ItemStack stack) {
        return !stack.isEmpty() && stack.getItem().equals(Items.BONE_MEAL);
    }

    private boolean isNetherWart(ItemStack stack) {
        return !stack.isEmpty() && stack.getItem().equals(Items.NETHER_WART);
    }

    @Override
    public PathingCommand onTick(boolean calcFailed, boolean isSafeToCancel) {
        ArrayList<Block> scan = new ArrayList<>();
        for (Harvest harvest : Harvest.values()) {
            scan.add(harvest.block);
        }
        scan.add(Blocks.FARMLAND);
        if (Baritone.settings().replantNetherWart.value) {
            scan.add(Blocks.SOUL_SAND);
        }
        if (Baritone.settings().mineGoalUpdateInterval.value != 0 && tickCount++ % Baritone.settings().mineGoalUpdateInterval.value == 0) {
            Baritone.getExecutor().execute(() -> locations = WorldScanner.INSTANCE.scanChunkRadius(ctx, scan, 256, 10, 10));
        }
        if (locations == null) {
            return new PathingCommand(null, PathingCommandType.REQUEST_PAUSE);
        }
        List<BlockPos> toBreak = new ArrayList<>();
        List<BlockPos> openFarmland = new ArrayList<>();
        List<BlockPos> bonemealable = new ArrayList<>();
        List<BlockPos> openSoulsand = new ArrayList<>();
        for (BlockPos pos : locations) {
            BlockState state = ctx.world().getBlockState(pos);
            boolean airAbove = ctx.world().getBlockState(pos.up()).getBlock() instanceof AirBlock;
            if (state.getBlock() == Blocks.FARMLAND) {
                if (airAbove) {
                    openFarmland.add(pos);
                }
                continue;
            }
            if (state.getBlock() == Blocks.SOUL_SAND) {
                if (airAbove) {
                    openSoulsand.add(pos);
                }
                continue;
            }
            if (readyForHarvest(ctx.world(), pos, state)) {
                toBreak.add(pos);
                continue;
            }
            if (state.getBlock() instanceof IGrowable) {
                IGrowable ig = (IGrowable) state.getBlock();
                if (ig.canGrow(ctx.world(), pos, state, true) && ig.canUseBonemeal(ctx.world(), ctx.world().rand, pos, state)) {
                    bonemealable.add(pos);
                }
            }
        }

        baritone.getInputOverrideHandler().clearAllKeys();
        for (BlockPos pos : toBreak) {
            Optional<Rotation> rot = RotationUtils.reachable(ctx, pos);
            if (rot.isPresent() && isSafeToCancel) {
                baritone.getLookBehavior().updateTarget(rot.get(), true);
                MovementHelper.switchToBestToolFor(ctx, ctx.world().getBlockState(pos));
                if (ctx.isLookingAt(pos)) {
                    baritone.getInputOverrideHandler().setInputForceState(Input.CLICK_LEFT, true);
                }
                return new PathingCommand(null, PathingCommandType.REQUEST_PAUSE);
            }
        }
        ArrayList<BlockPos> both = new ArrayList<>(openFarmland);
        both.addAll(openSoulsand);
        for (BlockPos pos : both) {
            boolean soulsand = openSoulsand.contains(pos);
            Optional<Rotation> rot = RotationUtils.reachableOffset(ctx.player(), pos, new Vec3d(pos.getX() + 0.5, pos.getY() + 1, pos.getZ() + 0.5), ctx.playerController().getBlockReachDistance());
            if (rot.isPresent() && isSafeToCancel && baritone.getInventoryBehavior().throwaway(true, soulsand ? this::isNetherWart : this::isPlantable)) {
                RayTraceResult result = RayTraceUtils.rayTraceTowards(ctx.player(), rot.get(), ctx.playerController().getBlockReachDistance());
                if (result.type == RayTraceResult.Type.BLOCK && result.sideHit == EnumFacing.UP) {
                    baritone.getLookBehavior().updateTarget(rot.get(), true);
                    if (ctx.isLookingAt(pos)) {
                        baritone.getInputOverrideHandler().setInputForceState(Input.CLICK_RIGHT, true);
                    }
                    return new PathingCommand(null, PathingCommandType.REQUEST_PAUSE);
                }
            }
        }
        for (BlockPos pos : bonemealable) {
            Optional<Rotation> rot = RotationUtils.reachable(ctx, pos);
            if (rot.isPresent() && isSafeToCancel && baritone.getInventoryBehavior().throwaway(true, this::isBoneMeal)) {
                baritone.getLookBehavior().updateTarget(rot.get(), true);
                if (ctx.isLookingAt(pos)) {
                    baritone.getInputOverrideHandler().setInputForceState(Input.CLICK_RIGHT, true);
                }
                return new PathingCommand(null, PathingCommandType.REQUEST_PAUSE);
            }
        }

        if (calcFailed) {
            logDirect("Farm failed");
            onLostControl();
            return new PathingCommand(null, PathingCommandType.REQUEST_PAUSE);
        }

        List<Goal> goalz = new ArrayList<>();
        for (BlockPos pos : toBreak) {
            goalz.add(new BuilderProcess.GoalBreak(pos));
        }
        if (baritone.getInventoryBehavior().throwaway(false, this::isPlantable)) {
            for (BlockPos pos : openFarmland) {
                goalz.add(new GoalBlock(pos.up()));
            }
        }
        if (baritone.getInventoryBehavior().throwaway(false, this::isNetherWart)) {
            for (BlockPos pos : openSoulsand) {
                goalz.add(new GoalBlock(pos.up()));
            }
        }
        if (baritone.getInventoryBehavior().throwaway(false, this::isBoneMeal)) {
            for (BlockPos pos : bonemealable) {
                goalz.add(new GoalBlock(pos));
            }
        }
        for (Entity entity : ctx.world().loadedEntityList) {
            if (entity instanceof ItemEntity && entity.onGround) {
                ItemEntity ei = (ItemEntity) entity;
                if (PICKUP_DROPPED.contains(ei.getItem().getItem())) {
                    // +0.1 because of farmland's 0.9375 dummy height lol
                    goalz.add(new GoalBlock(new BlockPos(entity.posX, entity.posY + 0.1, entity.posZ)));
                }
            }
        }
        return new PathingCommand(new GoalComposite(goalz.toArray(new Goal[0])), PathingCommandType.SET_GOAL_AND_PATH);
    }

    @Override
    public void onLostControl() {
        active = false;
    }

    @Override
    public String displayName0() {
        return "Farming";
    }
}<|MERGE_RESOLUTION|>--- conflicted
+++ resolved
@@ -36,12 +36,10 @@
 import net.minecraft.entity.item.ItemEntity;
 import net.minecraft.item.Item;
 import net.minecraft.item.ItemStack;
-<<<<<<< HEAD
 import net.minecraft.item.Items;
-=======
-import net.minecraft.util.EnumFacing;
->>>>>>> de6e96b9
+import net.minecraft.util.Direction;
 import net.minecraft.util.math.BlockPos;
+import net.minecraft.util.math.BlockRayTraceResult;
 import net.minecraft.util.math.RayTraceResult;
 import net.minecraft.util.math.Vec3d;
 import net.minecraft.world.World;
@@ -225,7 +223,7 @@
             Optional<Rotation> rot = RotationUtils.reachableOffset(ctx.player(), pos, new Vec3d(pos.getX() + 0.5, pos.getY() + 1, pos.getZ() + 0.5), ctx.playerController().getBlockReachDistance());
             if (rot.isPresent() && isSafeToCancel && baritone.getInventoryBehavior().throwaway(true, soulsand ? this::isNetherWart : this::isPlantable)) {
                 RayTraceResult result = RayTraceUtils.rayTraceTowards(ctx.player(), rot.get(), ctx.playerController().getBlockReachDistance());
-                if (result.type == RayTraceResult.Type.BLOCK && result.sideHit == EnumFacing.UP) {
+                if (result instanceof BlockRayTraceResult && ((BlockRayTraceResult) result).getFace() == Direction.UP) {
                     baritone.getLookBehavior().updateTarget(rot.get(), true);
                     if (ctx.isLookingAt(pos)) {
                         baritone.getInputOverrideHandler().setInputForceState(Input.CLICK_RIGHT, true);
