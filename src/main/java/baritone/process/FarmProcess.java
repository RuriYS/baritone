--- conflicted
+++ resolved
@@ -116,12 +116,8 @@
         BEETROOT((CropsBlock) Blocks.BEETROOTS),
         PUMPKIN(Blocks.PUMPKIN, state -> true),
         MELON(Blocks.MELON, state -> true),
-<<<<<<< HEAD
         NETHERWART(Blocks.NETHER_WART, state -> state.get(NetherWartBlock.AGE) >= 3),
-=======
-        NETHERWART(Blocks.NETHER_WART, state -> state.get(BlockNetherWart.AGE) >= 3),
-        COCOA(Blocks.COCOA, state -> state.get(BlockCocoa.AGE) >= 2),
->>>>>>> be54b8ee
+        COCOA(Blocks.COCOA, state -> state.get(CocoaBlock.AGE) >= 2),
         SUGARCANE(Blocks.SUGAR_CANE, null) {
             @Override
             public boolean readyToHarvest(World world, BlockPos pos, BlockState state) {
@@ -229,8 +225,8 @@
                 continue;
             }
             if (state.getBlock() == Blocks.JUNGLE_LOG) {
-                for (EnumFacing direction : EnumFacing.Plane.HORIZONTAL) {
-                    if (ctx.world().getBlockState(pos.offset(direction)).getBlock() instanceof BlockAir) {
+                for (Direction direction : Direction.Plane.HORIZONTAL) {
+                    if (ctx.world().getBlockState(pos.offset(direction)).getBlock() instanceof AirBlock) {
                         openLog.add(pos);
                         break;
                     }
@@ -278,15 +274,15 @@
             }
         }
         for (BlockPos pos : openLog) {
-            for (EnumFacing dir : EnumFacing.Plane.HORIZONTAL) {
-                if (!(ctx.world().getBlockState(pos.offset(dir)).getBlock() instanceof BlockAir)) {
+            for (Direction dir : Direction.Plane.HORIZONTAL) {
+                if (!(ctx.world().getBlockState(pos.offset(dir)).getBlock() instanceof AirBlock)) {
                     continue;
                 }
                 Vec3d faceCenter = new Vec3d(pos).add(0.5, 0.5, 0.5).add(new Vec3d(dir.getDirectionVec()).scale(0.5));
                 Optional<Rotation> rot = RotationUtils.reachableOffset(ctx, pos, faceCenter, ctx.playerController().getBlockReachDistance(), false);
                 if (rot.isPresent() && isSafeToCancel && baritone.getInventoryBehavior().throwaway(true, this::isCocoa)) {
                     RayTraceResult result = RayTraceUtils.rayTraceTowards(ctx.player(), rot.get(), ctx.playerController().getBlockReachDistance());
-                    if (result.type == RayTraceResult.Type.BLOCK && result.sideHit == dir) {
+                    if (result instanceof BlockRayTraceResult && ((BlockRayTraceResult) result).getFace() == dir) {
                         baritone.getLookBehavior().updateTarget(rot.get(), true);
                         if (ctx.isLookingAt(pos)) {
                             baritone.getInputOverrideHandler().setInputForceState(Input.CLICK_RIGHT, true);
@@ -332,8 +328,8 @@
         }
         if (baritone.getInventoryBehavior().throwaway(false, this::isCocoa)) {
             for (BlockPos pos : openLog) {
-                for (EnumFacing direction : EnumFacing.Plane.HORIZONTAL) {
-                    if (ctx.world().getBlockState(pos.offset(direction)).getBlock() instanceof BlockAir) {
+                for (Direction direction : Direction.Plane.HORIZONTAL) {
+                    if (ctx.world().getBlockState(pos.offset(direction)).getBlock() instanceof AirBlock) {
                         goalz.add(new GoalGetToBlock(pos.offset(direction)));
                     }
                 }
