/*
 * This file is part of Baritone.
 *
 * Baritone is free software: you can redistribute it and/or modify
 * it under the terms of the GNU Lesser General Public License as published by
 * the Free Software Foundation, either version 3 of the License, or
 * (at your option) any later version.
 *
 * Baritone is distributed in the hope that it will be useful,
 * but WITHOUT ANY WARRANTY; without even the implied warranty of
 * MERCHANTABILITY or FITNESS FOR A PARTICULAR PURPOSE.  See the
 * GNU Lesser General Public License for more details.
 *
 * You should have received a copy of the GNU Lesser General Public License
 * along with Baritone.  If not, see <https://www.gnu.org/licenses/>.
 */

package baritone.process;

import baritone.Baritone;
import baritone.api.pathing.goals.Goal;
import baritone.api.pathing.goals.GoalBlock;
import baritone.api.pathing.goals.GoalComposite;
import baritone.api.process.IFarmProcess;
import baritone.api.process.PathingCommand;
import baritone.api.process.PathingCommandType;
import baritone.api.utils.RayTraceUtils;
import baritone.api.utils.Rotation;
import baritone.api.utils.RotationUtils;
import baritone.api.utils.input.Input;
import baritone.cache.WorldScanner;
import baritone.pathing.movement.MovementHelper;
import baritone.utils.BaritoneProcessHelper;
import baritone.utils.NotificationHelper;
import net.minecraft.block.*;
import net.minecraft.entity.Entity;
import net.minecraft.entity.item.ItemEntity;
import net.minecraft.item.Item;
import net.minecraft.item.ItemStack;
import net.minecraft.item.Items;
import net.minecraft.util.Direction;
import net.minecraft.util.math.BlockPos;
import net.minecraft.util.math.BlockRayTraceResult;
import net.minecraft.util.math.RayTraceResult;
import net.minecraft.util.math.vector.Vector3d;
import net.minecraft.world.World;

import java.util.ArrayList;
import java.util.Arrays;
import java.util.List;
import java.util.Optional;
import java.util.function.Predicate;

public final class FarmProcess extends BaritoneProcessHelper implements IFarmProcess {

    private boolean active;

    private List<BlockPos> locations;
    private int tickCount;

    private int range;
    private BlockPos center;

    private static final List<Item> FARMLAND_PLANTABLE = Arrays.asList(
            Items.BEETROOT_SEEDS,
            Items.MELON_SEEDS,
            Items.WHEAT_SEEDS,
            Items.PUMPKIN_SEEDS,
            Items.POTATO,
            Items.CARROT
    );

    private static final List<Item> PICKUP_DROPPED = Arrays.asList(
            Items.BEETROOT_SEEDS,
            Items.BEETROOT,
            Items.MELON_SEEDS,
            Items.MELON_SLICE,
            Blocks.MELON.asItem(),
            Items.WHEAT_SEEDS,
            Items.WHEAT,
            Items.PUMPKIN_SEEDS,
            Blocks.PUMPKIN.asItem(),
            Items.POTATO,
            Items.CARROT,
            Items.NETHER_WART,
            Blocks.SUGAR_CANE.asItem(),
            Blocks.CACTUS.asItem()
    );

    public FarmProcess(Baritone baritone) {
        super(baritone);
    }

    @Override
    public boolean isActive() {
        return active;
    }

    @Override
    public void farm(int range, BlockPos pos) {
        if (pos == null) {
            center = baritone.getPlayerContext().playerFeet();
        } else {
            center = pos;
        }
        this.range = range;
        active = true;
        locations = null;
    }

    private enum Harvest {
        WHEAT((CropsBlock) Blocks.WHEAT),
        CARROTS((CropsBlock) Blocks.CARROTS),
        POTATOES((CropsBlock) Blocks.POTATOES),
        BEETROOT((CropsBlock) Blocks.BEETROOTS),
        PUMPKIN(Blocks.PUMPKIN, state -> true),
        MELON(Blocks.MELON, state -> true),
        NETHERWART(Blocks.NETHER_WART, state -> state.get(NetherWartBlock.AGE) >= 3),
        SUGARCANE(Blocks.SUGAR_CANE, null) {
            @Override
            public boolean readyToHarvest(World world, BlockPos pos, BlockState state) {
                if (Baritone.settings().replantCrops.value) {
                    return world.getBlockState(pos.down()).getBlock() instanceof SugarCaneBlock;
                }
                return true;
            }
        },
        CACTUS(Blocks.CACTUS, null) {
            @Override
            public boolean readyToHarvest(World world, BlockPos pos, BlockState state) {
                if (Baritone.settings().replantCrops.value) {
                    return world.getBlockState(pos.down()).getBlock() instanceof CactusBlock;
                }
                return true;
            }
        };
        public final Block block;
        public final Predicate<BlockState> readyToHarvest;

        Harvest(CropsBlock blockCrops) {
            this(blockCrops, blockCrops::isMaxAge);
            // max age is 7 for wheat, carrots, and potatoes, but 3 for beetroot
        }

        Harvest(Block block, Predicate<BlockState> readyToHarvest) {
            this.block = block;
            this.readyToHarvest = readyToHarvest;
        }

        public boolean readyToHarvest(World world, BlockPos pos, BlockState state) {
            return readyToHarvest.test(state);
        }
    }

    private boolean readyForHarvest(World world, BlockPos pos, BlockState state) {
        for (Harvest harvest : Harvest.values()) {
            if (harvest.block == state.getBlock()) {
                return harvest.readyToHarvest(world, pos, state);
            }
        }
        return false;
    }

    private boolean isPlantable(ItemStack stack) {
        return FARMLAND_PLANTABLE.contains(stack.getItem());
    }

    private boolean isBoneMeal(ItemStack stack) {
        return !stack.isEmpty() && stack.getItem().equals(Items.BONE_MEAL);
    }

    private boolean isNetherWart(ItemStack stack) {
        return !stack.isEmpty() && stack.getItem().equals(Items.NETHER_WART);
    }

    @Override
    public PathingCommand onTick(boolean calcFailed, boolean isSafeToCancel) {
        ArrayList<Block> scan = new ArrayList<>();
        for (Harvest harvest : Harvest.values()) {
            scan.add(harvest.block);
        }
        if (Baritone.settings().replantCrops.value) {
            scan.add(Blocks.FARMLAND);
            if (Baritone.settings().replantNetherWart.value) {
                scan.add(Blocks.SOUL_SAND);
            }
        }

        if (Baritone.settings().mineGoalUpdateInterval.value != 0 && tickCount++ % Baritone.settings().mineGoalUpdateInterval.value == 0) {
            Baritone.getExecutor().execute(() -> locations = WorldScanner.INSTANCE.scanChunkRadius(ctx, scan, 256, 10, 10));
        }
        if (locations == null) {
            return new PathingCommand(null, PathingCommandType.REQUEST_PAUSE);
        }
        List<BlockPos> toBreak = new ArrayList<>();
        List<BlockPos> openFarmland = new ArrayList<>();
        List<BlockPos> bonemealable = new ArrayList<>();
        List<BlockPos> openSoulsand = new ArrayList<>();
        for (BlockPos pos : locations) {
<<<<<<< HEAD
=======
            //check if the target block is out of range.
            if (range != 0 && pos.distanceSq(center) > range * range) {
                continue;
            }

>>>>>>> c98c54c9
            BlockState state = ctx.world().getBlockState(pos);
            boolean airAbove = ctx.world().getBlockState(pos.up()).getBlock() instanceof AirBlock;
            if (state.getBlock() == Blocks.FARMLAND) {
                if (airAbove) {
                    openFarmland.add(pos);
                }
                continue;
            }
            if (state.getBlock() == Blocks.SOUL_SAND) {
                if (airAbove) {
                    openSoulsand.add(pos);
                }
                continue;
            }
            if (readyForHarvest(ctx.world(), pos, state)) {
                toBreak.add(pos);
                continue;
            }
            if (state.getBlock() instanceof IGrowable) {
                IGrowable ig = (IGrowable) state.getBlock();
                if (ig.canGrow(ctx.world(), pos, state, true) && ig.canUseBonemeal(ctx.world(), ctx.world().rand, pos, state)) {
                    bonemealable.add(pos);
                }
            }
        }

        baritone.getInputOverrideHandler().clearAllKeys();
        for (BlockPos pos : toBreak) {
            Optional<Rotation> rot = RotationUtils.reachable(ctx, pos);
            if (rot.isPresent() && isSafeToCancel) {
                baritone.getLookBehavior().updateTarget(rot.get(), true);
                MovementHelper.switchToBestToolFor(ctx, ctx.world().getBlockState(pos));
                if (ctx.isLookingAt(pos)) {
                    baritone.getInputOverrideHandler().setInputForceState(Input.CLICK_LEFT, true);
                }
                return new PathingCommand(null, PathingCommandType.REQUEST_PAUSE);
            }
        }
        ArrayList<BlockPos> both = new ArrayList<>(openFarmland);
        both.addAll(openSoulsand);
        for (BlockPos pos : both) {
            boolean soulsand = openSoulsand.contains(pos);
            Optional<Rotation> rot = RotationUtils.reachableOffset(ctx.player(), pos, new Vector3d(pos.getX() + 0.5, pos.getY() + 1, pos.getZ() + 0.5), ctx.playerController().getBlockReachDistance(), false);
            if (rot.isPresent() && isSafeToCancel && baritone.getInventoryBehavior().throwaway(true, soulsand ? this::isNetherWart : this::isPlantable)) {
                RayTraceResult result = RayTraceUtils.rayTraceTowards(ctx.player(), rot.get(), ctx.playerController().getBlockReachDistance());
                if (result instanceof BlockRayTraceResult && ((BlockRayTraceResult) result).getFace() == Direction.UP) {
                    baritone.getLookBehavior().updateTarget(rot.get(), true);
                    if (ctx.isLookingAt(pos)) {
                        baritone.getInputOverrideHandler().setInputForceState(Input.CLICK_RIGHT, true);
                    }
                    return new PathingCommand(null, PathingCommandType.REQUEST_PAUSE);
                }
            }
        }
        for (BlockPos pos : bonemealable) {
            Optional<Rotation> rot = RotationUtils.reachable(ctx, pos);
            if (rot.isPresent() && isSafeToCancel && baritone.getInventoryBehavior().throwaway(true, this::isBoneMeal)) {
                baritone.getLookBehavior().updateTarget(rot.get(), true);
                if (ctx.isLookingAt(pos)) {
                    baritone.getInputOverrideHandler().setInputForceState(Input.CLICK_RIGHT, true);
                }
                return new PathingCommand(null, PathingCommandType.REQUEST_PAUSE);
            }
        }

        if (calcFailed) {
            logDirect("Farm failed");
            if (Baritone.settings().desktopNotifications.value && Baritone.settings().notificationOnFarmFail.value) {
                NotificationHelper.notify("Farm failed", true);
            }
            onLostControl();
            return new PathingCommand(null, PathingCommandType.REQUEST_PAUSE);
        }

        List<Goal> goalz = new ArrayList<>();
        for (BlockPos pos : toBreak) {
            goalz.add(new BuilderProcess.GoalBreak(pos));
        }
        if (baritone.getInventoryBehavior().throwaway(false, this::isPlantable)) {
            for (BlockPos pos : openFarmland) {
                goalz.add(new GoalBlock(pos.up()));
            }
        }
        if (baritone.getInventoryBehavior().throwaway(false, this::isNetherWart)) {
            for (BlockPos pos : openSoulsand) {
                goalz.add(new GoalBlock(pos.up()));
            }
        }
        if (baritone.getInventoryBehavior().throwaway(false, this::isBoneMeal)) {
            for (BlockPos pos : bonemealable) {
                goalz.add(new GoalBlock(pos));
            }
        }
        for (Entity entity : ctx.entities()) {
<<<<<<< HEAD
            if (entity instanceof ItemEntity && entity.isOnGround()) {
=======
            if (entity instanceof ItemEntity && entity.onGround) {
>>>>>>> c98c54c9
                ItemEntity ei = (ItemEntity) entity;
                if (PICKUP_DROPPED.contains(ei.getItem().getItem())) {
                    // +0.1 because of farmland's 0.9375 dummy height lol
                    goalz.add(new GoalBlock(new BlockPos(entity.getPositionVec().x, entity.getPositionVec().y + 0.1, entity.getPositionVec().z)));
                }
            }
        }
        return new PathingCommand(new GoalComposite(goalz.toArray(new Goal[0])), PathingCommandType.SET_GOAL_AND_PATH);
    }

    @Override
    public void onLostControl() {
        active = false;
    }

    @Override
    public String displayName0() {
        return "Farming";
    }
}<|MERGE_RESOLUTION|>--- conflicted
+++ resolved
@@ -197,14 +197,11 @@
         List<BlockPos> bonemealable = new ArrayList<>();
         List<BlockPos> openSoulsand = new ArrayList<>();
         for (BlockPos pos : locations) {
-<<<<<<< HEAD
-=======
             //check if the target block is out of range.
             if (range != 0 && pos.distanceSq(center) > range * range) {
                 continue;
             }
 
->>>>>>> c98c54c9
             BlockState state = ctx.world().getBlockState(pos);
             boolean airAbove = ctx.world().getBlockState(pos.up()).getBlock() instanceof AirBlock;
             if (state.getBlock() == Blocks.FARMLAND) {
@@ -299,11 +296,7 @@
             }
         }
         for (Entity entity : ctx.entities()) {
-<<<<<<< HEAD
             if (entity instanceof ItemEntity && entity.isOnGround()) {
-=======
-            if (entity instanceof ItemEntity && entity.onGround) {
->>>>>>> c98c54c9
                 ItemEntity ei = (ItemEntity) entity;
                 if (PICKUP_DROPPED.contains(ei.getItem().getItem())) {
                     // +0.1 because of farmland's 0.9375 dummy height lol
