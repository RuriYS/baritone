--- conflicted
+++ resolved
@@ -71,24 +71,14 @@
             Items.BEETROOT_SEEDS,
             Items.BEETROOT,
             Items.MELON_SEEDS,
-<<<<<<< HEAD
             Items.MELON_SLICE,
-=======
-            Items.MELON,
-            Item.getItemFromBlock(Blocks.MELON_BLOCK),
->>>>>>> 0e51a731
+            Blocks.MELON.asItem(),
             Items.WHEAT_SEEDS,
             Items.WHEAT,
             Items.PUMPKIN_SEEDS,
-            Item.getItemFromBlock(Blocks.PUMPKIN),
+            Blocks.PUMPKIN.asItem(),
             Items.POTATO,
             Items.CARROT,
-<<<<<<< HEAD
-            Items.BEETROOT,
-            Blocks.PUMPKIN.asItem(),
-            Blocks.MELON.asItem(),
-=======
->>>>>>> 0e51a731
             Items.NETHER_WART,
             Blocks.SUGAR_CANE.asItem(),
             Blocks.CACTUS.asItem()
@@ -234,7 +224,7 @@
             Optional<Rotation> rot = RotationUtils.reachableOffset(ctx.player(), pos, new Vec3d(pos.getX() + 0.5, pos.getY() + 1, pos.getZ() + 0.5), ctx.playerController().getBlockReachDistance());
             if (rot.isPresent() && isSafeToCancel && baritone.getInventoryBehavior().throwaway(true, soulsand ? this::isNetherWart : this::isPlantable)) {
                 RayTraceResult result = RayTraceUtils.rayTraceTowards(ctx.player(), rot.get(), ctx.playerController().getBlockReachDistance());
-                if (result.typeOfHit == RayTraceResult.Type.BLOCK && result.sideHit == EnumFacing.UP) {
+                if (result.type == RayTraceResult.Type.BLOCK && result.sideHit == EnumFacing.UP) {
                     baritone.getLookBehavior().updateTarget(rot.get(), true);
                     if (ctx.isLookingAt(pos)) {
                         baritone.getInputOverrideHandler().setInputForceState(Input.CLICK_RIGHT, true);
