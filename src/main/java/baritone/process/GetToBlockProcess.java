/*
 * This file is part of Baritone.
 *
 * Baritone is free software: you can redistribute it and/or modify
 * it under the terms of the GNU Lesser General Public License as published by
 * the Free Software Foundation, either version 3 of the License, or
 * (at your option) any later version.
 *
 * Baritone is distributed in the hope that it will be useful,
 * but WITHOUT ANY WARRANTY; without even the implied warranty of
 * MERCHANTABILITY or FITNESS FOR A PARTICULAR PURPOSE.  See the
 * GNU Lesser General Public License for more details.
 *
 * You should have received a copy of the GNU Lesser General Public License
 * along with Baritone.  If not, see <https://www.gnu.org/licenses/>.
 */

package baritone.process;

import baritone.Baritone;
import baritone.api.pathing.goals.*;
import baritone.api.process.IGetToBlockProcess;
import baritone.api.process.PathingCommand;
import baritone.api.process.PathingCommandType;
import baritone.api.utils.BlockOptionalMeta;
import baritone.api.utils.BlockOptionalMetaLookup;
import baritone.api.utils.Rotation;
import baritone.api.utils.RotationUtils;
import baritone.api.utils.input.Input;
import baritone.pathing.movement.CalculationContext;
import baritone.pathing.movement.MovementHelper;
import baritone.utils.BaritoneProcessHelper;
import net.minecraft.block.Block;
<<<<<<< HEAD
import net.minecraft.block.Blocks;
import net.minecraft.inventory.container.PlayerContainer;
=======
import net.minecraft.block.state.IBlockState;
import net.minecraft.init.Blocks;
import net.minecraft.inventory.ContainerPlayer;
>>>>>>> 7eecf691
import net.minecraft.util.math.BlockPos;

import java.util.*;

public final class GetToBlockProcess extends BaritoneProcessHelper implements IGetToBlockProcess {

    private BlockOptionalMeta gettingTo;
    private List<BlockPos> knownLocations;
    private List<BlockPos> blacklist; // locations we failed to calc to
    private BlockPos start;

    private int tickCount = 0;
    private int arrivalTickCount = 0;

    public GetToBlockProcess(Baritone baritone) {
        super(baritone);
    }

    @Override
    public void getToBlock(BlockOptionalMeta block) {
        onLostControl();
        gettingTo = block;
        start = ctx.playerFeet();
        blacklist = new ArrayList<>();
        arrivalTickCount = 0;
        rescan(new ArrayList<>(), new GetToBlockCalculationContext(false));
    }

    @Override
    public boolean isActive() {
        return gettingTo != null;
    }

    @Override
    public synchronized PathingCommand onTick(boolean calcFailed, boolean isSafeToCancel) {
        if (knownLocations == null) {
            rescan(new ArrayList<>(), new GetToBlockCalculationContext(false));
        }
        if (knownLocations.isEmpty()) {
            if (Baritone.settings().exploreForBlocks.value && !calcFailed) {
                return new PathingCommand(new GoalRunAway(1, start) {
                    @Override
                    public boolean isInGoal(int x, int y, int z) {
                        return false;
                    }

                    @Override
                    public double heuristic() {
                        return Double.NEGATIVE_INFINITY;
                    }
                }, PathingCommandType.FORCE_REVALIDATE_GOAL_AND_PATH);
            }
            logDirect("No known locations of " + gettingTo + ", canceling GetToBlock");
            if (isSafeToCancel) {
                onLostControl();
            }
            return new PathingCommand(null, PathingCommandType.CANCEL_AND_SET_GOAL);
        }
        Goal goal = new GoalComposite(knownLocations.stream().map(this::createGoal).toArray(Goal[]::new));
        if (calcFailed) {
            if (Baritone.settings().blacklistClosestOnFailure.value) {
                logDirect("Unable to find any path to " + gettingTo + ", blacklisting presumably unreachable closest instances...");
                blacklistClosest();
                return onTick(false, isSafeToCancel); // gamer moment
            } else {
                logDirect("Unable to find any path to " + gettingTo + ", canceling GetToBlock");
                if (isSafeToCancel) {
                    onLostControl();
                }
                return new PathingCommand(goal, PathingCommandType.CANCEL_AND_SET_GOAL);
            }
        }
        int mineGoalUpdateInterval = Baritone.settings().mineGoalUpdateInterval.value;
        if (mineGoalUpdateInterval != 0 && tickCount++ % mineGoalUpdateInterval == 0) { // big brain
            List<BlockPos> current = new ArrayList<>(knownLocations);
            CalculationContext context = new GetToBlockCalculationContext(true);
            Baritone.getExecutor().execute(() -> rescan(current, context));
        }
        if (goal.isInGoal(ctx.playerFeet()) && goal.isInGoal(baritone.getPathingBehavior().pathStart()) && isSafeToCancel) {
            // we're there
            if (rightClickOnArrival(gettingTo.getBlock())) {
                if (rightClick()) {
                    onLostControl();
                    return new PathingCommand(null, PathingCommandType.CANCEL_AND_SET_GOAL);
                }
            } else {
                onLostControl();
                return new PathingCommand(null, PathingCommandType.CANCEL_AND_SET_GOAL);
            }
        }
        return new PathingCommand(goal, PathingCommandType.REVALIDATE_GOAL_AND_PATH);
    }

    // blacklist the closest block and its adjacent blocks
    public synchronized boolean blacklistClosest() {
        List<BlockPos> newBlacklist = new ArrayList<>();
        knownLocations.stream().min(Comparator.comparingDouble(ctx.playerFeet()::distanceSq)).ifPresent(newBlacklist::add);
        outer:
        while (true) {
            for (BlockPos known : knownLocations) {
                for (BlockPos blacklist : newBlacklist) {
                    if (areAdjacent(known, blacklist)) { // directly adjacent
                        newBlacklist.add(known);
                        knownLocations.remove(known);
                        continue outer;
                    }
                }
            }
            // i can't do break; (codacy gets mad), and i can't do if(true){break}; (codacy gets mad)
            // so i will do this
            switch (newBlacklist.size()) {
                default:
                    break outer;
            }
        }
        logDebug("Blacklisting unreachable locations " + newBlacklist);
        blacklist.addAll(newBlacklist);
        return !newBlacklist.isEmpty();
    }

    // this is to signal to MineProcess that we don't care about the allowBreak setting
    // it is NOT to be used to actually calculate a path
    public class GetToBlockCalculationContext extends CalculationContext {

        public GetToBlockCalculationContext(boolean forUseOnAnotherThread) {
            super(GetToBlockProcess.super.baritone, forUseOnAnotherThread);
        }

        @Override
        public double breakCostMultiplierAt(int x, int y, int z, IBlockState current) {
            return 1;
        }
    }

    // safer than direct double comparison from distanceSq
    private boolean areAdjacent(BlockPos posA, BlockPos posB) {
        int diffX = Math.abs(posA.getX() - posB.getX());
        int diffY = Math.abs(posA.getY() - posB.getY());
        int diffZ = Math.abs(posA.getZ() - posB.getZ());
        return (diffX + diffY + diffZ) == 1;
    }

    @Override
    public synchronized void onLostControl() {
        gettingTo = null;
        knownLocations = null;
        start = null;
        blacklist = null;
        baritone.getInputOverrideHandler().clearAllKeys();
    }

    @Override
    public String displayName0() {
        if (knownLocations.isEmpty()) {
            return "Exploring randomly to find " + gettingTo + ", no known locations";
        }
        return "Get To " + gettingTo + ", " + knownLocations.size() + " known locations";
    }

    private synchronized void rescan(List<BlockPos> known, CalculationContext context) {
        List<BlockPos> positions = MineProcess.searchWorld(context, new BlockOptionalMetaLookup(gettingTo), 64, known, blacklist, Collections.emptyList());
        positions.removeIf(blacklist::contains);
        knownLocations = positions;
    }

    private Goal createGoal(BlockPos pos) {
        if (walkIntoInsteadOfAdjacent(gettingTo.getBlock())) {
            return new GoalTwoBlocks(pos);
        }
        if (blockOnTopMustBeRemoved(gettingTo.getBlock()) && MovementHelper.isBlockNormalCube(baritone.bsi.get0(pos.up()))) { // TODO this should be the check for chest openability
            return new GoalBlock(pos.up());
        }
        return new GoalGetToBlock(pos);
    }

    private boolean rightClick() {
        for (BlockPos pos : knownLocations) {
            Optional<Rotation> reachable = RotationUtils.reachable(ctx.player(), pos, ctx.playerController().getBlockReachDistance());
            if (reachable.isPresent()) {
                baritone.getLookBehavior().updateTarget(reachable.get(), true);
                if (knownLocations.contains(ctx.getSelectedBlock().orElse(null))) {
                    baritone.getInputOverrideHandler().setInputForceState(Input.CLICK_RIGHT, true); // TODO find some way to right click even if we're in an ESC menu
                    System.out.println(ctx.player().openContainer);
                    if (!(ctx.player().openContainer instanceof PlayerContainer)) {
                        return true;
                    }
                }
                if (arrivalTickCount++ > 20) {
                    logDirect("Right click timed out");
                    return true;
                }
                return false; // trying to right click, will do it next tick or so
            }
        }
        logDirect("Arrived but failed to right click open");
        return true;
    }

    private boolean walkIntoInsteadOfAdjacent(Block block) {
        if (!Baritone.settings().enterPortal.value) {
            return false;
        }
        return block == Blocks.NETHER_PORTAL;
    }

    private boolean rightClickOnArrival(Block block) {
        if (!Baritone.settings().rightClickContainerOnArrival.value) {
            return false;
        }
        return block == Blocks.CRAFTING_TABLE || block == Blocks.FURNACE || block == Blocks.ENDER_CHEST || block == Blocks.CHEST || block == Blocks.TRAPPED_CHEST;
    }

    private boolean blockOnTopMustBeRemoved(Block block) {
        if (!rightClickOnArrival(block)) { // only if we plan to actually open it on arrival
            return false;
        }
        // only these chests; you can open a crafting table or furnace even with a block on top
        return block == Blocks.ENDER_CHEST || block == Blocks.CHEST || block == Blocks.TRAPPED_CHEST;
    }
}<|MERGE_RESOLUTION|>--- conflicted
+++ resolved
@@ -31,14 +31,9 @@
 import baritone.pathing.movement.MovementHelper;
 import baritone.utils.BaritoneProcessHelper;
 import net.minecraft.block.Block;
-<<<<<<< HEAD
 import net.minecraft.block.Blocks;
+import net.minecraft.block.BlockState;
 import net.minecraft.inventory.container.PlayerContainer;
-=======
-import net.minecraft.block.state.IBlockState;
-import net.minecraft.init.Blocks;
-import net.minecraft.inventory.ContainerPlayer;
->>>>>>> 7eecf691
 import net.minecraft.util.math.BlockPos;
 
 import java.util.*;
@@ -168,7 +163,7 @@
         }
 
         @Override
-        public double breakCostMultiplierAt(int x, int y, int z, IBlockState current) {
+        public double breakCostMultiplierAt(int x, int y, int z, BlockState current) {
             return 1;
         }
     }
