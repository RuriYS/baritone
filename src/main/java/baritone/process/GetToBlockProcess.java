/*
 * This file is part of Baritone.
 *
 * Baritone is free software: you can redistribute it and/or modify
 * it under the terms of the GNU Lesser General Public License as published by
 * the Free Software Foundation, either version 3 of the License, or
 * (at your option) any later version.
 *
 * Baritone is distributed in the hope that it will be useful,
 * but WITHOUT ANY WARRANTY; without even the implied warranty of
 * MERCHANTABILITY or FITNESS FOR A PARTICULAR PURPOSE.  See the
 * GNU Lesser General Public License for more details.
 *
 * You should have received a copy of the GNU Lesser General Public License
 * along with Baritone.  If not, see <https://www.gnu.org/licenses/>.
 */

package baritone.process;

import baritone.Baritone;
import baritone.api.pathing.goals.*;
import baritone.api.process.IGetToBlockProcess;
import baritone.api.process.PathingCommand;
import baritone.api.process.PathingCommandType;
import baritone.api.utils.BlockOptionalMeta;
import baritone.api.utils.BlockOptionalMetaLookup;
import baritone.api.utils.Rotation;
import baritone.api.utils.RotationUtils;
import baritone.api.utils.input.Input;
import baritone.pathing.movement.CalculationContext;
import baritone.pathing.movement.MovementHelper;
import baritone.utils.BaritoneProcessHelper;
<<<<<<< HEAD
=======
import net.minecraft.block.Block;
import net.minecraft.block.Blocks;
import net.minecraft.block.BlockState;
import net.minecraft.inventory.container.PlayerContainer;
import net.minecraft.util.math.BlockPos;

>>>>>>> b54ddead
import java.util.*;
import net.minecraft.core.BlockPos;
import net.minecraft.world.inventory.InventoryMenu;
import net.minecraft.world.level.block.Block;
import net.minecraft.world.level.block.Blocks;
import net.minecraft.world.level.block.state.BlockState;

public final class GetToBlockProcess extends BaritoneProcessHelper implements IGetToBlockProcess {

    private BlockOptionalMeta gettingTo;
    private List<BlockPos> knownLocations;
    private List<BlockPos> blacklist; // locations we failed to calc to
    private BlockPos start;

    private int tickCount = 0;
    private int arrivalTickCount = 0;

    public GetToBlockProcess(Baritone baritone) {
        super(baritone);
    }

    @Override
    public void getToBlock(BlockOptionalMeta block) {
        onLostControl();
        gettingTo = block;
        start = ctx.playerFeet();
        blacklist = new ArrayList<>();
        arrivalTickCount = 0;
        rescan(new ArrayList<>(), new GetToBlockCalculationContext(false));
    }

    @Override
    public boolean isActive() {
        return gettingTo != null;
    }

    @Override
    public synchronized PathingCommand onTick(boolean calcFailed, boolean isSafeToCancel) {
        if (knownLocations == null) {
            rescan(new ArrayList<>(), new GetToBlockCalculationContext(false));
        }
        if (knownLocations.isEmpty()) {
            if (Baritone.settings().exploreForBlocks.value && !calcFailed) {
                return new PathingCommand(new GoalRunAway(1, start) {
                    @Override
                    public boolean isInGoal(int x, int y, int z) {
                        return false;
                    }

                    @Override
                    public double heuristic() {
                        return Double.NEGATIVE_INFINITY;
                    }
                }, PathingCommandType.FORCE_REVALIDATE_GOAL_AND_PATH);
            }
            logDirect("No known locations of " + gettingTo + ", canceling GetToBlock");
            if (isSafeToCancel) {
                onLostControl();
            }
            return new PathingCommand(null, PathingCommandType.CANCEL_AND_SET_GOAL);
        }
        Goal goal = new GoalComposite(knownLocations.stream().map(this::createGoal).toArray(Goal[]::new));
        if (calcFailed) {
            if (Baritone.settings().blacklistClosestOnFailure.value) {
                logDirect("Unable to find any path to " + gettingTo + ", blacklisting presumably unreachable closest instances...");
                blacklistClosest();
                return onTick(false, isSafeToCancel); // gamer moment
            } else {
                logDirect("Unable to find any path to " + gettingTo + ", canceling GetToBlock");
                if (isSafeToCancel) {
                    onLostControl();
                }
                return new PathingCommand(goal, PathingCommandType.CANCEL_AND_SET_GOAL);
            }
        }
        int mineGoalUpdateInterval = Baritone.settings().mineGoalUpdateInterval.value;
        if (mineGoalUpdateInterval != 0 && tickCount++ % mineGoalUpdateInterval == 0) { // big brain
            List<BlockPos> current = new ArrayList<>(knownLocations);
            CalculationContext context = new GetToBlockCalculationContext(true);
            Baritone.getExecutor().execute(() -> rescan(current, context));
        }
        if (goal.isInGoal(ctx.playerFeet()) && goal.isInGoal(baritone.getPathingBehavior().pathStart()) && isSafeToCancel) {
            // we're there
            if (rightClickOnArrival(gettingTo.getBlock())) {
                if (rightClick()) {
                    onLostControl();
                    return new PathingCommand(null, PathingCommandType.CANCEL_AND_SET_GOAL);
                }
            } else {
                onLostControl();
                return new PathingCommand(null, PathingCommandType.CANCEL_AND_SET_GOAL);
            }
        }
        return new PathingCommand(goal, PathingCommandType.REVALIDATE_GOAL_AND_PATH);
    }

    // blacklist the closest block and its adjacent blocks
    public synchronized boolean blacklistClosest() {
        List<BlockPos> newBlacklist = new ArrayList<>();
<<<<<<< HEAD
        knownLocations.stream().min(Comparator.comparingDouble(ctx.playerFeet()::distSqr)).ifPresent(newBlacklist::add);
=======
        knownLocations.stream().min(Comparator.comparingDouble(ctx.playerFeet()::distanceSq)).ifPresent(newBlacklist::add);
>>>>>>> b54ddead
        outer:
        while (true) {
            for (BlockPos known : knownLocations) {
                for (BlockPos blacklist : newBlacklist) {
                    if (areAdjacent(known, blacklist)) { // directly adjacent
                        newBlacklist.add(known);
                        knownLocations.remove(known);
                        continue outer;
                    }
                }
            }
            // i can't do break; (codacy gets mad), and i can't do if(true){break}; (codacy gets mad)
            // so i will do this
            switch (newBlacklist.size()) {
                default:
                    break outer;
            }
        }
        logDebug("Blacklisting unreachable locations " + newBlacklist);
        blacklist.addAll(newBlacklist);
        return !newBlacklist.isEmpty();
    }

    // this is to signal to MineProcess that we don't care about the allowBreak setting
    // it is NOT to be used to actually calculate a path
    public class GetToBlockCalculationContext extends CalculationContext {

        public GetToBlockCalculationContext(boolean forUseOnAnotherThread) {
            super(GetToBlockProcess.super.baritone, forUseOnAnotherThread);
        }

        @Override
        public double breakCostMultiplierAt(int x, int y, int z, BlockState current) {
            return 1;
        }
    }

    // safer than direct double comparison from distanceSq
    private boolean areAdjacent(BlockPos posA, BlockPos posB) {
        int diffX = Math.abs(posA.getX() - posB.getX());
        int diffY = Math.abs(posA.getY() - posB.getY());
        int diffZ = Math.abs(posA.getZ() - posB.getZ());
        return (diffX + diffY + diffZ) == 1;
    }

    @Override
    public synchronized void onLostControl() {
        gettingTo = null;
        knownLocations = null;
        start = null;
        blacklist = null;
        baritone.getInputOverrideHandler().clearAllKeys();
    }

    @Override
    public String displayName0() {
        if (knownLocations.isEmpty()) {
            return "Exploring randomly to find " + gettingTo + ", no known locations";
        }
        return "Get To " + gettingTo + ", " + knownLocations.size() + " known locations";
    }

    private synchronized void rescan(List<BlockPos> known, CalculationContext context) {
        List<BlockPos> positions = MineProcess.searchWorld(context, new BlockOptionalMetaLookup(gettingTo), 64, known, blacklist, Collections.emptyList());
        positions.removeIf(blacklist::contains);
        knownLocations = positions;
    }

    private Goal createGoal(BlockPos pos) {
        if (walkIntoInsteadOfAdjacent(gettingTo.getBlock())) {
            return new GoalTwoBlocks(pos);
        }
<<<<<<< HEAD
        if (blockOnTopMustBeRemoved(gettingTo.getBlock()) && MovementHelper.isBlockNormalCube(baritone.bsi.get0(pos.above()))) { // TODO this should be the check for chest openability
            return new GoalBlock(pos.above());
=======
        if (blockOnTopMustBeRemoved(gettingTo.getBlock()) && MovementHelper.isBlockNormalCube(baritone.bsi.get0(pos.up()))) { // TODO this should be the check for chest openability
            return new GoalBlock(pos.up());
>>>>>>> b54ddead
        }
        return new GoalGetToBlock(pos);
    }

    private boolean rightClick() {
        for (BlockPos pos : knownLocations) {
            Optional<Rotation> reachable = RotationUtils.reachable(ctx.player(), pos, ctx.playerController().getBlockReachDistance());
            if (reachable.isPresent()) {
                baritone.getLookBehavior().updateTarget(reachable.get(), true);
                if (knownLocations.contains(ctx.getSelectedBlock().orElse(null))) {
                    baritone.getInputOverrideHandler().setInputForceState(Input.CLICK_RIGHT, true); // TODO find some way to right click even if we're in an ESC menu
<<<<<<< HEAD
                    System.out.println(ctx.player().containerMenu);
                    if (!(ctx.player().containerMenu instanceof InventoryMenu)) {
=======
                    System.out.println(ctx.player().openContainer);
                    if (!(ctx.player().openContainer instanceof PlayerContainer)) {
>>>>>>> b54ddead
                        return true;
                    }
                }
                if (arrivalTickCount++ > 20) {
                    logDirect("Right click timed out");
                    return true;
                }
                return false; // trying to right click, will do it next tick or so
            }
        }
        logDirect("Arrived but failed to right click open");
        return true;
    }

    private boolean walkIntoInsteadOfAdjacent(Block block) {
        if (!Baritone.settings().enterPortal.value) {
            return false;
        }
        return block == Blocks.NETHER_PORTAL;
    }

    private boolean rightClickOnArrival(Block block) {
        if (!Baritone.settings().rightClickContainerOnArrival.value) {
            return false;
        }
<<<<<<< HEAD
        return block == Blocks.CRAFTING_TABLE || block == Blocks.FURNACE || block == Blocks.BLAST_FURNACE || block == Blocks.ENDER_CHEST || block == Blocks.CHEST || block == Blocks.TRAPPED_CHEST;
=======
        return block == Blocks.CRAFTING_TABLE || block == Blocks.FURNACE || block == Blocks.ENDER_CHEST || block == Blocks.CHEST || block == Blocks.TRAPPED_CHEST;
>>>>>>> b54ddead
    }

    private boolean blockOnTopMustBeRemoved(Block block) {
        if (!rightClickOnArrival(block)) { // only if we plan to actually open it on arrival
            return false;
        }
        // only these chests; you can open a crafting table or furnace even with a block on top
        return block == Blocks.ENDER_CHEST || block == Blocks.CHEST || block == Blocks.TRAPPED_CHEST;
    }
}<|MERGE_RESOLUTION|>--- conflicted
+++ resolved
@@ -30,21 +30,13 @@
 import baritone.pathing.movement.CalculationContext;
 import baritone.pathing.movement.MovementHelper;
 import baritone.utils.BaritoneProcessHelper;
-<<<<<<< HEAD
-=======
-import net.minecraft.block.Block;
-import net.minecraft.block.Blocks;
-import net.minecraft.block.BlockState;
-import net.minecraft.inventory.container.PlayerContainer;
-import net.minecraft.util.math.BlockPos;
-
->>>>>>> b54ddead
-import java.util.*;
 import net.minecraft.core.BlockPos;
 import net.minecraft.world.inventory.InventoryMenu;
 import net.minecraft.world.level.block.Block;
 import net.minecraft.world.level.block.Blocks;
 import net.minecraft.world.level.block.state.BlockState;
+
+import java.util.*;
 
 public final class GetToBlockProcess extends BaritoneProcessHelper implements IGetToBlockProcess {
 
@@ -138,11 +130,7 @@
     // blacklist the closest block and its adjacent blocks
     public synchronized boolean blacklistClosest() {
         List<BlockPos> newBlacklist = new ArrayList<>();
-<<<<<<< HEAD
         knownLocations.stream().min(Comparator.comparingDouble(ctx.playerFeet()::distSqr)).ifPresent(newBlacklist::add);
-=======
-        knownLocations.stream().min(Comparator.comparingDouble(ctx.playerFeet()::distanceSq)).ifPresent(newBlacklist::add);
->>>>>>> b54ddead
         outer:
         while (true) {
             for (BlockPos known : knownLocations) {
@@ -215,13 +203,8 @@
         if (walkIntoInsteadOfAdjacent(gettingTo.getBlock())) {
             return new GoalTwoBlocks(pos);
         }
-<<<<<<< HEAD
         if (blockOnTopMustBeRemoved(gettingTo.getBlock()) && MovementHelper.isBlockNormalCube(baritone.bsi.get0(pos.above()))) { // TODO this should be the check for chest openability
             return new GoalBlock(pos.above());
-=======
-        if (blockOnTopMustBeRemoved(gettingTo.getBlock()) && MovementHelper.isBlockNormalCube(baritone.bsi.get0(pos.up()))) { // TODO this should be the check for chest openability
-            return new GoalBlock(pos.up());
->>>>>>> b54ddead
         }
         return new GoalGetToBlock(pos);
     }
@@ -233,13 +216,8 @@
                 baritone.getLookBehavior().updateTarget(reachable.get(), true);
                 if (knownLocations.contains(ctx.getSelectedBlock().orElse(null))) {
                     baritone.getInputOverrideHandler().setInputForceState(Input.CLICK_RIGHT, true); // TODO find some way to right click even if we're in an ESC menu
-<<<<<<< HEAD
                     System.out.println(ctx.player().containerMenu);
                     if (!(ctx.player().containerMenu instanceof InventoryMenu)) {
-=======
-                    System.out.println(ctx.player().openContainer);
-                    if (!(ctx.player().openContainer instanceof PlayerContainer)) {
->>>>>>> b54ddead
                         return true;
                     }
                 }
@@ -265,11 +243,7 @@
         if (!Baritone.settings().rightClickContainerOnArrival.value) {
             return false;
         }
-<<<<<<< HEAD
         return block == Blocks.CRAFTING_TABLE || block == Blocks.FURNACE || block == Blocks.BLAST_FURNACE || block == Blocks.ENDER_CHEST || block == Blocks.CHEST || block == Blocks.TRAPPED_CHEST;
-=======
-        return block == Blocks.CRAFTING_TABLE || block == Blocks.FURNACE || block == Blocks.ENDER_CHEST || block == Blocks.CHEST || block == Blocks.TRAPPED_CHEST;
->>>>>>> b54ddead
     }
 
     private boolean blockOnTopMustBeRemoved(Block block) {
