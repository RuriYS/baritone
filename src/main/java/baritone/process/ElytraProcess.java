/*
 * This file is part of Baritone.
 *
 * Baritone is free software: you can redistribute it and/or modify
 * it under the terms of the GNU Lesser General Public License as published by
 * the Free Software Foundation, either version 3 of the License, or
 * (at your option) any later version.
 *
 * Baritone is distributed in the hope that it will be useful,
 * but WITHOUT ANY WARRANTY; without even the implied warranty of
 * MERCHANTABILITY or FITNESS FOR A PARTICULAR PURPOSE.  See the
 * GNU Lesser General Public License for more details.
 *
 * You should have received a copy of the GNU Lesser General Public License
 * along with Baritone.  If not, see <https://www.gnu.org/licenses/>.
 */

package baritone.process;

import baritone.Baritone;
import baritone.api.IBaritone;
import baritone.api.event.events.*;
import baritone.api.event.events.type.EventState;
import baritone.api.event.listener.AbstractGameEventListener;
import baritone.api.pathing.goals.Goal;
import baritone.api.pathing.goals.GoalBlock;
import baritone.api.pathing.goals.GoalXZ;
import baritone.api.pathing.goals.GoalYLevel;
import baritone.api.pathing.movement.IMovement;
import baritone.api.pathing.path.IPathExecutor;
import baritone.api.process.IBaritoneProcess;
import baritone.api.process.IElytraProcess;
import baritone.api.process.PathingCommand;
import baritone.api.process.PathingCommandType;
import baritone.api.utils.BetterBlockPos;
import baritone.api.utils.Rotation;
import baritone.api.utils.RotationUtils;
import baritone.api.utils.input.Input;
import baritone.pathing.movement.CalculationContext;
import baritone.pathing.movement.movements.MovementFall;
import baritone.process.elytra.LegacyElytraBehavior;
import baritone.process.elytra.NetherPathfinderContext;
import baritone.process.elytra.NullElytraProcess;
import baritone.utils.BaritoneProcessHelper;
import baritone.utils.PathingCommandContext;
import it.unimi.dsi.fastutil.longs.LongOpenHashSet;
import net.minecraft.block.Block;
import net.minecraft.block.state.IBlockState;
import net.minecraft.init.Blocks;
import net.minecraft.util.math.BlockPos;
import net.minecraft.util.math.Vec3d;

import java.util.*;

import static baritone.api.pathing.movement.ActionCosts.COST_INF;

public class ElytraProcess extends BaritoneProcessHelper implements IBaritoneProcess, IElytraProcess, AbstractGameEventListener {
    public State state;
    private boolean goingToLandingSpot;
    private BetterBlockPos landingSpot;
    private Goal goal;
    private LegacyElytraBehavior behavior;

    private ElytraProcess(Baritone baritone) {
        super(baritone);
        baritone.getGameEventHandler().registerEventListener(this);
    }

    public static <T extends IElytraProcess> T create(final Baritone baritone) {
        return (T) (NetherPathfinderContext.isSupported()
                ? new ElytraProcess(baritone)
                : new NullElytraProcess(baritone));
    }

    @Override
    public boolean isActive() {
        return this.behavior != null;
    }

    @Override
    public void resetState() {
        BlockPos destination = this.currentDestination();
        this.onLostControl();
        this.pathTo(destination);
        this.repackChunks();
    }

    @Override
    public PathingCommand onTick(boolean calcFailed, boolean isSafeToCancel) {
        final long seedSetting = Baritone.settings().elytraNetherSeed.value;
        if (seedSetting != this.behavior.context.getSeed()) {
            logDirect("Nether seed changed, recalculating path");
            this.resetState();
        }

        this.behavior.onTick();

        if (calcFailed) {
            onLostControl();
            logDirect("Failed to get to jump off spot, canceling");
            return new PathingCommand(null, PathingCommandType.CANCEL_AND_SET_GOAL);
        }

        if (ctx.player().isElytraFlying() && this.state != State.LANDING) {
<<<<<<< HEAD
            final BetterBlockPos last = behavior.pathManager.path.getLast();
            if (last != null && ctx.player().getDistanceSqToCenter(last) < (5 * 5)) {
=======
            final BetterBlockPos last = this.behavior.pathManager.path.getLast();
            if (last != null && ctx.player().getDistanceSqToCenter(last) < 1) {
>>>>>>> 9707dd7c
                if (Baritone.settings().notificationOnPathComplete.value) {
                    logNotification("Pathing complete", false);
                }
                if (Baritone.settings().disconnectOnArrival.value) {
                    // don't be active when the user logs back in
                    this.onLostControl();
                    ctx.world().sendQuittingDisconnectingPacket();
                    return new PathingCommand(null, PathingCommandType.CANCEL_AND_SET_GOAL);
                }
                if (!goingToLandingSpot) {
                    BetterBlockPos landingSpot = findSafeLandingSpot();
                    if (landingSpot != null) {
                        this.pathTo(landingSpot);
                        this.landingSpot = landingSpot;
                        this.goingToLandingSpot = true;
                        return this.onTick(calcFailed, isSafeToCancel);
                    }
                    // don't spam call findLandingSpot if it somehow fails (it's slow)
                    this.goingToLandingSpot = true;
                }
                this.state = State.LANDING;
            }
        }

        if (this.state == State.LANDING) {
            final BetterBlockPos endPos = this.landingSpot != null ? this.landingSpot : behavior.pathManager.path.getLast();
            if (ctx.player().isElytraFlying() && endPos != null) {
                Vec3d from = ctx.player().getPositionVector();
                Vec3d to = new Vec3d(((double) endPos.x) + 0.5, from.y, ((double) endPos.z) + 0.5);
                Rotation rotation = RotationUtils.calcRotationFromVec3d(from, to, ctx.playerRotations());
                baritone.getLookBehavior().updateTarget(rotation, false);
            } else {
                this.onLostControl();
                return new PathingCommand(null, PathingCommandType.REQUEST_PAUSE);
            }
        } else if (ctx.player().isElytraFlying()) {
            this.state = State.FLYING;
            this.goal = null;
            baritone.getInputOverrideHandler().clearAllKeys();
            behavior.tick();
            return new PathingCommand(null, PathingCommandType.CANCEL_AND_SET_GOAL);
        }

        if (this.state == State.FLYING || this.state == State.START_FLYING) {
            this.state = ctx.player().onGround && Baritone.settings().elytraAutoJump.value
                    ? State.LOCATE_JUMP
                    : State.START_FLYING;
        }

        if (this.state == State.LOCATE_JUMP) {
            if (this.goal == null) {
                this.goal = new GoalYLevel(31);
            }
            final IPathExecutor executor = baritone.getPathingBehavior().getCurrent();
            if (executor != null && executor.getPath().getGoal() == this.goal) {
                final IMovement fall = executor.getPath().movements().stream()
                        .filter(movement -> movement instanceof MovementFall)
                        .findFirst().orElse(null);

                if (fall != null) {
                    final BetterBlockPos from = new BetterBlockPos(
                            (fall.getSrc().x + fall.getDest().x) / 2,
                            (fall.getSrc().y + fall.getDest().y) / 2,
                            (fall.getSrc().z + fall.getDest().z) / 2
                    );
                    behavior.pathManager.pathToDestination(from).whenComplete((result, ex) -> {
                        if (!behavior.clearView(new Vec3d(from), behavior.pathManager.getPath().getVec(0), false)) {
                            onLostControl();
                            // TODO: Get to higher ground and then look again
                            logDirect("Can't see start of path from jump spot, canceling");
                            return;
                        }
                        if (ex == null) {
                            this.state = State.GET_TO_JUMP;
                            return;
                        }
                        onLostControl();
                    });
                    this.state = State.PAUSE;
                } else {
                    onLostControl();
                    logDirect("Jump off path didn't include a fall movement, canceling");
                    return new PathingCommand(null, PathingCommandType.CANCEL_AND_SET_GOAL);
                }
            }
            return new PathingCommandContext(this.goal, PathingCommandType.SET_GOAL_AND_PAUSE, new WalkOffCalculationContext(baritone));
        }

        // yucky
        if (this.state == State.PAUSE) {
            return new PathingCommand(null, PathingCommandType.REQUEST_PAUSE);
        }

        if (this.state == State.GET_TO_JUMP) {
            final IPathExecutor executor = baritone.getPathingBehavior().getCurrent();
            final boolean canStartFlying = ctx.player().fallDistance > 1.0f
                    && !isSafeToCancel
                    && executor != null
                    && executor.getPath().movements().get(executor.getPosition()) instanceof MovementFall;

            if (canStartFlying) {
                this.state = State.START_FLYING;
            } else {
                return new PathingCommand(null, PathingCommandType.SET_GOAL_AND_PATH);
            }
        }

        if (this.state == State.START_FLYING) {
            if (!isSafeToCancel) {
                // owned
                baritone.getPathingBehavior().secretInternalSegmentCancel();
            }
            baritone.getInputOverrideHandler().clearAllKeys();
            if (ctx.player().fallDistance > 1.0f) {
                baritone.getInputOverrideHandler().setInputForceState(Input.JUMP, true);
            }
        }
        return new PathingCommand(null, PathingCommandType.CANCEL_AND_SET_GOAL);
    }

    @Override
    public void onLostControl() {
        this.goal = null;
        this.goingToLandingSpot = false;
        this.state = State.START_FLYING; // TODO: null state?
        if (this.behavior != null) {
            this.behavior.destroy();
            this.behavior = null;
        }
    }

    @Override
    public double priority() {
        return 0; // higher priority than CustomGoalProcess
    }

    @Override
    public String displayName0() {
        return "Elytra - " + this.state.description;
    }

    @Override
    public void repackChunks() {
        if (this.behavior != null) {
            this.behavior.repackChunks();
        }
    }

    @Override
    public BlockPos currentDestination() {
        return this.behavior != null ? this.behavior.destination : null;
    }

    @Override
    public void pathTo(BlockPos destination) {
        this.onLostControl();
        this.behavior = new LegacyElytraBehavior(this.baritone, this, destination);
        if (ctx.world() != null) {
            this.behavior.repackChunks();
        }
        this.behavior.pathTo();
    }

    @Override
    public void pathTo(Goal iGoal) {
        final int x;
        final int y;
        final int z;
        if (iGoal instanceof GoalXZ) {
            GoalXZ goal = (GoalXZ) iGoal;
            x = goal.getX();
            y = 64;
            z = goal.getZ();
        } else if (iGoal instanceof GoalBlock) {
            GoalBlock goal = (GoalBlock) iGoal;
            x = goal.x;
            y = goal.y;
            z = goal.z;
        } else {
            throw new IllegalArgumentException("The goal must be a GoalXZ or GoalBlock");
        }
        if (y <= 0 || y >= 128) {
            throw new IllegalArgumentException("The y of the goal is not between 0 and 128");
        }
        this.pathTo(new BlockPos(x, y, z));
    }

    @Override
    public boolean isLoaded() {
        return true;
    }

    @Override
    public boolean isSafeToCancel() {
        return !this.isActive() || !(this.state == State.FLYING || this.state == State.START_FLYING);
    }

    public enum State {
        LOCATE_JUMP("Finding spot to jump off"),
        PAUSE("Waiting for elytra path"),
        GET_TO_JUMP("Walking to takeoff"),
        START_FLYING("Begin flying"),
        FLYING("Flying"),
        LANDING("Landing");

        public final String description;

        State(String desc) {
            this.description = desc;
        }
    }

    @Override
    public void onRenderPass(RenderEvent event) {
        if (this.behavior != null) this.behavior.onRenderPass(event);
    }

    @Override
    public void onWorldEvent(WorldEvent event) {
        if (event.getWorld() != null && event.getState() == EventState.POST && this.behavior != null) {
            // Exiting the world, just destroy
            this.behavior.destroy();
            this.behavior = null;
        }
    }

    @Override
    public void onChunkEvent(ChunkEvent event) {
        if (this.behavior != null) this.behavior.onChunkEvent(event);
    }

    @Override
    public void onBlockChange(BlockChangeEvent event) {
        if (this.behavior != null) this.behavior.onBlockChange(event);
    }

    @Override
    public void onReceivePacket(PacketEvent event) {
        if (this.behavior != null) this.behavior.onReceivePacket(event);
    }

    @Override
    public void onPostTick(TickEvent event) {
        IBaritoneProcess procThisTick = baritone.getPathingControlManager().mostRecentInControl().orElse(null);
        if (this.behavior != null && procThisTick == this) this.behavior.onPostTick(event);
    }

    /**
     * Custom calculation context which makes the player fall into lava
     */
    public static final class WalkOffCalculationContext extends CalculationContext {

        public WalkOffCalculationContext(IBaritone baritone) {
            super(baritone, true);
            this.allowFallIntoLava = true;
            this.minFallHeight = 8;
            this.maxFallHeightNoWater = 10000;
        }

        @Override
        public double costOfPlacingAt(int x, int y, int z, IBlockState current) {
            return COST_INF;
        }

        @Override
        public double breakCostMultiplierAt(int x, int y, int z, IBlockState current) {
            return COST_INF;
        }

        @Override
        public double placeBucketCost() {
            return COST_INF;
        }
    }

    private static boolean isInBounds(BlockPos pos) {
        return pos.getY() >= 0 && pos.getY() < 128;
    }

    private boolean isAtEdge(BlockPos pos) {
        return ctx.world().isAirBlock(pos.north())
                || ctx.world().isAirBlock(pos.south())
                || ctx.world().isAirBlock(pos.east())
                || ctx.world().isAirBlock(pos.west())
                // corners
                || ctx.world().isAirBlock(pos.north().west())
                || ctx.world().isAirBlock(pos.north().east())
                || ctx.world().isAirBlock(pos.south().west())
                || ctx.world().isAirBlock(pos.south().east());
    }

    private boolean isSafeLandingSpot(BlockPos pos, LongOpenHashSet checkedSpots) {
        BlockPos.MutableBlockPos mut = new BlockPos.MutableBlockPos(pos);
        while (mut.getY() >= 0) {
            if (checkedSpots.contains(mut.toLong())) {
                return false;
            }
            checkedSpots.add(mut.toLong());
            IBlockState state = ctx.world().getBlockState(mut);
            Block block = state.getBlock();

            if (block == Blocks.NETHERRACK || block == Blocks.GRAVEL || block == Blocks.NETHER_BRICK) {
                return !isAtEdge(mut);
            } else if (block != Blocks.AIR) {
                return false;
            }
            mut.setPos(mut.getX(), mut.getY() - 1, mut.getZ());
        }
        return false; // void
    }

    private BetterBlockPos findSafeLandingSpot() {
        final BetterBlockPos start = ctx.playerFeet();
        Queue<BetterBlockPos> queue = new PriorityQueue<>(Comparator.<BetterBlockPos>comparingInt(pos -> (pos.x - start.x) * (pos.x - start.x) + (pos.z - start.z) * (pos.z - start.z)).thenComparingInt(pos -> -pos.y));
        Set<BetterBlockPos> visited = new HashSet<>();
        LongOpenHashSet checkedPositions = new LongOpenHashSet();
        queue.add(start);

        while (!queue.isEmpty()) {
            BetterBlockPos pos = queue.poll();
            if (ctx.world().isBlockLoaded(pos) && isInBounds(pos) && ctx.world().getBlockState(pos).getBlock() == Blocks.AIR) {
                if (isSafeLandingSpot(pos, checkedPositions)) {
                    return pos;
                }
                if (visited.add(pos.north())) queue.add(pos.north());
                if (visited.add(pos.east())) queue.add(pos.east());
                if (visited.add(pos.south())) queue.add(pos.south());
                if (visited.add(pos.west())) queue.add(pos.west());
                if (visited.add(pos.up())) queue.add(pos.up());
                if (visited.add(pos.down())) queue.add(pos.down());
            }
        }
        return null;
    }
}<|MERGE_RESOLUTION|>--- conflicted
+++ resolved
@@ -102,13 +102,8 @@
         }
 
         if (ctx.player().isElytraFlying() && this.state != State.LANDING) {
-<<<<<<< HEAD
-            final BetterBlockPos last = behavior.pathManager.path.getLast();
-            if (last != null && ctx.player().getDistanceSqToCenter(last) < (5 * 5)) {
-=======
             final BetterBlockPos last = this.behavior.pathManager.path.getLast();
             if (last != null && ctx.player().getDistanceSqToCenter(last) < 1) {
->>>>>>> 9707dd7c
                 if (Baritone.settings().notificationOnPathComplete.value) {
                     logNotification("Pathing complete", false);
                 }
