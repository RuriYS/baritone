--- conflicted
+++ resolved
@@ -963,13 +963,8 @@
         }
 
         @Override
-<<<<<<< HEAD
         public double breakCostMultiplierAt(int x, int y, int z, BlockState current) {
-            if (!allowBreak || isPossiblyProtected(x, y, z)) {
-=======
-        public double breakCostMultiplierAt(int x, int y, int z, IBlockState current) {
             if ((!allowBreak && !allowBreakAnyway.contains(current.getBlock())) || isPossiblyProtected(x, y, z)) {
->>>>>>> dd29b722
                 return COST_INF;
             }
             BlockState sch = getSchematic(x, y, z, current);
