/*
 * This file is part of Baritone.
 *
 * Baritone is free software: you can redistribute it and/or modify
 * it under the terms of the GNU Lesser General Public License as published by
 * the Free Software Foundation, either version 3 of the License, or
 * (at your option) any later version.
 *
 * Baritone is distributed in the hope that it will be useful,
 * but WITHOUT ANY WARRANTY; without even the implied warranty of
 * MERCHANTABILITY or FITNESS FOR A PARTICULAR PURPOSE.  See the
 * GNU Lesser General Public License for more details.
 *
 * You should have received a copy of the GNU Lesser General Public License
 * along with Baritone.  If not, see <https://www.gnu.org/licenses/>.
 */

package baritone.process;

import baritone.Baritone;
import baritone.api.pathing.goals.Goal;
import baritone.api.pathing.goals.GoalBlock;
import baritone.api.pathing.goals.GoalComposite;
import baritone.api.pathing.goals.GoalGetToBlock;
import baritone.api.process.IBuilderProcess;
import baritone.api.process.PathingCommand;
import baritone.api.process.PathingCommandType;
import baritone.api.schematic.FillSchematic;
import baritone.api.schematic.ISchematic;
import baritone.api.schematic.IStaticSchematic;
import baritone.api.schematic.SubstituteSchematic;
import baritone.api.schematic.format.ISchematicFormat;
import baritone.api.utils.*;
import baritone.api.utils.input.Input;
import baritone.pathing.movement.CalculationContext;
import baritone.pathing.movement.Movement;
import baritone.pathing.movement.MovementHelper;
import baritone.utils.BaritoneProcessHelper;
import baritone.utils.BlockStateInterface;
import baritone.utils.PathingCommandContext;
import baritone.utils.schematic.MapArtSchematic;
import baritone.utils.schematic.SchematicSystem;
import baritone.utils.schematic.SelectionSchematic;
import baritone.utils.schematic.format.defaults.LitematicaSchematic;
import baritone.utils.schematic.litematica.LitematicaHelper;
import baritone.utils.schematic.schematica.SchematicaHelper;
import com.google.common.collect.ImmutableMap;
import com.google.common.collect.ImmutableSet;
import it.unimi.dsi.fastutil.longs.LongOpenHashSet;
import net.minecraft.block.*;
import net.minecraft.item.BlockItem;
import net.minecraft.item.BlockItemUseContext;
import net.minecraft.item.ItemStack;
import net.minecraft.item.ItemUseContext;
import net.minecraft.nbt.CompressedStreamTools;
import net.minecraft.state.IProperty;
import net.minecraft.util.Direction;
import net.minecraft.util.Hand;
import net.minecraft.util.Tuple;
import net.minecraft.util.math.*;
import net.minecraft.util.math.shapes.VoxelShape;

import java.io.File;
import java.io.FileInputStream;
import java.io.IOException;
import java.nio.file.Files;
import java.util.*;
import java.util.stream.Collectors;
import java.util.stream.Stream;

import static baritone.api.pathing.movement.ActionCosts.COST_INF;

public final class BuilderProcess extends BaritoneProcessHelper implements IBuilderProcess {

    private HashSet<BetterBlockPos> incorrectPositions;
    private LongOpenHashSet observedCompleted; // positions that are completed even if they're out of render distance and we can't make sure right now
    private String name;
    private ISchematic realSchematic;
    private ISchematic schematic;
    private Vec3i origin;
    private int ticks;
    private boolean paused;
    private int layer;
    private int numRepeats;
    private List<BlockState> approxPlaceable;
    public int stopAtHeight = 0;

    public BuilderProcess(Baritone baritone) {
        super(baritone);
    }

    @Override
    public void build(String name, ISchematic schematic, Vec3i origin) {
        this.name = name;
        this.schematic = schematic;
        this.realSchematic = null;
        boolean buildingSelectionSchematic = schematic instanceof SelectionSchematic;
        if (!Baritone.settings().buildSubstitutes.value.isEmpty()) {
            this.schematic = new SubstituteSchematic(this.schematic, Baritone.settings().buildSubstitutes.value);
        }
        int x = origin.getX();
        int y = origin.getY();
        int z = origin.getZ();
        if (Baritone.settings().schematicOrientationX.value) {
            x += schematic.widthX();
        }
        if (Baritone.settings().schematicOrientationY.value) {
            y += schematic.heightY();
        }
        if (Baritone.settings().schematicOrientationZ.value) {
            z += schematic.lengthZ();
        }
        this.origin = new Vec3i(x, y, z);
        this.paused = false;
        this.layer = Baritone.settings().startAtLayer.value;
        this.stopAtHeight = schematic.heightY();
        if (Baritone.settings().buildOnlySelection.value && buildingSelectionSchematic) {  // currently redundant but safer maybe
            if (baritone.getSelectionManager().getSelections().length == 0) {
                logDirect("Poor little kitten forgot to set a selection while BuildOnlySelection is true");
                this.stopAtHeight = 0;
            } else if (Baritone.settings().buildInLayers.value) {
                OptionalInt minim = Stream.of(baritone.getSelectionManager().getSelections()).mapToInt(sel -> sel.min().y).min();
                OptionalInt maxim = Stream.of(baritone.getSelectionManager().getSelections()).mapToInt(sel -> sel.max().y).max();
                if (minim.isPresent() && maxim.isPresent()) {
                    int startAtHeight = Baritone.settings().layerOrder.value ? y + schematic.heightY() - maxim.getAsInt() : minim.getAsInt() - y;
                    this.stopAtHeight = (Baritone.settings().layerOrder.value ? y + schematic.heightY() - minim.getAsInt() : maxim.getAsInt() - y) + 1;
                    this.layer = Math.max(this.layer, startAtHeight / Baritone.settings().layerHeight.value);  // startAtLayer or startAtHeight, whichever is highest
                    logDebug(String.format("Schematic starts at y=%s with height %s", y, schematic.heightY()));
                    logDebug(String.format("Selection starts at y=%s and ends at y=%s", minim.getAsInt(), maxim.getAsInt()));
                    logDebug(String.format("Considering relevant height %s - %s", startAtHeight, this.stopAtHeight));
                }
            }
        }

        this.numRepeats = 0;
        this.observedCompleted = new LongOpenHashSet();
        this.incorrectPositions = null;
    }

    public void resume() {
        paused = false;
    }

    public void pause() {
        paused = true;
    }

    @Override
    public boolean isPaused() {
        return paused;
    }

    @Override
    public boolean build(String name, File schematic, Vec3i origin) {
        Optional<ISchematicFormat> format = SchematicSystem.INSTANCE.getByFile(schematic);
        if (!format.isPresent()) {
            return false;
        }
        ISchematic parsed;
        try {
            parsed = format.get().parse(new FileInputStream(schematic));
        } catch (Exception e) {
            e.printStackTrace();
            return false;
        }
        parsed = applyMapArtAndSelection(origin, (IStaticSchematic) parsed);
        build(name, parsed, origin);
        return true;
    }

    private ISchematic applyMapArtAndSelection(Vec3i origin, IStaticSchematic parsed) {
        ISchematic schematic = parsed;
        if (Baritone.settings().mapArtMode.value) {
            schematic = new MapArtSchematic(parsed);
        }
        if (Baritone.settings().buildOnlySelection.value) {
            schematic = new SelectionSchematic(schematic, origin, baritone.getSelectionManager().getSelections());
        }
        return schematic;
    }

    @Override
    public void buildOpenSchematic() {
        if (SchematicaHelper.isSchematicaPresent()) {
            Optional<Tuple<IStaticSchematic, BlockPos>> schematic = SchematicaHelper.getOpenSchematic();
            if (schematic.isPresent()) {
                IStaticSchematic s = schematic.get().getA();
                BlockPos origin = schematic.get().getB();
                ISchematic schem = Baritone.settings().mapArtMode.value ? new MapArtSchematic(s) : s;
                if (Baritone.settings().buildOnlySelection.value) {
                    schem = new SelectionSchematic(schem, origin, baritone.getSelectionManager().getSelections());
                }
                this.build(
                        schematic.get().getA().toString(),
                        schem,
                        origin
                );
            } else {
                logDirect("No schematic currently open");
            }
        } else {
            logDirect("Schematica is not present");
        }
    }

    /**
     * Builds the with index 'i' given schematic placement.
     *
     * @param i index reference to the schematic placement list.
     */
    @Override
    public void buildOpenLitematic(int i) {
        if (LitematicaHelper.isLitematicaPresent()) {
            //if java.lang.NoSuchMethodError is thrown see comment in SchematicPlacementManager
            if (LitematicaHelper.hasLoadedSchematic()) {
                String name = LitematicaHelper.getName(i);
                try {
                    LitematicaSchematic schematic1 = new LitematicaSchematic(CompressedStreamTools.readCompressed(Files.newInputStream(LitematicaHelper.getSchematicFile(i).toPath())), false);
                    Vec3i correctedOrigin = LitematicaHelper.getCorrectedOrigin(schematic1, i);
                    ISchematic schematic2 = LitematicaHelper.blackMagicFuckery(schematic1, i);
                    schematic2 = applyMapArtAndSelection(origin, (IStaticSchematic) schematic2);
                    build(name, schematic2, correctedOrigin);
                } catch (IOException e) {
                    logDirect("Schematic File could not be loaded.");
                }
            } else {
                logDirect("No schematic currently loaded");
            }
        } else {
            logDirect("Litematica is not present");
        }
    }

    public void clearArea(BlockPos corner1, BlockPos corner2) {
        BlockPos origin = new BlockPos(Math.min(corner1.getX(), corner2.getX()), Math.min(corner1.getY(), corner2.getY()), Math.min(corner1.getZ(), corner2.getZ()));
        int widthX = Math.abs(corner1.getX() - corner2.getX()) + 1;
        int heightY = Math.abs(corner1.getY() - corner2.getY()) + 1;
        int lengthZ = Math.abs(corner1.getZ() - corner2.getZ()) + 1;
        build("clear area", new FillSchematic(widthX, heightY, lengthZ, Blocks.AIR.getDefaultState()), origin);
    }

    @Override
    public List<BlockState> getApproxPlaceable() {
        return new ArrayList<>(approxPlaceable);
    }

    @Override
    public boolean isActive() {
        return schematic != null;
    }

    public BlockState placeAt(int x, int y, int z, BlockState current) {
        if (!isActive()) {
            return null;
        }
        if (!schematic.inSchematic(x - origin.getX(), y - origin.getY(), z - origin.getZ(), current)) {
            return null;
        }
        BlockState state = schematic.desiredState(x - origin.getX(), y - origin.getY(), z - origin.getZ(), current, this.approxPlaceable);
        if (state.getBlock() instanceof AirBlock) {
            return null;
        }
        return state;
    }

    private Optional<Tuple<BetterBlockPos, Rotation>> toBreakNearPlayer(BuilderCalculationContext bcc) {
        BetterBlockPos center = ctx.playerFeet();
        BetterBlockPos pathStart = baritone.getPathingBehavior().pathStart();
        for (int dx = -5; dx <= 5; dx++) {
            for (int dy = Baritone.settings().breakFromAbove.value ? -1 : 0; dy <= 5; dy++) {
                for (int dz = -5; dz <= 5; dz++) {
                    int x = center.x + dx;
                    int y = center.y + dy;
                    int z = center.z + dz;
                    if (dy == -1 && x == pathStart.x && z == pathStart.z) {
                        continue; // dont mine what we're supported by, but not directly standing on
                    }
                    BlockState desired = bcc.getSchematic(x, y, z, bcc.bsi.get0(x, y, z));
                    if (desired == null) {
                        continue; // irrelevant
                    }
                    BlockState curr = bcc.bsi.get0(x, y, z);
                    if (!(curr.getBlock() instanceof AirBlock) && !(curr.getBlock() == Blocks.WATER || curr.getBlock() == Blocks.LAVA) && !valid(curr, desired, false)) {
                        BetterBlockPos pos = new BetterBlockPos(x, y, z);
                        Optional<Rotation> rot = RotationUtils.reachable(ctx, pos, ctx.playerController().getBlockReachDistance());
                        if (rot.isPresent()) {
                            return Optional.of(new Tuple<>(pos, rot.get()));
                        }
                    }
                }
            }
        }
        return Optional.empty();
    }

    public static class Placement {

        private final int hotbarSelection;
        private final BlockPos placeAgainst;
        private final Direction side;
        private final Rotation rot;

        public Placement(int hotbarSelection, BlockPos placeAgainst, Direction side, Rotation rot) {
            this.hotbarSelection = hotbarSelection;
            this.placeAgainst = placeAgainst;
            this.side = side;
            this.rot = rot;
        }
    }

    private Optional<Placement> searchForPlacables(BuilderCalculationContext bcc, List<BlockState> desirableOnHotbar) {
        BetterBlockPos center = ctx.playerFeet();
        for (int dx = -5; dx <= 5; dx++) {
            for (int dy = -5; dy <= 1; dy++) {
                for (int dz = -5; dz <= 5; dz++) {
                    int x = center.x + dx;
                    int y = center.y + dy;
                    int z = center.z + dz;
                    BlockState desired = bcc.getSchematic(x, y, z, bcc.bsi.get0(x, y, z));
                    if (desired == null) {
                        continue; // irrelevant
                    }
                    BlockState curr = bcc.bsi.get0(x, y, z);
                    if (MovementHelper.isReplaceable(x, y, z, curr, bcc.bsi) && !valid(curr, desired, false)) {
                        if (dy == 1 && bcc.bsi.get0(x, y + 1, z).getBlock() instanceof AirBlock) {
                            continue;
                        }
                        desirableOnHotbar.add(desired);
                        Optional<Placement> opt = possibleToPlace(desired, x, y, z, bcc.bsi);
                        if (opt.isPresent()) {
                            return opt;
                        }
                    }
                }
            }
        }
        return Optional.empty();
    }

    public boolean placementPlausible(BlockPos pos, BlockState state) {
        VoxelShape voxelshape = state.getCollisionShape(ctx.world(), pos);
        return voxelshape.isEmpty() || ctx.world().checkNoEntityCollision(null, voxelshape.withOffset(pos.getX(), pos.getY(), pos.getZ()));
    }

    private Optional<Placement> possibleToPlace(BlockState toPlace, int x, int y, int z, BlockStateInterface bsi) {
        for (Direction against : Direction.values()) {
            BetterBlockPos placeAgainstPos = new BetterBlockPos(x, y, z).offset(against);
            BlockState placeAgainstState = bsi.get0(placeAgainstPos);
            if (MovementHelper.isReplaceable(placeAgainstPos.x, placeAgainstPos.y, placeAgainstPos.z, placeAgainstState, bsi)) {
                continue;
            }
            if (!toPlace.isValidPosition(ctx.world(), new BetterBlockPos(x, y, z))) {
                continue;
            }
            if (!placementPlausible(new BetterBlockPos(x, y, z), toPlace)) {
                continue;
            }
            AxisAlignedBB aabb = placeAgainstState.getShape(ctx.world(), placeAgainstPos).getBoundingBox();
            for (Vec3d placementMultiplier : aabbSideMultipliers(against)) {
                double placeX = placeAgainstPos.x + aabb.minX * placementMultiplier.x + aabb.maxX * (1 - placementMultiplier.x);
                double placeY = placeAgainstPos.y + aabb.minY * placementMultiplier.y + aabb.maxY * (1 - placementMultiplier.y);
                double placeZ = placeAgainstPos.z + aabb.minZ * placementMultiplier.z + aabb.maxZ * (1 - placementMultiplier.z);
                Rotation rot = RotationUtils.calcRotationFromVec3d(RayTraceUtils.inferSneakingEyePosition(ctx.player()), new Vec3d(placeX, placeY, placeZ), ctx.playerRotations());
<<<<<<< HEAD
                RayTraceResult result = RayTraceUtils.rayTraceTowards(ctx.player(), rot, ctx.playerController().getBlockReachDistance(), true);
                if (result != null && result.getType() == RayTraceResult.Type.BLOCK && ((BlockRayTraceResult) result).getPos().equals(placeAgainstPos) && ((BlockRayTraceResult) result).getFace() == against.getOpposite()) {
                    OptionalInt hotbar = hasAnyItemThatWouldPlace(toPlace, result, rot);
=======
                Rotation actualRot = baritone.getLookBehavior().getAimProcessor().peekRotation(rot);
                RayTraceResult result = RayTraceUtils.rayTraceTowards(ctx.player(), actualRot, ctx.playerController().getBlockReachDistance(), true);
                if (result != null && result.type == RayTraceResult.Type.BLOCK && result.getBlockPos().equals(placeAgainstPos) && result.sideHit == against.getOpposite()) {
                    OptionalInt hotbar = hasAnyItemThatWouldPlace(toPlace, result, actualRot);
>>>>>>> be54b8ee
                    if (hotbar.isPresent()) {
                        return Optional.of(new Placement(hotbar.getAsInt(), placeAgainstPos, against.getOpposite(), rot));
                    }
                }
            }
        }
        return Optional.empty();
    }

    private OptionalInt hasAnyItemThatWouldPlace(BlockState desired, RayTraceResult result, Rotation rot) {
        for (int i = 0; i < 9; i++) {
            ItemStack stack = ctx.player().inventory.mainInventory.get(i);
            if (stack.isEmpty() || !(stack.getItem() instanceof BlockItem)) {
                continue;
            }
            float originalYaw = ctx.player().rotationYaw;
            float originalPitch = ctx.player().rotationPitch;
            // the state depends on the facing of the player sometimes
            ctx.player().rotationYaw = rot.getYaw();
            ctx.player().rotationPitch = rot.getPitch();
            BlockItemUseContext meme = new BlockItemUseContext(new ItemUseContext(
                    ctx.world(),
                    ctx.player(),
                    Hand.MAIN_HAND,
                    stack,
                    (BlockRayTraceResult) result
            ) {}); // that {} gives us access to a protected constructor lmfao
            BlockState wouldBePlaced = ((BlockItem) stack.getItem()).getBlock().getStateForPlacement(meme);
            ctx.player().rotationYaw = originalYaw;
            ctx.player().rotationPitch = originalPitch;
            if (wouldBePlaced == null) {
                continue;
            }
            if (!meme.canPlace()) {
                continue;
            }
            if (valid(wouldBePlaced, desired, true)) {
                return OptionalInt.of(i);
            }
        }
        return OptionalInt.empty();
    }

    private static Vec3d[] aabbSideMultipliers(Direction side) {
        switch (side) {
            case UP:
                return new Vec3d[]{new Vec3d(0.5, 1, 0.5), new Vec3d(0.1, 1, 0.5), new Vec3d(0.9, 1, 0.5), new Vec3d(0.5, 1, 0.1), new Vec3d(0.5, 1, 0.9)};
            case DOWN:
                return new Vec3d[]{new Vec3d(0.5, 0, 0.5), new Vec3d(0.1, 0, 0.5), new Vec3d(0.9, 0, 0.5), new Vec3d(0.5, 0, 0.1), new Vec3d(0.5, 0, 0.9)};
            case NORTH:
            case SOUTH:
            case EAST:
            case WEST:
                double x = side.getXOffset() == 0 ? 0.5 : (1 + side.getXOffset()) / 2D;
                double z = side.getZOffset() == 0 ? 0.5 : (1 + side.getZOffset()) / 2D;
                return new Vec3d[]{new Vec3d(x, 0.25, z), new Vec3d(x, 0.75, z)};
            default: // null
                throw new IllegalStateException();
        }
    }

    @Override
    public PathingCommand onTick(boolean calcFailed, boolean isSafeToCancel) {
        return onTick(calcFailed, isSafeToCancel, 0);
    }

    public PathingCommand onTick(boolean calcFailed, boolean isSafeToCancel, int recursions) {
        if (recursions > 1000) { // onTick calls itself, don't crash
            return new PathingCommand(null, PathingCommandType.SET_GOAL_AND_PATH);
        }
        approxPlaceable = approxPlaceable(36);
        if (baritone.getInputOverrideHandler().isInputForcedDown(Input.CLICK_LEFT)) {
            ticks = 5;
        } else {
            ticks--;
        }
        baritone.getInputOverrideHandler().clearAllKeys();
        if (paused) {
            return new PathingCommand(null, PathingCommandType.CANCEL_AND_SET_GOAL);
        }
        if (Baritone.settings().buildInLayers.value) {
            if (realSchematic == null) {
                realSchematic = schematic;
            }
            ISchematic realSchematic = this.realSchematic; // wrap this properly, dont just have the inner class refer to the builderprocess.this
            int minYInclusive;
            int maxYInclusive;
            // layer = 0 should be nothing
            // layer = realSchematic.heightY() should be everything
            if (Baritone.settings().layerOrder.value) { // top to bottom
                maxYInclusive = realSchematic.heightY() - 1;
                minYInclusive = realSchematic.heightY() - layer * Baritone.settings().layerHeight.value;
            } else {
                maxYInclusive = layer * Baritone.settings().layerHeight.value - 1;
                minYInclusive = 0;
            }
            schematic = new ISchematic() {
                @Override
                public BlockState desiredState(int x, int y, int z, BlockState current, List<BlockState> approxPlaceable) {
                    return realSchematic.desiredState(x, y, z, current, BuilderProcess.this.approxPlaceable);
                }

                @Override
                public boolean inSchematic(int x, int y, int z, BlockState currentState) {
                    return ISchematic.super.inSchematic(x, y, z, currentState) && y >= minYInclusive && y <= maxYInclusive && realSchematic.inSchematic(x, y, z, currentState);
                }

                @Override
                public void reset() {
                    realSchematic.reset();
                }

                @Override
                public int widthX() {
                    return realSchematic.widthX();
                }

                @Override
                public int heightY() {
                    return realSchematic.heightY();
                }

                @Override
                public int lengthZ() {
                    return realSchematic.lengthZ();
                }
            };
        }
        BuilderCalculationContext bcc = new BuilderCalculationContext();
        if (!recalc(bcc)) {
            if (Baritone.settings().buildInLayers.value && layer * Baritone.settings().layerHeight.value < stopAtHeight) {
                logDirect("Starting layer " + layer);
                layer++;
                return onTick(calcFailed, isSafeToCancel, recursions + 1);
            }
            Vec3i repeat = Baritone.settings().buildRepeat.value;
            int max = Baritone.settings().buildRepeatCount.value;
            numRepeats++;
            if (repeat.equals(new Vec3i(0, 0, 0)) || (max != -1 && numRepeats >= max)) {
                logDirect("Done building");
                if (Baritone.settings().notificationOnBuildFinished.value) {
                    logNotification("Done building", false);
                }
                onLostControl();
                return null;
            }
            // build repeat time
            layer = 0;
            origin = new BlockPos(origin).add(repeat);
            if (!Baritone.settings().buildRepeatSneaky.value) {
                schematic.reset();
            }
            logDirect("Repeating build in vector " + repeat + ", new origin is " + origin);
            return onTick(calcFailed, isSafeToCancel, recursions + 1);
        }
        if (Baritone.settings().distanceTrim.value) {
            trim();
        }

        Optional<Tuple<BetterBlockPos, Rotation>> toBreak = toBreakNearPlayer(bcc);
        if (toBreak.isPresent() && isSafeToCancel && ctx.player().onGround) {
            // we'd like to pause to break this block
            // only change look direction if it's safe (don't want to fuck up an in progress parkour for example
            Rotation rot = toBreak.get().getB();
            BetterBlockPos pos = toBreak.get().getA();
            baritone.getLookBehavior().updateTarget(rot, true);
            MovementHelper.switchToBestToolFor(ctx, bcc.get(pos));
            if (ctx.player().isSneaking()) {
                // really horrible bug where a block is visible for breaking while sneaking but not otherwise
                // so you can't see it, it goes to place something else, sneaks, then the next tick it tries to break
                // and is unable since it's unsneaked in the intermediary tick
                baritone.getInputOverrideHandler().setInputForceState(Input.SNEAK, true);
            }
            if (ctx.isLookingAt(pos) || ctx.playerRotations().isReallyCloseTo(rot)) {
                baritone.getInputOverrideHandler().setInputForceState(Input.CLICK_LEFT, true);
            }
            return new PathingCommand(null, PathingCommandType.CANCEL_AND_SET_GOAL);
        }
        List<BlockState> desirableOnHotbar = new ArrayList<>();
        Optional<Placement> toPlace = searchForPlacables(bcc, desirableOnHotbar);
        if (toPlace.isPresent() && isSafeToCancel && ctx.player().onGround && ticks <= 0) {
            Rotation rot = toPlace.get().rot;
            baritone.getLookBehavior().updateTarget(rot, true);
            ctx.player().inventory.currentItem = toPlace.get().hotbarSelection;
            baritone.getInputOverrideHandler().setInputForceState(Input.SNEAK, true);
            if ((ctx.isLookingAt(toPlace.get().placeAgainst) && ((BlockRayTraceResult) ctx.objectMouseOver()).getFace().equals(toPlace.get().side)) || ctx.playerRotations().isReallyCloseTo(rot)) {
                baritone.getInputOverrideHandler().setInputForceState(Input.CLICK_RIGHT, true);
            }
            return new PathingCommand(null, PathingCommandType.CANCEL_AND_SET_GOAL);
        }

        if (Baritone.settings().allowInventory.value) {
            ArrayList<Integer> usefulSlots = new ArrayList<>();
            List<BlockState> noValidHotbarOption = new ArrayList<>();
            outer:
            for (BlockState desired : desirableOnHotbar) {
                for (int i = 0; i < 9; i++) {
                    if (valid(approxPlaceable.get(i), desired, true)) {
                        usefulSlots.add(i);
                        continue outer;
                    }
                }
                noValidHotbarOption.add(desired);
            }

            outer:
            for (int i = 9; i < 36; i++) {
                for (BlockState desired : noValidHotbarOption) {
                    if (valid(approxPlaceable.get(i), desired, true)) {
                        if (!baritone.getInventoryBehavior().attemptToPutOnHotbar(i, usefulSlots::contains)) {
                            // awaiting inventory move, so pause
                            return new PathingCommand(null, PathingCommandType.REQUEST_PAUSE);
                        }
                        break outer;
                    }
                }
            }
        }

        Goal goal = assemble(bcc, approxPlaceable.subList(0, 9));
        if (goal == null) {
            goal = assemble(bcc, approxPlaceable, true); // we're far away, so assume that we have our whole inventory to recalculate placeable properly
            if (goal == null) {
                if (Baritone.settings().skipFailedLayers.value && Baritone.settings().buildInLayers.value && layer * Baritone.settings().layerHeight.value < realSchematic.heightY()) {
                    logDirect("Skipping layer that I cannot construct! Layer #" + layer);
                    layer++;
                    return onTick(calcFailed, isSafeToCancel, recursions + 1);
                }
                logDirect("Unable to do it. Pausing. resume to resume, cancel to cancel");
                paused = true;
                return new PathingCommand(null, PathingCommandType.REQUEST_PAUSE);
            }
        }
        return new PathingCommandContext(goal, PathingCommandType.FORCE_REVALIDATE_GOAL_AND_PATH, bcc);
    }

    private boolean recalc(BuilderCalculationContext bcc) {
        if (incorrectPositions == null) {
            incorrectPositions = new HashSet<>();
            fullRecalc(bcc);
            if (incorrectPositions.isEmpty()) {
                return false;
            }
        }
        recalcNearby(bcc);
        if (incorrectPositions.isEmpty()) {
            fullRecalc(bcc);
        }
        return !incorrectPositions.isEmpty();
    }

    private void trim() {
        HashSet<BetterBlockPos> copy = new HashSet<>(incorrectPositions);
        copy.removeIf(pos -> pos.distanceSq(new BlockPos(ctx.player())) > 200);
        if (!copy.isEmpty()) {
            incorrectPositions = copy;
        }
    }

    private void recalcNearby(BuilderCalculationContext bcc) {
        BetterBlockPos center = ctx.playerFeet();
        int radius = Baritone.settings().builderTickScanRadius.value;
        for (int dx = -radius; dx <= radius; dx++) {
            for (int dy = -radius; dy <= radius; dy++) {
                for (int dz = -radius; dz <= radius; dz++) {
                    int x = center.x + dx;
                    int y = center.y + dy;
                    int z = center.z + dz;
                    BlockState desired = bcc.getSchematic(x, y, z, bcc.bsi.get0(x, y, z));
                    if (desired != null) {
                        // we care about this position
                        BetterBlockPos pos = new BetterBlockPos(x, y, z);
                        if (valid(bcc.bsi.get0(x, y, z), desired, false)) {
                            incorrectPositions.remove(pos);
                            observedCompleted.add(BetterBlockPos.longHash(pos));
                        } else {
                            incorrectPositions.add(pos);
                            observedCompleted.remove(BetterBlockPos.longHash(pos));
                        }
                    }
                }
            }
        }
    }

    private void fullRecalc(BuilderCalculationContext bcc) {
        incorrectPositions = new HashSet<>();
        for (int y = 0; y < schematic.heightY(); y++) {
            for (int z = 0; z < schematic.lengthZ(); z++) {
                for (int x = 0; x < schematic.widthX(); x++) {
                    int blockX = x + origin.getX();
                    int blockY = y + origin.getY();
                    int blockZ = z + origin.getZ();
                    BlockState current = bcc.bsi.get0(blockX, blockY, blockZ);
                    if (!schematic.inSchematic(x, y, z, current)) {
                        continue;
                    }
                    if (bcc.bsi.worldContainsLoadedChunk(blockX, blockZ)) { // check if its in render distance, not if its in cache
                        // we can directly observe this block, it is in render distance
                        if (valid(bcc.bsi.get0(blockX, blockY, blockZ), schematic.desiredState(x, y, z, current, this.approxPlaceable), false)) {
                            observedCompleted.add(BetterBlockPos.longHash(blockX, blockY, blockZ));
                        } else {
                            incorrectPositions.add(new BetterBlockPos(blockX, blockY, blockZ));
                            observedCompleted.remove(BetterBlockPos.longHash(blockX, blockY, blockZ));
                            if (incorrectPositions.size() > Baritone.settings().incorrectSize.value) {
                                return;
                            }
                        }
                        continue;
                    }
                    // this is not in render distance
                    if (!observedCompleted.contains(BetterBlockPos.longHash(blockX, blockY, blockZ))
                            && !Baritone.settings().buildSkipBlocks.value.contains(schematic.desiredState(x, y, z, current, this.approxPlaceable).getBlock())) {
                        // and we've never seen this position be correct
                        // therefore mark as incorrect
                        incorrectPositions.add(new BetterBlockPos(blockX, blockY, blockZ));
                        if (incorrectPositions.size() > Baritone.settings().incorrectSize.value) {
                            return;
                        }
                    }
                }
            }
        }
    }

    private Goal assemble(BuilderCalculationContext bcc, List<BlockState> approxPlaceable) {
        return assemble(bcc, approxPlaceable, false);
    }

    private Goal assemble(BuilderCalculationContext bcc, List<BlockState> approxPlaceable, boolean logMissing) {
        List<BetterBlockPos> placeable = new ArrayList<>();
        List<BetterBlockPos> breakable = new ArrayList<>();
        List<BetterBlockPos> sourceLiquids = new ArrayList<>();
        List<BetterBlockPos> flowingLiquids = new ArrayList<>();
        Map<BlockState, Integer> missing = new HashMap<>();
        incorrectPositions.forEach(pos -> {
<<<<<<< HEAD
            BlockState state = bcc.bsi.get0(pos);
            if (state.getBlock() instanceof AirBlock) {
                if (approxPlaceable.contains(bcc.getSchematic(pos.x, pos.y, pos.z, state))) {
=======
            IBlockState state = bcc.bsi.get0(pos);
            if (state.getBlock() instanceof BlockAir) {
                if (containsBlockState(approxPlaceable, bcc.getSchematic(pos.x, pos.y, pos.z, state))) {
>>>>>>> be54b8ee
                    placeable.add(pos);
                } else {
                    BlockState desired = bcc.getSchematic(pos.x, pos.y, pos.z, state);
                    missing.put(desired, 1 + missing.getOrDefault(desired, 0));
                }
            } else {
                if (state.getBlock() instanceof FlowingFluidBlock) {
                    // if the block itself is JUST a liquid (i.e. not just a waterlogged block), we CANNOT break it
                    // TODO for 1.13 make sure that this only matches pure water, not waterlogged blocks
                    if (!MovementHelper.possiblyFlowing(state)) {
                        // if it's a source block then we want to replace it with a throwaway
                        sourceLiquids.add(pos);
                    } else {
                        flowingLiquids.add(pos);
                    }
                } else {
                    breakable.add(pos);
                }
            }
        });
        List<Goal> toBreak = new ArrayList<>();
        breakable.forEach(pos -> toBreak.add(breakGoal(pos, bcc)));
        List<Goal> toPlace = new ArrayList<>();
        placeable.forEach(pos -> {
            if (!placeable.contains(pos.down()) && !placeable.contains(pos.down(2))) {
                toPlace.add(placementGoal(pos, bcc));
            }
        });
        sourceLiquids.forEach(pos -> toPlace.add(new GoalBlock(pos.up())));

        if (!toPlace.isEmpty()) {
            return new JankyGoalComposite(new GoalComposite(toPlace.toArray(new Goal[0])), new GoalComposite(toBreak.toArray(new Goal[0])));
        }
        if (toBreak.isEmpty()) {
            if (logMissing && !missing.isEmpty()) {
                logDirect("Missing materials for at least:");
                logDirect(missing.entrySet().stream()
                        .map(e -> String.format("%sx %s", e.getValue(), e.getKey()))
                        .collect(Collectors.joining("\n")));
            }
            if (logMissing && !flowingLiquids.isEmpty()) {
                logDirect("Unreplaceable liquids at at least:");
                logDirect(flowingLiquids.stream()
                        .map(p -> String.format("%s %s %s", p.x, p.y, p.z))
                        .collect(Collectors.joining("\n")));
            }
            return null;
        }
        return new GoalComposite(toBreak.toArray(new Goal[0]));
    }

    public static class JankyGoalComposite implements Goal {

        private final Goal primary;
        private final Goal fallback;

        public JankyGoalComposite(Goal primary, Goal fallback) {
            this.primary = primary;
            this.fallback = fallback;
        }


        @Override
        public boolean isInGoal(int x, int y, int z) {
            return primary.isInGoal(x, y, z) || fallback.isInGoal(x, y, z);
        }

        @Override
        public double heuristic(int x, int y, int z) {
            return primary.heuristic(x, y, z);
        }

        @Override
        public boolean equals(Object o) {
            if (this == o) {
                return true;
            }
            if (o == null || getClass() != o.getClass()) {
                return false;
            }

            JankyGoalComposite goal = (JankyGoalComposite) o;
            return Objects.equals(primary, goal.primary)
                    && Objects.equals(fallback, goal.fallback);
        }

        @Override
        public int hashCode() {
            int hash = -1701079641;
            hash = hash * 1196141026 + primary.hashCode();
            hash = hash * -80327868 + fallback.hashCode();
            return hash;
        }

        @Override
        public String toString() {
            return "JankyComposite Primary: " + primary + " Fallback: " + fallback;
        }
    }

    public static class GoalBreak extends GoalGetToBlock {

        public GoalBreak(BlockPos pos) {
            super(pos);
        }

        @Override
        public boolean isInGoal(int x, int y, int z) {
            // can't stand right on top of a block, that might not work (what if it's unsupported, can't break then)
            if (y > this.y) {
                return false;
            }
            // but any other adjacent works for breaking, including inside or below
            return super.isInGoal(x, y, z);
        }

        @Override
        public String toString() {
            return String.format(
                    "GoalBreak{x=%s,y=%s,z=%s}",
                    SettingsUtil.maybeCensor(x),
                    SettingsUtil.maybeCensor(y),
                    SettingsUtil.maybeCensor(z)
            );
        }

        @Override
        public int hashCode() {
            return super.hashCode() * 1636324008;
        }
    }

    private Goal placementGoal(BlockPos pos, BuilderCalculationContext bcc) {
        if (!(ctx.world().getBlockState(pos).getBlock() instanceof AirBlock)) {  // TODO can this even happen?
            return new GoalPlace(pos);
        }
        boolean allowSameLevel = !(ctx.world().getBlockState(pos.up()).getBlock() instanceof AirBlock);
        BlockState current = ctx.world().getBlockState(pos);
        for (Direction facing : Movement.HORIZONTALS_BUT_ALSO_DOWN_____SO_EVERY_DIRECTION_EXCEPT_UP) {
            //noinspection ConstantConditions
            if (MovementHelper.canPlaceAgainst(ctx, pos.offset(facing)) && placementPlausible(pos, bcc.getSchematic(pos.getX(), pos.getY(), pos.getZ(), current))) {
                return new GoalAdjacent(pos, pos.offset(facing), allowSameLevel);
            }
        }
        return new GoalPlace(pos);
    }

    private Goal breakGoal(BlockPos pos, BuilderCalculationContext bcc) {
        if (Baritone.settings().goalBreakFromAbove.value && bcc.bsi.get0(pos.up()).getBlock() instanceof AirBlock && bcc.bsi.get0(pos.up(2)).getBlock() instanceof AirBlock) { // TODO maybe possible without the up(2) check?
            return new JankyGoalComposite(new GoalBreak(pos), new GoalGetToBlock(pos.up()) {
                @Override
                public boolean isInGoal(int x, int y, int z) {
                    if (y > this.y || (x == this.x && y == this.y && z == this.z)) {
                        return false;
                    }
                    return super.isInGoal(x, y, z);
                }
            });
        }
        return new GoalBreak(pos);
    }

    public static class GoalAdjacent extends GoalGetToBlock {

        private boolean allowSameLevel;
        private BlockPos no;

        public GoalAdjacent(BlockPos pos, BlockPos no, boolean allowSameLevel) {
            super(pos);
            this.no = no;
            this.allowSameLevel = allowSameLevel;
        }

        @Override
        public boolean isInGoal(int x, int y, int z) {
            if (x == this.x && y == this.y && z == this.z) {
                return false;
            }
            if (x == no.getX() && y == no.getY() && z == no.getZ()) {
                return false;
            }
            if (!allowSameLevel && y == this.y - 1) {
                return false;
            }
            if (y < this.y - 1) {
                return false;
            }
            return super.isInGoal(x, y, z);
        }

        @Override
        public double heuristic(int x, int y, int z) {
            // prioritize lower y coordinates
            return this.y * 100 + super.heuristic(x, y, z);
        }

        @Override
        public boolean equals(Object o) {
            if (!super.equals(o)) {
                return false;
            }

            GoalAdjacent goal = (GoalAdjacent) o;
            return allowSameLevel == goal.allowSameLevel
                    && Objects.equals(no, goal.no);
        }

        @Override
        public int hashCode() {
            int hash = 806368046;
            hash = hash * 1412661222 + super.hashCode();
            hash = hash * 1730799370 + (int) BetterBlockPos.longHash(no.getX(), no.getY(), no.getZ());
            hash = hash * 260592149 + (allowSameLevel ? -1314802005 : 1565710265);
            return hash;
        }

        @Override
        public String toString() {
            return String.format(
                    "GoalAdjacent{x=%s,y=%s,z=%s}",
                    SettingsUtil.maybeCensor(x),
                    SettingsUtil.maybeCensor(y),
                    SettingsUtil.maybeCensor(z)
            );
        }
    }

    public static class GoalPlace extends GoalBlock {

        public GoalPlace(BlockPos placeAt) {
            super(placeAt.up());
        }

        @Override
        public double heuristic(int x, int y, int z) {
            // prioritize lower y coordinates
            return this.y * 100 + super.heuristic(x, y, z);
        }

        @Override
        public int hashCode() {
            return super.hashCode() * 1910811835;
        }

        @Override
        public String toString() {
            return String.format(
                    "GoalPlace{x=%s,y=%s,z=%s}",
                    SettingsUtil.maybeCensor(x),
                    SettingsUtil.maybeCensor(y),
                    SettingsUtil.maybeCensor(z)
            );
        }
    }

    @Override
    public void onLostControl() {
        incorrectPositions = null;
        name = null;
        schematic = null;
        realSchematic = null;
        layer = Baritone.settings().startAtLayer.value;
        numRepeats = 0;
        paused = false;
        observedCompleted = null;
    }

    @Override
    public String displayName0() {
        return paused ? "Builder Paused" : "Building " + name;
    }

    private List<BlockState> approxPlaceable(int size) {
        List<BlockState> result = new ArrayList<>();
        for (int i = 0; i < size; i++) {
            ItemStack stack = ctx.player().inventory.mainInventory.get(i);
            if (stack.isEmpty() || !(stack.getItem() instanceof BlockItem)) {
                result.add(Blocks.AIR.getDefaultState());
                continue;
            }
            // <toxic cloud>
            result.add(((BlockItem) stack.getItem()).getBlock().getStateForPlacement(new BlockItemUseContext(new ItemUseContext(ctx.world(), ctx.player(), Hand.MAIN_HAND, stack, new BlockRayTraceResult(new Vec3d(ctx.player().posX, ctx.player().posY, ctx.player().posZ), Direction.UP, ctx.playerFeet(), false)) {})));
            // </toxic cloud>
        }
        return result;
    }

    public static final Set<IProperty<?>> orientationProps =
            ImmutableSet.of(RotatedPillarBlock.AXIS, HorizontalBlock.HORIZONTAL_FACING,
                    StairsBlock.FACING, StairsBlock.HALF, StairsBlock.SHAPE,
                    PaneBlock.NORTH, PaneBlock.EAST, PaneBlock.SOUTH, PaneBlock.WEST, VineBlock.UP,
                    TrapDoorBlock.OPEN, TrapDoorBlock.HALF
            );

    private boolean sameBlockstate(BlockState first, BlockState second) {
        if (first.getBlock() != second.getBlock()) {
            return false;
        }
        boolean ignoreDirection = Baritone.settings().buildIgnoreDirection.value;
        List<String> ignoredProps = Baritone.settings().buildIgnoreProperties.value;
        if (!ignoreDirection && ignoredProps.isEmpty()) {
            return first.equals(second); // early return if no properties are being ignored
        }
        ImmutableMap<IProperty<?>, Comparable<?>> map1 = first.getValues();
        ImmutableMap<IProperty<?>, Comparable<?>> map2 = second.getValues();
        for (IProperty<?> prop : map1.keySet()) {
            if (map1.get(prop) != map2.get(prop)
                    && !(ignoreDirection && orientationProps.contains(prop))
                    && !ignoredProps.contains(prop.getName())) {
                return false;
            }
        }
        return true;
    }

<<<<<<< HEAD
    private boolean valid(BlockState current, BlockState desired, boolean itemVerify) {
=======
    private boolean containsBlockState(Collection<IBlockState> states, IBlockState state) {
        for (IBlockState testee : states) {
            if (sameBlockstate(testee, state)) {
                return true;
            }
        }
        return false;
    }

    private boolean valid(IBlockState current, IBlockState desired, boolean itemVerify) {
>>>>>>> be54b8ee
        if (desired == null) {
            return true;
        }
        if (current.getBlock() instanceof AirBlock && desired.getBlock() instanceof AirBlock) {
            return true;
        }
        if ((current.getBlock() == Blocks.WATER || current.getBlock() == Blocks.LAVA) && Baritone.settings().okIfWater.value) {
            return true;
        }
        if (current.getBlock() instanceof AirBlock && Baritone.settings().okIfAir.value.contains(desired.getBlock())) {
            return true;
        }
        if (desired.getBlock() instanceof AirBlock && Baritone.settings().buildIgnoreBlocks.value.contains(current.getBlock())) {
            return true;
        }
        if (!(current.getBlock() instanceof AirBlock) && Baritone.settings().buildIgnoreExisting.value && !itemVerify) {
            return true;
        }
        if (Baritone.settings().buildSkipBlocks.value.contains(desired.getBlock()) && !itemVerify) {
            return true;
        }
        if (Baritone.settings().buildValidSubstitutes.value.getOrDefault(desired.getBlock(), Collections.emptyList()).contains(current.getBlock()) && !itemVerify) {
            return true;
        }
        if (current.equals(desired)) {
            return true;
        }
        return sameBlockstate(current, desired);
    }

    public class BuilderCalculationContext extends CalculationContext {

        private final List<BlockState> placeable;
        private final ISchematic schematic;
        private final int originX;
        private final int originY;
        private final int originZ;

        public BuilderCalculationContext() {
            super(BuilderProcess.this.baritone, true); // wew lad
            this.placeable = approxPlaceable(9);
            this.schematic = BuilderProcess.this.schematic;
            this.originX = origin.getX();
            this.originY = origin.getY();
            this.originZ = origin.getZ();

            this.jumpPenalty += 10;
            this.backtrackCostFavoringCoefficient = 1;
        }

        private BlockState getSchematic(int x, int y, int z, BlockState current) {
            if (schematic.inSchematic(x - originX, y - originY, z - originZ, current)) {
                return schematic.desiredState(x - originX, y - originY, z - originZ, current, BuilderProcess.this.approxPlaceable);
            } else {
                return null;
            }
        }

        @Override
        public double costOfPlacingAt(int x, int y, int z, BlockState current) {
            if (isPossiblyProtected(x, y, z) || !worldBorder.canPlaceAt(x, z)) { // make calculation fail properly if we can't build
                return COST_INF;
            }
            BlockState sch = getSchematic(x, y, z, current);
            if (sch != null && !Baritone.settings().buildSkipBlocks.value.contains(sch.getBlock())) {
                // TODO this can return true even when allowPlace is off.... is that an issue?
                if (sch.getBlock() instanceof AirBlock) {
                    // we want this to be air, but they're asking if they can place here
                    // this won't be a schematic block, this will be a throwaway
                    return placeBlockCost * 2; // we're going to have to break it eventually
                }
                if (placeable.contains(sch)) {
                    return 0; // thats right we gonna make it FREE to place a block where it should go in a structure
                    // no place block penalty at all 😎
                    // i'm such an idiot that i just tried to copy and paste the epic gamer moment emoji too
                    // get added to unicode when?
                }
                if (!hasThrowaway) {
                    return COST_INF;
                }
                // we want it to be something that we don't have
                // even more of a pain to place something wrong
                return placeBlockCost * 3;
            } else {
                if (hasThrowaway) {
                    return placeBlockCost;
                } else {
                    return COST_INF;
                }
            }
        }

        @Override
        public double breakCostMultiplierAt(int x, int y, int z, BlockState current) {
            if ((!allowBreak && !allowBreakAnyway.contains(current.getBlock())) || isPossiblyProtected(x, y, z)) {
                return COST_INF;
            }
            BlockState sch = getSchematic(x, y, z, current);
            if (sch != null && !Baritone.settings().buildSkipBlocks.value.contains(sch.getBlock())) {
                if (sch.getBlock() instanceof AirBlock) {
                    // it should be air
                    // regardless of current contents, we can break it
                    return 1;
                }
                // it should be a real block
                // is it already that block?
                if (valid(bsi.get0(x, y, z), sch, false)) {
                    return Baritone.settings().breakCorrectBlockPenaltyMultiplier.value;
                } else {
                    // can break if it's wrong
                    // would be great to return less than 1 here, but that would actually make the cost calculation messed up
                    // since we're breaking a block, if we underestimate the cost, then it'll fail when it really takes the correct amount of time
                    return 1;

                }
                // TODO do blocks in render distace only?
                // TODO allow breaking blocks that we have a tool to harvest and immediately place back?
            } else {
                return 1; // why not lol
            }
        }
    }
}<|MERGE_RESOLUTION|>--- conflicted
+++ resolved
@@ -361,16 +361,10 @@
                 double placeY = placeAgainstPos.y + aabb.minY * placementMultiplier.y + aabb.maxY * (1 - placementMultiplier.y);
                 double placeZ = placeAgainstPos.z + aabb.minZ * placementMultiplier.z + aabb.maxZ * (1 - placementMultiplier.z);
                 Rotation rot = RotationUtils.calcRotationFromVec3d(RayTraceUtils.inferSneakingEyePosition(ctx.player()), new Vec3d(placeX, placeY, placeZ), ctx.playerRotations());
-<<<<<<< HEAD
-                RayTraceResult result = RayTraceUtils.rayTraceTowards(ctx.player(), rot, ctx.playerController().getBlockReachDistance(), true);
-                if (result != null && result.getType() == RayTraceResult.Type.BLOCK && ((BlockRayTraceResult) result).getPos().equals(placeAgainstPos) && ((BlockRayTraceResult) result).getFace() == against.getOpposite()) {
-                    OptionalInt hotbar = hasAnyItemThatWouldPlace(toPlace, result, rot);
-=======
                 Rotation actualRot = baritone.getLookBehavior().getAimProcessor().peekRotation(rot);
                 RayTraceResult result = RayTraceUtils.rayTraceTowards(ctx.player(), actualRot, ctx.playerController().getBlockReachDistance(), true);
-                if (result != null && result.type == RayTraceResult.Type.BLOCK && result.getBlockPos().equals(placeAgainstPos) && result.sideHit == against.getOpposite()) {
+                if (result != null && result.getType() == RayTraceResult.Type.BLOCK && ((BlockRayTraceResult) result).getPos().equals(placeAgainstPos) && ((BlockRayTraceResult) result).getFace() == against.getOpposite()) {
                     OptionalInt hotbar = hasAnyItemThatWouldPlace(toPlace, result, actualRot);
->>>>>>> be54b8ee
                     if (hotbar.isPresent()) {
                         return Optional.of(new Placement(hotbar.getAsInt(), placeAgainstPos, against.getOpposite(), rot));
                     }
@@ -707,15 +701,9 @@
         List<BetterBlockPos> flowingLiquids = new ArrayList<>();
         Map<BlockState, Integer> missing = new HashMap<>();
         incorrectPositions.forEach(pos -> {
-<<<<<<< HEAD
             BlockState state = bcc.bsi.get0(pos);
             if (state.getBlock() instanceof AirBlock) {
-                if (approxPlaceable.contains(bcc.getSchematic(pos.x, pos.y, pos.z, state))) {
-=======
-            IBlockState state = bcc.bsi.get0(pos);
-            if (state.getBlock() instanceof BlockAir) {
                 if (containsBlockState(approxPlaceable, bcc.getSchematic(pos.x, pos.y, pos.z, state))) {
->>>>>>> be54b8ee
                     placeable.add(pos);
                 } else {
                     BlockState desired = bcc.getSchematic(pos.x, pos.y, pos.z, state);
@@ -1031,11 +1019,8 @@
         return true;
     }
 
-<<<<<<< HEAD
-    private boolean valid(BlockState current, BlockState desired, boolean itemVerify) {
-=======
-    private boolean containsBlockState(Collection<IBlockState> states, IBlockState state) {
-        for (IBlockState testee : states) {
+    private boolean containsBlockState(Collection<BlockState> states, BlockState state) {
+        for (BlockState testee : states) {
             if (sameBlockstate(testee, state)) {
                 return true;
             }
@@ -1043,8 +1028,7 @@
         return false;
     }
 
-    private boolean valid(IBlockState current, IBlockState desired, boolean itemVerify) {
->>>>>>> be54b8ee
+    private boolean valid(BlockState current, BlockState desired, boolean itemVerify) {
         if (desired == null) {
             return true;
         }
