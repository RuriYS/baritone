--- conflicted
+++ resolved
@@ -791,24 +791,17 @@
         if (desired == null) {
             return true;
         }
-<<<<<<< HEAD
-        if (current.getBlock() instanceof AirBlock && desired.getBlock() instanceof AirBlock) {
+        if (current.getBlock() instanceof BlockLiquid && Baritone.settings().okIfWater.value) {
             return true;
         }
-        if ((current.getBlock() == Blocks.WATER || current.getBlock() == Blocks.LAVA) && Baritone.settings().okIfWater.value) {
+        if (current.getBlock() instanceof BlockAir && Baritone.settings().okIfAir.value.contains(desired.getBlock())) {
+            return true;
+        }
+        if (desired.getBlock() instanceof BlockAir && Baritone.settings().buildIgnoreBlocks.value.contains(current.getBlock())) {
             return true;
         }
         // TODO more complicated comparison logic I guess
         if (desired.getBlock() instanceof AirBlock && Baritone.settings().buildIgnoreBlocks.value.contains(current.getBlock())) {
-=======
-        if (current.getBlock() instanceof BlockLiquid && Baritone.settings().okIfWater.value) {
-            return true;
-        }
-        if (current.getBlock() instanceof BlockAir && Baritone.settings().okIfAir.value.contains(desired.getBlock())) {
-            return true;
-        }
-        if (desired.getBlock() instanceof BlockAir && Baritone.settings().buildIgnoreBlocks.value.contains(current.getBlock())) {
->>>>>>> f3561cab
             return true;
         }
         if (!(current.getBlock() instanceof AirBlock) && Baritone.settings().buildIgnoreExisting.value && !itemVerify) {
