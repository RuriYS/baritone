/*
 * This file is part of Baritone.
 *
 * Baritone is free software: you can redistribute it and/or modify
 * it under the terms of the GNU Lesser General Public License as published by
 * the Free Software Foundation, either version 3 of the License, or
 * (at your option) any later version.
 *
 * Baritone is distributed in the hope that it will be useful,
 * but WITHOUT ANY WARRANTY; without even the implied warranty of
 * MERCHANTABILITY or FITNESS FOR A PARTICULAR PURPOSE.  See the
 * GNU Lesser General Public License for more details.
 *
 * You should have received a copy of the GNU Lesser General Public License
 * along with Baritone.  If not, see <https://www.gnu.org/licenses/>.
 */

package baritone.process;

import baritone.Baritone;
import baritone.api.pathing.goals.Goal;
import baritone.api.pathing.goals.GoalBlock;
import baritone.api.pathing.goals.GoalComposite;
import baritone.api.pathing.goals.GoalGetToBlock;
import baritone.api.process.IBuilderProcess;
import baritone.api.process.PathingCommand;
import baritone.api.process.PathingCommandType;
import baritone.api.schematic.FillSchematic;
import baritone.api.schematic.ISchematic;
import baritone.api.schematic.IStaticSchematic;
import baritone.api.schematic.SubstituteSchematic;
import baritone.api.schematic.format.ISchematicFormat;
import baritone.api.utils.BetterBlockPos;
import baritone.api.utils.RayTraceUtils;
import baritone.api.utils.Rotation;
import baritone.api.utils.RotationUtils;
import baritone.api.utils.input.Input;
import baritone.pathing.movement.CalculationContext;
import baritone.pathing.movement.Movement;
import baritone.pathing.movement.MovementHelper;
import baritone.utils.BaritoneProcessHelper;
import baritone.utils.BlockStateInterface;
import baritone.utils.PathingCommandContext;
import baritone.utils.schematic.MapArtSchematic;
import baritone.utils.schematic.SelectionSchematic;
import baritone.utils.schematic.SchematicSystem;
import baritone.utils.schematic.format.defaults.LitematicaSchematic;
import baritone.utils.schematic.litematica.LitematicaHelper;
import baritone.utils.schematic.schematica.SchematicaHelper;
import com.google.common.collect.ImmutableMap;
import com.google.common.collect.ImmutableSet;
import it.unimi.dsi.fastutil.longs.LongOpenHashSet;
import net.minecraft.block.*;
import net.minecraft.item.BlockItem;
import net.minecraft.item.BlockItemUseContext;
import net.minecraft.item.ItemStack;
import net.minecraft.item.ItemUseContext;
import net.minecraft.nbt.CompressedStreamTools;
<<<<<<< HEAD
import net.minecraft.state.Property;
import net.minecraft.util.Direction;
import net.minecraft.util.Hand;
import net.minecraft.util.Tuple;
import net.minecraft.util.math.AxisAlignedBB;
import net.minecraft.util.math.BlockPos;
import net.minecraft.util.math.BlockRayTraceResult;
import net.minecraft.util.math.RayTraceResult;
import net.minecraft.util.math.shapes.VoxelShape;
import net.minecraft.util.math.vector.Vector3d;
import net.minecraft.util.math.vector.Vector3i;
=======
import net.minecraft.state.IProperty;
import net.minecraft.util.Direction;
import net.minecraft.util.Hand;
import net.minecraft.util.Tuple;
import net.minecraft.util.math.*;
import net.minecraft.util.math.shapes.VoxelShape;
>>>>>>> 1136494f

import java.io.File;
import java.io.FileInputStream;
import java.nio.file.Files;
import java.util.*;
import java.util.stream.Collectors;

import static baritone.api.pathing.movement.ActionCosts.COST_INF;

public final class BuilderProcess extends BaritoneProcessHelper implements IBuilderProcess {

    private HashSet<BetterBlockPos> incorrectPositions;
    private LongOpenHashSet observedCompleted; // positions that are completed even if they're out of render distance and we can't make sure right now
    private String name;
    private ISchematic realSchematic;
    private ISchematic schematic;
    private Vector3i origin;
    private int ticks;
    private boolean paused;
    private int layer;
    private int numRepeats;
    private List<BlockState> approxPlaceable;

    public BuilderProcess(Baritone baritone) {
        super(baritone);
    }

    @Override
    public void build(String name, ISchematic schematic, Vector3i origin) {
        this.name = name;
        this.schematic = schematic;
        this.realSchematic = null;
        if (!Baritone.settings().buildSubstitutes.value.isEmpty()) {
            this.schematic = new SubstituteSchematic(this.schematic, Baritone.settings().buildSubstitutes.value);
        }
        int x = origin.getX();
        int y = origin.getY();
        int z = origin.getZ();
        if (Baritone.settings().schematicOrientationX.value) {
            x += schematic.widthX();
        }
        if (Baritone.settings().schematicOrientationY.value) {
            y += schematic.heightY();
        }
        if (Baritone.settings().schematicOrientationZ.value) {
            z += schematic.lengthZ();
        }
        this.origin = new Vector3i(x, y, z);
        this.paused = false;
        this.layer = Baritone.settings().startAtLayer.value;
        this.numRepeats = 0;
        this.observedCompleted = new LongOpenHashSet();
        this.incorrectPositions = null;
    }

    public void resume() {
        paused = false;
    }

    public void pause() {
        paused = true;
    }

    @Override
    public boolean isPaused() {
        return paused;
    }

    @Override
    public boolean build(String name, File schematic, Vector3i origin) {
        Optional<ISchematicFormat> format = SchematicSystem.INSTANCE.getByFile(schematic);
        if (!format.isPresent()) {
            return false;
        }

        ISchematic parsed;
        try {
            parsed = format.get().parse(new FileInputStream(schematic));
        } catch (Exception e) {
            e.printStackTrace();
            return false;
        }

        if (Baritone.settings().mapArtMode.value) {
            parsed = new MapArtSchematic((IStaticSchematic) parsed);
        }

        if (Baritone.settings().buildOnlySelection.value) {
            parsed = new SelectionSchematic(parsed, origin, baritone.getSelectionManager().getSelections());
        }


        build(name, parsed, origin);
        return true;
    }

    @Override
    public void buildOpenSchematic() {
        if (SchematicaHelper.isSchematicaPresent()) {
            Optional<Tuple<IStaticSchematic, BlockPos>> schematic = SchematicaHelper.getOpenSchematic();
            if (schematic.isPresent()) {
                IStaticSchematic s = schematic.get().getA();
                BlockPos origin = schematic.get().getB();
                ISchematic schem = Baritone.settings().mapArtMode.value ? new MapArtSchematic(s) : s;
                if (Baritone.settings().buildOnlySelection.value) {
                    schem = new SelectionSchematic(schem, origin, baritone.getSelectionManager().getSelections());
                }
                this.build(
                        schematic.get().getA().toString(),
                        schem,
                        origin
                );
            } else {
                logDirect("No schematic currently open");
            }
        } else {
            logDirect("Schematica is not present");
        }
    }

    @Override
    public void buildOpenLitematic(int i) {
        if (LitematicaHelper.isLitematicaPresent()) {
            //if java.lang.NoSuchMethodError is thrown see comment in SchematicPlacementManager
            if (LitematicaHelper.hasLoadedSchematic()) {
                String name = LitematicaHelper.getName(i);
                try {
                    LitematicaSchematic schematic1 = new LitematicaSchematic(CompressedStreamTools.readCompressed(Files.newInputStream(LitematicaHelper.getSchematicFile(i).toPath())), false);
                    Vector3i correctedOrigin = LitematicaHelper.getCorrectedOrigin(schematic1, i);
                    LitematicaSchematic schematic2 = LitematicaHelper.blackMagicFuckery(schematic1, i);
                    build(name, schematic2, correctedOrigin);
                } catch (Exception e) {
                    logDirect("Schematic File could not be loaded.");
                }
            } else {
                logDirect("No schematic currently loaded");
            }
        } else {
            logDirect("Litematica is not present");
        }
    }

    public void clearArea(BlockPos corner1, BlockPos corner2) {
        BlockPos origin = new BlockPos(Math.min(corner1.getX(), corner2.getX()), Math.min(corner1.getY(), corner2.getY()), Math.min(corner1.getZ(), corner2.getZ()));
        int widthX = Math.abs(corner1.getX() - corner2.getX()) + 1;
        int heightY = Math.abs(corner1.getY() - corner2.getY()) + 1;
        int lengthZ = Math.abs(corner1.getZ() - corner2.getZ()) + 1;
        build("clear area", new FillSchematic(widthX, heightY, lengthZ, Blocks.AIR.getDefaultState()), origin);
    }

    @Override
    public List<BlockState> getApproxPlaceable() {
        return new ArrayList<>(approxPlaceable);
    }

    @Override
    public boolean isActive() {
        return schematic != null;
    }

    public BlockState placeAt(int x, int y, int z, BlockState current) {
        if (!isActive()) {
            return null;
        }
        if (!schematic.inSchematic(x - origin.getX(), y - origin.getY(), z - origin.getZ(), current)) {
            return null;
        }
        BlockState state = schematic.desiredState(x - origin.getX(), y - origin.getY(), z - origin.getZ(), current, this.approxPlaceable);
        if (state.getBlock() instanceof AirBlock) {
            return null;
        }
        return state;
    }

    private Optional<Tuple<BetterBlockPos, Rotation>> toBreakNearPlayer(BuilderCalculationContext bcc) {
        BetterBlockPos center = ctx.playerFeet();
        BetterBlockPos pathStart = baritone.getPathingBehavior().pathStart();
        for (int dx = -5; dx <= 5; dx++) {
            for (int dy = Baritone.settings().breakFromAbove.value ? -1 : 0; dy <= 5; dy++) {
                for (int dz = -5; dz <= 5; dz++) {
                    int x = center.x + dx;
                    int y = center.y + dy;
                    int z = center.z + dz;
                    if (dy == -1 && x == pathStart.x && z == pathStart.z) {
                        continue; // dont mine what we're supported by, but not directly standing on
                    }
                    BlockState desired = bcc.getSchematic(x, y, z, bcc.bsi.get0(x, y, z));
                    if (desired == null) {
                        continue; // irrelevant
                    }
                    BlockState curr = bcc.bsi.get0(x, y, z);
                    if (!(curr.getBlock() instanceof AirBlock) && !(curr.getBlock() == Blocks.WATER || curr.getBlock() == Blocks.LAVA) && !valid(curr, desired, false)) {
                        BetterBlockPos pos = new BetterBlockPos(x, y, z);
                        Optional<Rotation> rot = RotationUtils.reachable(ctx.player(), pos, ctx.playerController().getBlockReachDistance());
                        if (rot.isPresent()) {
                            return Optional.of(new Tuple<>(pos, rot.get()));
                        }
                    }
                }
            }
        }
        return Optional.empty();
    }

    public static class Placement {

        private final int hotbarSelection;
        private final BlockPos placeAgainst;
        private final Direction side;
        private final Rotation rot;

        public Placement(int hotbarSelection, BlockPos placeAgainst, Direction side, Rotation rot) {
            this.hotbarSelection = hotbarSelection;
            this.placeAgainst = placeAgainst;
            this.side = side;
            this.rot = rot;
        }
    }

    private Optional<Placement> searchForPlacables(BuilderCalculationContext bcc, List<BlockState> desirableOnHotbar) {
        BetterBlockPos center = ctx.playerFeet();
        for (int dx = -5; dx <= 5; dx++) {
            for (int dy = -5; dy <= 1; dy++) {
                for (int dz = -5; dz <= 5; dz++) {
                    int x = center.x + dx;
                    int y = center.y + dy;
                    int z = center.z + dz;
                    BlockState desired = bcc.getSchematic(x, y, z, bcc.bsi.get0(x, y, z));
                    if (desired == null) {
                        continue; // irrelevant
                    }
                    BlockState curr = bcc.bsi.get0(x, y, z);
                    if (MovementHelper.isReplaceable(x, y, z, curr, bcc.bsi) && !valid(curr, desired, false)) {
                        if (dy == 1 && bcc.bsi.get0(x, y + 1, z).getBlock() instanceof AirBlock) {
                            continue;
                        }
                        desirableOnHotbar.add(desired);
                        Optional<Placement> opt = possibleToPlace(desired, x, y, z, bcc.bsi);
                        if (opt.isPresent()) {
                            return opt;
                        }
                    }
                }
            }
        }
        return Optional.empty();
    }

    public boolean placementPlausible(BlockPos pos, BlockState state) {
        VoxelShape voxelshape = state.getCollisionShape(ctx.world(), pos);
        return voxelshape.isEmpty() || ctx.world().checkNoEntityCollision(null, voxelshape.withOffset(pos.getX(), pos.getY(), pos.getZ()));
    }

    private Optional<Placement> possibleToPlace(BlockState toPlace, int x, int y, int z, BlockStateInterface bsi) {
        for (Direction against : Direction.values()) {
            BetterBlockPos placeAgainstPos = new BetterBlockPos(x, y, z).offset(against);
            BlockState placeAgainstState = bsi.get0(placeAgainstPos);
            if (MovementHelper.isReplaceable(placeAgainstPos.x, placeAgainstPos.y, placeAgainstPos.z, placeAgainstState, bsi)) {
                continue;
            }
            if (!toPlace.isValidPosition(ctx.world(), new BetterBlockPos(x, y, z))) {
<<<<<<< HEAD
                continue;
            }
            if (!placementPlausible(new BetterBlockPos(x, y, z), toPlace)) {
                continue;
            }
            AxisAlignedBB aabb = placeAgainstState.getShape(ctx.world(), placeAgainstPos).getBoundingBox();
            for (Vector3d placementMultiplier : aabbSideMultipliers(against)) {
=======
                continue;
            }
            if (!placementPlausible(new BetterBlockPos(x, y, z), toPlace)) {
                continue;
            }
            AxisAlignedBB aabb = placeAgainstState.getShape(ctx.world(), placeAgainstPos).getBoundingBox();
            for (Vec3d placementMultiplier : aabbSideMultipliers(against)) {
>>>>>>> 1136494f
                double placeX = placeAgainstPos.x + aabb.minX * placementMultiplier.x + aabb.maxX * (1 - placementMultiplier.x);
                double placeY = placeAgainstPos.y + aabb.minY * placementMultiplier.y + aabb.maxY * (1 - placementMultiplier.y);
                double placeZ = placeAgainstPos.z + aabb.minZ * placementMultiplier.z + aabb.maxZ * (1 - placementMultiplier.z);
                Rotation rot = RotationUtils.calcRotationFromVec3d(RayTraceUtils.inferSneakingEyePosition(ctx.player()), new Vector3d(placeX, placeY, placeZ), ctx.playerRotations());
                RayTraceResult result = RayTraceUtils.rayTraceTowards(ctx.player(), rot, ctx.playerController().getBlockReachDistance(), true);
                if (result != null && result.getType() == RayTraceResult.Type.BLOCK && ((BlockRayTraceResult) result).getPos().equals(placeAgainstPos) && ((BlockRayTraceResult) result).getFace() == against.getOpposite()) {
                    OptionalInt hotbar = hasAnyItemThatWouldPlace(toPlace, result, rot);
                    if (hotbar.isPresent()) {
                        return Optional.of(new Placement(hotbar.getAsInt(), placeAgainstPos, against.getOpposite(), rot));
                    }
                }
            }
        }
        return Optional.empty();
    }

    private OptionalInt hasAnyItemThatWouldPlace(BlockState desired, RayTraceResult result, Rotation rot) {
        for (int i = 0; i < 9; i++) {
            ItemStack stack = ctx.player().inventory.mainInventory.get(i);
            if (stack.isEmpty() || !(stack.getItem() instanceof BlockItem)) {
                continue;
            }
            float originalYaw = ctx.player().rotationYaw;
            float originalPitch = ctx.player().rotationPitch;
            // the state depends on the facing of the player sometimes
            ctx.player().rotationYaw = rot.getYaw();
            ctx.player().rotationPitch = rot.getPitch();
            BlockItemUseContext meme = new BlockItemUseContext(new ItemUseContext(
                    ctx.world(),
                    ctx.player(),
                    Hand.MAIN_HAND,
                    stack,
                    (BlockRayTraceResult) result
            ) {}); // that {} gives us access to a protected constructor lmfao
            BlockState wouldBePlaced = ((BlockItem) stack.getItem()).getBlock().getStateForPlacement(meme);
            ctx.player().rotationYaw = originalYaw;
            ctx.player().rotationPitch = originalPitch;
            if (wouldBePlaced == null) {
                continue;
            }
            if (!meme.canPlace()) {
                continue;
            }
            if (valid(wouldBePlaced, desired, true)) {
                return OptionalInt.of(i);
            }
        }
        return OptionalInt.empty();
    }

<<<<<<< HEAD
    private static Vector3d[] aabbSideMultipliers(Direction side) {
=======
    private static Vec3d[] aabbSideMultipliers(Direction side) {
>>>>>>> 1136494f
        switch (side) {
            case UP:
                return new Vector3d[]{new Vector3d(0.5, 1, 0.5), new Vector3d(0.1, 1, 0.5), new Vector3d(0.9, 1, 0.5), new Vector3d(0.5, 1, 0.1), new Vector3d(0.5, 1, 0.9)};
            case DOWN:
                return new Vector3d[]{new Vector3d(0.5, 0, 0.5), new Vector3d(0.1, 0, 0.5), new Vector3d(0.9, 0, 0.5), new Vector3d(0.5, 0, 0.1), new Vector3d(0.5, 0, 0.9)};
            case NORTH:
            case SOUTH:
            case EAST:
            case WEST:
                double x = side.getXOffset() == 0 ? 0.5 : (1 + side.getXOffset()) / 2D;
                double z = side.getZOffset() == 0 ? 0.5 : (1 + side.getZOffset()) / 2D;
                return new Vector3d[]{new Vector3d(x, 0.25, z), new Vector3d(x, 0.75, z)};
            default: // null
                throw new IllegalStateException();
        }
    }

    @Override
    public PathingCommand onTick(boolean calcFailed, boolean isSafeToCancel) {
        return onTick(calcFailed, isSafeToCancel, 0);
    }

    public PathingCommand onTick(boolean calcFailed, boolean isSafeToCancel, int recursions) {
        if (recursions > 1000) { // onTick calls itself, don't crash
            return new PathingCommand(null, PathingCommandType.SET_GOAL_AND_PATH);
        }
        approxPlaceable = approxPlaceable(36);
        if (baritone.getInputOverrideHandler().isInputForcedDown(Input.CLICK_LEFT)) {
            ticks = 5;
        } else {
            ticks--;
        }
        baritone.getInputOverrideHandler().clearAllKeys();
        if (paused) {
            return new PathingCommand(null, PathingCommandType.CANCEL_AND_SET_GOAL);
        }
        if (Baritone.settings().buildInLayers.value) {
            if (realSchematic == null) {
                realSchematic = schematic;
            }
            ISchematic realSchematic = this.realSchematic; // wrap this properly, dont just have the inner class refer to the builderprocess.this
            int minYInclusive;
            int maxYInclusive;
            // layer = 0 should be nothing
            // layer = realSchematic.heightY() should be everything
            if (Baritone.settings().layerOrder.value) { // top to bottom
                maxYInclusive = realSchematic.heightY() - 1;
                minYInclusive = realSchematic.heightY() - layer * Baritone.settings().layerHeight.value;
            } else {
                maxYInclusive = layer * Baritone.settings().layerHeight.value - 1;
                minYInclusive = 0;
            }
            schematic = new ISchematic() {
                @Override
                public BlockState desiredState(int x, int y, int z, BlockState current, List<BlockState> approxPlaceable) {
                    return realSchematic.desiredState(x, y, z, current, BuilderProcess.this.approxPlaceable);
                }

                @Override
                public boolean inSchematic(int x, int y, int z, BlockState currentState) {
                    return ISchematic.super.inSchematic(x, y, z, currentState) && y >= minYInclusive && y <= maxYInclusive && realSchematic.inSchematic(x, y, z, currentState);
                }

                @Override
                public void reset() {
                    realSchematic.reset();
                }

                @Override
                public int widthX() {
                    return realSchematic.widthX();
                }

                @Override
                public int heightY() {
                    return realSchematic.heightY();
                }

                @Override
                public int lengthZ() {
                    return realSchematic.lengthZ();
                }
            };
        }
        BuilderCalculationContext bcc = new BuilderCalculationContext();
        if (!recalc(bcc)) {
            if (Baritone.settings().buildInLayers.value && layer * Baritone.settings().layerHeight.value < realSchematic.heightY()) {
                logDirect("Starting layer " + layer);
                layer++;
                return onTick(calcFailed, isSafeToCancel, recursions + 1);
            }
            Vector3i repeat = Baritone.settings().buildRepeat.value;
            int max = Baritone.settings().buildRepeatCount.value;
            numRepeats++;
            if (repeat.equals(new Vector3i(0, 0, 0)) || (max != -1 && numRepeats >= max)) {
                logDirect("Done building");
                if (Baritone.settings().notificationOnBuildFinished.value) {
                    logNotification("Done building", false);
                }
                onLostControl();
                return null;
            }
            // build repeat time
            layer = 0;
            origin = new BlockPos(origin).add(repeat);
            if (!Baritone.settings().buildRepeatSneaky.value) {
                schematic.reset();
            }
            logDirect("Repeating build in vector " + repeat + ", new origin is " + origin);
            return onTick(calcFailed, isSafeToCancel, recursions + 1);
        }
        if (Baritone.settings().distanceTrim.value) {
            trim();
        }

        Optional<Tuple<BetterBlockPos, Rotation>> toBreak = toBreakNearPlayer(bcc);
        if (toBreak.isPresent() && isSafeToCancel && ctx.player().isOnGround()) {
            // we'd like to pause to break this block
            // only change look direction if it's safe (don't want to fuck up an in progress parkour for example
            Rotation rot = toBreak.get().getB();
            BetterBlockPos pos = toBreak.get().getA();
            baritone.getLookBehavior().updateTarget(rot, true);
            MovementHelper.switchToBestToolFor(ctx, bcc.get(pos));
            if (ctx.player().isCrouching()) {
                // really horrible bug where a block is visible for breaking while sneaking but not otherwise
                // so you can't see it, it goes to place something else, sneaks, then the next tick it tries to break
                // and is unable since it's unsneaked in the intermediary tick
                baritone.getInputOverrideHandler().setInputForceState(Input.SNEAK, true);
            }
            if (ctx.isLookingAt(pos) || ctx.playerRotations().isReallyCloseTo(rot)) {
                baritone.getInputOverrideHandler().setInputForceState(Input.CLICK_LEFT, true);
            }
            return new PathingCommand(null, PathingCommandType.CANCEL_AND_SET_GOAL);
        }
        List<BlockState> desirableOnHotbar = new ArrayList<>();
        Optional<Placement> toPlace = searchForPlacables(bcc, desirableOnHotbar);
<<<<<<< HEAD
        if (toPlace.isPresent() && isSafeToCancel && ctx.player().isOnGround() && ticks <= 0) {
=======
        if (toPlace.isPresent() && isSafeToCancel && ctx.player().onGround && ticks <= 0) {
>>>>>>> 1136494f
            Rotation rot = toPlace.get().rot;
            baritone.getLookBehavior().updateTarget(rot, true);
            ctx.player().inventory.currentItem = toPlace.get().hotbarSelection;
            baritone.getInputOverrideHandler().setInputForceState(Input.SNEAK, true);
            if ((ctx.isLookingAt(toPlace.get().placeAgainst) && ((BlockRayTraceResult) ctx.objectMouseOver()).getFace().equals(toPlace.get().side)) || ctx.playerRotations().isReallyCloseTo(rot)) {
                baritone.getInputOverrideHandler().setInputForceState(Input.CLICK_RIGHT, true);
            }
            return new PathingCommand(null, PathingCommandType.CANCEL_AND_SET_GOAL);
        }

        if (Baritone.settings().allowInventory.value) {
            ArrayList<Integer> usefulSlots = new ArrayList<>();
            List<BlockState> noValidHotbarOption = new ArrayList<>();
            outer:
            for (BlockState desired : desirableOnHotbar) {
                for (int i = 0; i < 9; i++) {
                    if (valid(approxPlaceable.get(i), desired, true)) {
                        usefulSlots.add(i);
                        continue outer;
                    }
                }
                noValidHotbarOption.add(desired);
            }

            outer:
            for (int i = 9; i < 36; i++) {
                for (BlockState desired : noValidHotbarOption) {
                    if (valid(approxPlaceable.get(i), desired, true)) {
                        baritone.getInventoryBehavior().attemptToPutOnHotbar(i, usefulSlots::contains);
                        break outer;
                    }
                }
            }
        }

        Goal goal = assemble(bcc, approxPlaceable.subList(0, 9));
        if (goal == null) {
            goal = assemble(bcc, approxPlaceable, true); // we're far away, so assume that we have our whole inventory to recalculate placeable properly
            if (goal == null) {
                if (Baritone.settings().skipFailedLayers.value && Baritone.settings().buildInLayers.value && layer * Baritone.settings().layerHeight.value < realSchematic.heightY()) {
                    logDirect("Skipping layer that I cannot construct! Layer #" + layer);
                    layer++;
                    return onTick(calcFailed, isSafeToCancel, recursions + 1);
                }
                logDirect("Unable to do it. Pausing. resume to resume, cancel to cancel");
                paused = true;
                return new PathingCommand(null, PathingCommandType.REQUEST_PAUSE);
            }
        }
        return new PathingCommandContext(goal, PathingCommandType.FORCE_REVALIDATE_GOAL_AND_PATH, bcc);
    }

    private boolean recalc(BuilderCalculationContext bcc) {
        if (incorrectPositions == null) {
            incorrectPositions = new HashSet<>();
            fullRecalc(bcc);
            if (incorrectPositions.isEmpty()) {
                return false;
            }
        }
        recalcNearby(bcc);
        if (incorrectPositions.isEmpty()) {
            fullRecalc(bcc);
        }
        return !incorrectPositions.isEmpty();
    }

    private void trim() {
        HashSet<BetterBlockPos> copy = new HashSet<>(incorrectPositions);
<<<<<<< HEAD
        copy.removeIf(pos -> pos.distanceSq(ctx.player().getPosition()) > 200);
=======
        copy.removeIf(pos -> pos.distanceSq(new BlockPos(ctx.player())) > 200);
>>>>>>> 1136494f
        if (!copy.isEmpty()) {
            incorrectPositions = copy;
        }
    }

    private void recalcNearby(BuilderCalculationContext bcc) {
        BetterBlockPos center = ctx.playerFeet();
        int radius = Baritone.settings().builderTickScanRadius.value;
        for (int dx = -radius; dx <= radius; dx++) {
            for (int dy = -radius; dy <= radius; dy++) {
                for (int dz = -radius; dz <= radius; dz++) {
                    int x = center.x + dx;
                    int y = center.y + dy;
                    int z = center.z + dz;
                    BlockState desired = bcc.getSchematic(x, y, z, bcc.bsi.get0(x, y, z));
                    if (desired != null) {
                        // we care about this position
                        BetterBlockPos pos = new BetterBlockPos(x, y, z);
                        if (valid(bcc.bsi.get0(x, y, z), desired, false)) {
                            incorrectPositions.remove(pos);
                            observedCompleted.add(BetterBlockPos.longHash(pos));
                        } else {
                            incorrectPositions.add(pos);
                            observedCompleted.remove(BetterBlockPos.longHash(pos));
                        }
                    }
                }
            }
        }
    }

    private void fullRecalc(BuilderCalculationContext bcc) {
        incorrectPositions = new HashSet<>();
        for (int y = 0; y < schematic.heightY(); y++) {
            for (int z = 0; z < schematic.lengthZ(); z++) {
                for (int x = 0; x < schematic.widthX(); x++) {
                    int blockX = x + origin.getX();
                    int blockY = y + origin.getY();
                    int blockZ = z + origin.getZ();
                    BlockState current = bcc.bsi.get0(blockX, blockY, blockZ);
                    if (!schematic.inSchematic(x, y, z, current)) {
                        continue;
                    }
                    if (bcc.bsi.worldContainsLoadedChunk(blockX, blockZ)) { // check if its in render distance, not if its in cache
                        // we can directly observe this block, it is in render distance
                        if (valid(bcc.bsi.get0(blockX, blockY, blockZ), schematic.desiredState(x, y, z, current, this.approxPlaceable), false)) {
                            observedCompleted.add(BetterBlockPos.longHash(blockX, blockY, blockZ));
                        } else {
                            incorrectPositions.add(new BetterBlockPos(blockX, blockY, blockZ));
                            observedCompleted.remove(BetterBlockPos.longHash(blockX, blockY, blockZ));
                            if (incorrectPositions.size() > Baritone.settings().incorrectSize.value) {
                                return;
                            }
                        }
                        continue;
                    }
                    // this is not in render distance
                    if (!observedCompleted.contains(BetterBlockPos.longHash(blockX, blockY, blockZ))
                            && !Baritone.settings().buildSkipBlocks.value.contains(schematic.desiredState(x, y, z, current, this.approxPlaceable).getBlock())) {
                        // and we've never seen this position be correct
                        // therefore mark as incorrect
                        incorrectPositions.add(new BetterBlockPos(blockX, blockY, blockZ));
                        if (incorrectPositions.size() > Baritone.settings().incorrectSize.value) {
                            return;
                        }
                    }
                }
            }
        }
    }

    private Goal assemble(BuilderCalculationContext bcc, List<BlockState> approxPlaceable) {
        return assemble(bcc, approxPlaceable, false);
    }

    private Goal assemble(BuilderCalculationContext bcc, List<BlockState> approxPlaceable, boolean logMissing) {
        List<BetterBlockPos> placeable = new ArrayList<>();
        List<BetterBlockPos> breakable = new ArrayList<>();
        List<BetterBlockPos> sourceLiquids = new ArrayList<>();
        List<BetterBlockPos> flowingLiquids = new ArrayList<>();
        Map<BlockState, Integer> missing = new HashMap<>();
        incorrectPositions.forEach(pos -> {
            BlockState state = bcc.bsi.get0(pos);
            if (state.getBlock() instanceof AirBlock) {
                if (approxPlaceable.contains(bcc.getSchematic(pos.x, pos.y, pos.z, state))) {
                    placeable.add(pos);
                } else {
                    BlockState desired = bcc.getSchematic(pos.x, pos.y, pos.z, state);
                    missing.put(desired, 1 + missing.getOrDefault(desired, 0));
                }
            } else {
                if (state.getBlock() instanceof FlowingFluidBlock) {
                    // if the block itself is JUST a liquid (i.e. not just a waterlogged block), we CANNOT break it
                    // TODO for 1.13 make sure that this only matches pure water, not waterlogged blocks
                    if (!MovementHelper.possiblyFlowing(state)) {
                        // if it's a source block then we want to replace it with a throwaway
                        sourceLiquids.add(pos);
                    } else {
                        flowingLiquids.add(pos);
                    }
                } else {
                    breakable.add(pos);
                }
            }
        });
        List<Goal> toBreak = new ArrayList<>();
        breakable.forEach(pos -> toBreak.add(breakGoal(pos, bcc)));
        List<Goal> toPlace = new ArrayList<>();
        placeable.forEach(pos -> {
            if (!placeable.contains(pos.down()) && !placeable.contains(pos.down(2))) {
                toPlace.add(placementGoal(pos, bcc));
            }
        });
        sourceLiquids.forEach(pos -> toPlace.add(new GoalBlock(pos.up())));

        if (!toPlace.isEmpty()) {
            return new JankyGoalComposite(new GoalComposite(toPlace.toArray(new Goal[0])), new GoalComposite(toBreak.toArray(new Goal[0])));
        }
        if (toBreak.isEmpty()) {
            if (logMissing && !missing.isEmpty()) {
                logDirect("Missing materials for at least:");
                logDirect(missing.entrySet().stream()
                        .map(e -> String.format("%sx %s", e.getValue(), e.getKey()))
                        .collect(Collectors.joining("\n")));
            }
            if (logMissing && !flowingLiquids.isEmpty()) {
                logDirect("Unreplaceable liquids at at least:");
                logDirect(flowingLiquids.stream()
                        .map(p -> String.format("%s %s %s", p.x, p.y, p.z))
                        .collect(Collectors.joining("\n")));
            }
            return null;
        }
        return new GoalComposite(toBreak.toArray(new Goal[0]));
    }

    public static class JankyGoalComposite implements Goal {

        private final Goal primary;
        private final Goal fallback;

        public JankyGoalComposite(Goal primary, Goal fallback) {
            this.primary = primary;
            this.fallback = fallback;
        }


        @Override
        public boolean isInGoal(int x, int y, int z) {
            return primary.isInGoal(x, y, z) || fallback.isInGoal(x, y, z);
        }

        @Override
        public double heuristic(int x, int y, int z) {
            return primary.heuristic(x, y, z);
        }

        @Override
        public String toString() {
            return "JankyComposite Primary: " + primary + " Fallback: " + fallback;
        }
    }

    public static class GoalBreak extends GoalGetToBlock {

        public GoalBreak(BlockPos pos) {
            super(pos);
        }

        @Override
        public boolean isInGoal(int x, int y, int z) {
            // can't stand right on top of a block, that might not work (what if it's unsupported, can't break then)
            if (y > this.y) {
                return false;
            }
            // but any other adjacent works for breaking, including inside or below
            return super.isInGoal(x, y, z);
        }
    }

    private Goal placementGoal(BlockPos pos, BuilderCalculationContext bcc) {
        if (!(ctx.world().getBlockState(pos).getBlock() instanceof AirBlock)) {  // TODO can this even happen?
            return new GoalPlace(pos);
        }
        boolean allowSameLevel = !(ctx.world().getBlockState(pos.up()).getBlock() instanceof AirBlock);
        BlockState current = ctx.world().getBlockState(pos);
        for (Direction facing : Movement.HORIZONTALS_BUT_ALSO_DOWN_____SO_EVERY_DIRECTION_EXCEPT_UP) {
            //noinspection ConstantConditions
            if (MovementHelper.canPlaceAgainst(ctx, pos.offset(facing)) && placementPlausible(pos, bcc.getSchematic(pos.getX(), pos.getY(), pos.getZ(), current))) {
                return new GoalAdjacent(pos, pos.offset(facing), allowSameLevel);
            }
        }
        return new GoalPlace(pos);
    }

    private Goal breakGoal(BlockPos pos, BuilderCalculationContext bcc) {
        if (Baritone.settings().goalBreakFromAbove.value && bcc.bsi.get0(pos.up()).getBlock() instanceof AirBlock && bcc.bsi.get0(pos.up(2)).getBlock() instanceof AirBlock) { // TODO maybe possible without the up(2) check?
            return new JankyGoalComposite(new GoalBreak(pos), new GoalGetToBlock(pos.up()) {
                @Override
                public boolean isInGoal(int x, int y, int z) {
                    if (y > this.y || (x == this.x && y == this.y && z == this.z)) {
                        return false;
                    }
                    return super.isInGoal(x, y, z);
                }
            });
        }
        return new GoalBreak(pos);
    }

    public static class GoalAdjacent extends GoalGetToBlock {

        private boolean allowSameLevel;
        private BlockPos no;

        public GoalAdjacent(BlockPos pos, BlockPos no, boolean allowSameLevel) {
            super(pos);
            this.no = no;
            this.allowSameLevel = allowSameLevel;
        }

        public boolean isInGoal(int x, int y, int z) {
            if (x == this.x && y == this.y && z == this.z) {
                return false;
            }
            if (x == no.getX() && y == no.getY() && z == no.getZ()) {
                return false;
            }
            if (!allowSameLevel && y == this.y - 1) {
                return false;
            }
            if (y < this.y - 1) {
                return false;
            }
            return super.isInGoal(x, y, z);
        }

        public double heuristic(int x, int y, int z) {
            // prioritize lower y coordinates
            return this.y * 100 + super.heuristic(x, y, z);
        }
    }

    public static class GoalPlace extends GoalBlock {

        public GoalPlace(BlockPos placeAt) {
            super(placeAt.up());
        }

        public double heuristic(int x, int y, int z) {
            // prioritize lower y coordinates
            return this.y * 100 + super.heuristic(x, y, z);
        }
    }

    @Override
    public void onLostControl() {
        incorrectPositions = null;
        name = null;
        schematic = null;
        realSchematic = null;
        layer = Baritone.settings().startAtLayer.value;
        numRepeats = 0;
        paused = false;
        observedCompleted = null;
    }

    @Override
    public String displayName0() {
        return paused ? "Builder Paused" : "Building " + name;
    }

    private List<BlockState> approxPlaceable(int size) {
        List<BlockState> result = new ArrayList<>();
        for (int i = 0; i < size; i++) {
            ItemStack stack = ctx.player().inventory.mainInventory.get(i);
            if (stack.isEmpty() || !(stack.getItem() instanceof BlockItem)) {
                result.add(Blocks.AIR.getDefaultState());
                continue;
            }
            // <toxic cloud>
<<<<<<< HEAD
            BlockState itemState = ((BlockItem) stack.getItem())
                .getBlock()
                .getStateForPlacement(
                    new BlockItemUseContext(
                        new ItemUseContext(ctx.world(), ctx.player(), Hand.MAIN_HAND, stack, new BlockRayTraceResult(new Vector3d(ctx.player().getPositionVec().x, ctx.player().getPositionVec().y, ctx.player().getPositionVec().z), Direction.UP, ctx.playerFeet(), false)) {}
                    )
                );
            if (itemState != null) {
                result.add(itemState);
            } else {
                result.add(Blocks.AIR.getDefaultState());
            }
=======
            result.add(((BlockItem) stack.getItem()).getBlock().getStateForPlacement(new BlockItemUseContext(new ItemUseContext(ctx.world(), ctx.player(), Hand.MAIN_HAND, stack, new BlockRayTraceResult(new Vec3d(ctx.player().getPositionVec().x, ctx.player().getPositionVec().y, ctx.player().getPositionVec().z), Direction.UP, ctx.playerFeet(), false)) {})));
>>>>>>> 1136494f
            // </toxic cloud>
        }
        return result;
    }

<<<<<<< HEAD
    public static final Set<Property<?>> orientationProps =
=======
    public static final Set<IProperty<?>> orientationProps =
>>>>>>> 1136494f
            ImmutableSet.of(RotatedPillarBlock.AXIS, HorizontalBlock.HORIZONTAL_FACING,
                    StairsBlock.FACING, StairsBlock.HALF, StairsBlock.SHAPE,
                    PaneBlock.NORTH, PaneBlock.EAST, PaneBlock.SOUTH, PaneBlock.WEST, VineBlock.UP,
                    TrapDoorBlock.OPEN, TrapDoorBlock.HALF
            );

<<<<<<< HEAD
    private boolean sameWithoutOrientation(BlockState first, BlockState second) {
        if (first.getBlock() != second.getBlock()) {
            return false;
        }
        ImmutableMap<Property<?>, Comparable<?>> map1 = first.getValues();
        ImmutableMap<Property<?>, Comparable<?>> map2 = second.getValues();
        for (Property<?> prop : map1.keySet()) {
            if (map1.get(prop) != map2.get(prop) && !orientationProps.contains(prop)) {
=======
    private boolean sameBlockstate(BlockState first, BlockState second) {
        if (first.getBlock() != second.getBlock()) {
            return false;
        }
        boolean ignoreDirection = Baritone.settings().buildIgnoreDirection.value;
        List<String> ignoredProps = Baritone.settings().buildIgnoreProperties.value;
        if (!ignoreDirection && ignoredProps.isEmpty()) {
            return first.equals(second); // early return if no properties are being ignored
        }
        ImmutableMap<IProperty<?>, Comparable<?>> map1 = first.getValues();
        ImmutableMap<IProperty<?>, Comparable<?>> map2 = second.getValues();
        for (IProperty<?> prop : map1.keySet()) {
            if (map1.get(prop) != map2.get(prop)
                    && !(ignoreDirection && orientationProps.contains(prop))
                    && !ignoredProps.contains(prop.getName())) {
>>>>>>> 1136494f
                return false;
            }
        }
        return true;
    }

    private boolean valid(BlockState current, BlockState desired, boolean itemVerify) {
        if (desired == null) {
            return true;
        }
<<<<<<< HEAD
        if (current.getBlock() instanceof FlowingFluidBlock && Baritone.settings().okIfWater.value) {
            return true;
        }
        if (current.getBlock() instanceof AirBlock && desired.getBlock() instanceof AirBlock) {
=======
        if (current.getBlock() instanceof AirBlock && desired.getBlock() instanceof AirBlock) {
            return true;
        }
        if ((current.getBlock() == Blocks.WATER || current.getBlock() == Blocks.LAVA) && Baritone.settings().okIfWater.value) {
>>>>>>> 1136494f
            return true;
        }
        if (current.getBlock() instanceof AirBlock && Baritone.settings().okIfAir.value.contains(desired.getBlock())) {
            return true;
        }
        if (desired.getBlock() instanceof AirBlock && Baritone.settings().buildIgnoreBlocks.value.contains(current.getBlock())) {
            return true;
        }
        if (!(current.getBlock() instanceof AirBlock) && Baritone.settings().buildIgnoreExisting.value && !itemVerify) {
            return true;
        }
        if (Baritone.settings().buildSkipBlocks.value.contains(desired.getBlock()) && !itemVerify) {
            return true;
        }
        if (Baritone.settings().buildValidSubstitutes.value.getOrDefault(desired.getBlock(), Collections.emptyList()).contains(current.getBlock()) && !itemVerify) {
            return true;
        }
        if (current.equals(desired)) {
            return true;
        }
        return sameBlockstate(current, desired);
    }

    public class BuilderCalculationContext extends CalculationContext {

        private final List<BlockState> placeable;
        private final ISchematic schematic;
        private final int originX;
        private final int originY;
        private final int originZ;

        public BuilderCalculationContext() {
            super(BuilderProcess.this.baritone, true); // wew lad
            this.placeable = approxPlaceable(9);
            this.schematic = BuilderProcess.this.schematic;
            this.originX = origin.getX();
            this.originY = origin.getY();
            this.originZ = origin.getZ();

            this.jumpPenalty += 10;
            this.backtrackCostFavoringCoefficient = 1;
        }

        private BlockState getSchematic(int x, int y, int z, BlockState current) {
            if (schematic.inSchematic(x - originX, y - originY, z - originZ, current)) {
                return schematic.desiredState(x - originX, y - originY, z - originZ, current, BuilderProcess.this.approxPlaceable);
            } else {
                return null;
            }
        }

        @Override
        public double costOfPlacingAt(int x, int y, int z, BlockState current) {
            if (isPossiblyProtected(x, y, z) || !worldBorder.canPlaceAt(x, z)) { // make calculation fail properly if we can't build
                return COST_INF;
            }
            BlockState sch = getSchematic(x, y, z, current);
            if (sch != null && !Baritone.settings().buildSkipBlocks.value.contains(sch.getBlock())) {
                // TODO this can return true even when allowPlace is off.... is that an issue?
                if (sch.getBlock() instanceof AirBlock) {
                    // we want this to be air, but they're asking if they can place here
                    // this won't be a schematic block, this will be a throwaway
                    return placeBlockCost * 2; // we're going to have to break it eventually
                }
                if (placeable.contains(sch)) {
                    return 0; // thats right we gonna make it FREE to place a block where it should go in a structure
                    // no place block penalty at all 😎
                    // i'm such an idiot that i just tried to copy and paste the epic gamer moment emoji too
                    // get added to unicode when?
                }
                if (!hasThrowaway) {
                    return COST_INF;
                }
                // we want it to be something that we don't have
                // even more of a pain to place something wrong
                return placeBlockCost * 3;
            } else {
                if (hasThrowaway) {
                    return placeBlockCost;
                } else {
                    return COST_INF;
                }
            }
        }

        @Override
        public double breakCostMultiplierAt(int x, int y, int z, BlockState current) {
            if ((!allowBreak && !allowBreakAnyway.contains(current.getBlock())) || isPossiblyProtected(x, y, z)) {
                return COST_INF;
            }
            BlockState sch = getSchematic(x, y, z, current);
            if (sch != null && !Baritone.settings().buildSkipBlocks.value.contains(sch.getBlock())) {
                if (sch.getBlock() instanceof AirBlock) {
                    // it should be air
                    // regardless of current contents, we can break it
                    return 1;
                }
                // it should be a real block
                // is it already that block?
                if (valid(bsi.get0(x, y, z), sch, false)) {
                    return Baritone.settings().breakCorrectBlockPenaltyMultiplier.value;
                } else {
                    // can break if it's wrong
                    // would be great to return less than 1 here, but that would actually make the cost calculation messed up
                    // since we're breaking a block, if we underestimate the cost, then it'll fail when it really takes the correct amount of time
                    return 1;

                }
                // TODO do blocks in render distace only?
                // TODO allow breaking blocks that we have a tool to harvest and immediately place back?
            } else {
                return 1; // why not lol
            }
        }
    }
}<|MERGE_RESOLUTION|>--- conflicted
+++ resolved
@@ -56,7 +56,6 @@
 import net.minecraft.item.ItemStack;
 import net.minecraft.item.ItemUseContext;
 import net.minecraft.nbt.CompressedStreamTools;
-<<<<<<< HEAD
 import net.minecraft.state.Property;
 import net.minecraft.util.Direction;
 import net.minecraft.util.Hand;
@@ -68,14 +67,6 @@
 import net.minecraft.util.math.shapes.VoxelShape;
 import net.minecraft.util.math.vector.Vector3d;
 import net.minecraft.util.math.vector.Vector3i;
-=======
-import net.minecraft.state.IProperty;
-import net.minecraft.util.Direction;
-import net.minecraft.util.Hand;
-import net.minecraft.util.Tuple;
-import net.minecraft.util.math.*;
-import net.minecraft.util.math.shapes.VoxelShape;
->>>>>>> 1136494f
 
 import java.io.File;
 import java.io.FileInputStream;
@@ -337,7 +328,6 @@
                 continue;
             }
             if (!toPlace.isValidPosition(ctx.world(), new BetterBlockPos(x, y, z))) {
-<<<<<<< HEAD
                 continue;
             }
             if (!placementPlausible(new BetterBlockPos(x, y, z), toPlace)) {
@@ -345,15 +335,6 @@
             }
             AxisAlignedBB aabb = placeAgainstState.getShape(ctx.world(), placeAgainstPos).getBoundingBox();
             for (Vector3d placementMultiplier : aabbSideMultipliers(against)) {
-=======
-                continue;
-            }
-            if (!placementPlausible(new BetterBlockPos(x, y, z), toPlace)) {
-                continue;
-            }
-            AxisAlignedBB aabb = placeAgainstState.getShape(ctx.world(), placeAgainstPos).getBoundingBox();
-            for (Vec3d placementMultiplier : aabbSideMultipliers(against)) {
->>>>>>> 1136494f
                 double placeX = placeAgainstPos.x + aabb.minX * placementMultiplier.x + aabb.maxX * (1 - placementMultiplier.x);
                 double placeY = placeAgainstPos.y + aabb.minY * placementMultiplier.y + aabb.maxY * (1 - placementMultiplier.y);
                 double placeZ = placeAgainstPos.z + aabb.minZ * placementMultiplier.z + aabb.maxZ * (1 - placementMultiplier.z);
@@ -404,11 +385,7 @@
         return OptionalInt.empty();
     }
 
-<<<<<<< HEAD
     private static Vector3d[] aabbSideMultipliers(Direction side) {
-=======
-    private static Vec3d[] aabbSideMultipliers(Direction side) {
->>>>>>> 1136494f
         switch (side) {
             case UP:
                 return new Vector3d[]{new Vector3d(0.5, 1, 0.5), new Vector3d(0.1, 1, 0.5), new Vector3d(0.9, 1, 0.5), new Vector3d(0.5, 1, 0.1), new Vector3d(0.5, 1, 0.9)};
@@ -545,11 +522,7 @@
         }
         List<BlockState> desirableOnHotbar = new ArrayList<>();
         Optional<Placement> toPlace = searchForPlacables(bcc, desirableOnHotbar);
-<<<<<<< HEAD
         if (toPlace.isPresent() && isSafeToCancel && ctx.player().isOnGround() && ticks <= 0) {
-=======
-        if (toPlace.isPresent() && isSafeToCancel && ctx.player().onGround && ticks <= 0) {
->>>>>>> 1136494f
             Rotation rot = toPlace.get().rot;
             baritone.getLookBehavior().updateTarget(rot, true);
             ctx.player().inventory.currentItem = toPlace.get().hotbarSelection;
@@ -619,11 +592,7 @@
 
     private void trim() {
         HashSet<BetterBlockPos> copy = new HashSet<>(incorrectPositions);
-<<<<<<< HEAD
         copy.removeIf(pos -> pos.distanceSq(ctx.player().getPosition()) > 200);
-=======
-        copy.removeIf(pos -> pos.distanceSq(new BlockPos(ctx.player())) > 200);
->>>>>>> 1136494f
         if (!copy.isEmpty()) {
             incorrectPositions = copy;
         }
@@ -905,7 +874,6 @@
                 continue;
             }
             // <toxic cloud>
-<<<<<<< HEAD
             BlockState itemState = ((BlockItem) stack.getItem())
                 .getBlock()
                 .getStateForPlacement(
@@ -918,35 +886,18 @@
             } else {
                 result.add(Blocks.AIR.getDefaultState());
             }
-=======
-            result.add(((BlockItem) stack.getItem()).getBlock().getStateForPlacement(new BlockItemUseContext(new ItemUseContext(ctx.world(), ctx.player(), Hand.MAIN_HAND, stack, new BlockRayTraceResult(new Vec3d(ctx.player().getPositionVec().x, ctx.player().getPositionVec().y, ctx.player().getPositionVec().z), Direction.UP, ctx.playerFeet(), false)) {})));
->>>>>>> 1136494f
             // </toxic cloud>
         }
         return result;
     }
 
-<<<<<<< HEAD
     public static final Set<Property<?>> orientationProps =
-=======
-    public static final Set<IProperty<?>> orientationProps =
->>>>>>> 1136494f
             ImmutableSet.of(RotatedPillarBlock.AXIS, HorizontalBlock.HORIZONTAL_FACING,
                     StairsBlock.FACING, StairsBlock.HALF, StairsBlock.SHAPE,
                     PaneBlock.NORTH, PaneBlock.EAST, PaneBlock.SOUTH, PaneBlock.WEST, VineBlock.UP,
                     TrapDoorBlock.OPEN, TrapDoorBlock.HALF
             );
 
-<<<<<<< HEAD
-    private boolean sameWithoutOrientation(BlockState first, BlockState second) {
-        if (first.getBlock() != second.getBlock()) {
-            return false;
-        }
-        ImmutableMap<Property<?>, Comparable<?>> map1 = first.getValues();
-        ImmutableMap<Property<?>, Comparable<?>> map2 = second.getValues();
-        for (Property<?> prop : map1.keySet()) {
-            if (map1.get(prop) != map2.get(prop) && !orientationProps.contains(prop)) {
-=======
     private boolean sameBlockstate(BlockState first, BlockState second) {
         if (first.getBlock() != second.getBlock()) {
             return false;
@@ -956,13 +907,12 @@
         if (!ignoreDirection && ignoredProps.isEmpty()) {
             return first.equals(second); // early return if no properties are being ignored
         }
-        ImmutableMap<IProperty<?>, Comparable<?>> map1 = first.getValues();
-        ImmutableMap<IProperty<?>, Comparable<?>> map2 = second.getValues();
-        for (IProperty<?> prop : map1.keySet()) {
+        ImmutableMap<Property<?>, Comparable<?>> map1 = first.getValues();
+        ImmutableMap<Property<?>, Comparable<?>> map2 = second.getValues();
+        for (Property<?> prop : map1.keySet()) {
             if (map1.get(prop) != map2.get(prop)
                     && !(ignoreDirection && orientationProps.contains(prop))
                     && !ignoredProps.contains(prop.getName())) {
->>>>>>> 1136494f
                 return false;
             }
         }
@@ -973,17 +923,10 @@
         if (desired == null) {
             return true;
         }
-<<<<<<< HEAD
         if (current.getBlock() instanceof FlowingFluidBlock && Baritone.settings().okIfWater.value) {
             return true;
         }
         if (current.getBlock() instanceof AirBlock && desired.getBlock() instanceof AirBlock) {
-=======
-        if (current.getBlock() instanceof AirBlock && desired.getBlock() instanceof AirBlock) {
-            return true;
-        }
-        if ((current.getBlock() == Blocks.WATER || current.getBlock() == Blocks.LAVA) && Baritone.settings().okIfWater.value) {
->>>>>>> 1136494f
             return true;
         }
         if (current.getBlock() instanceof AirBlock && Baritone.settings().okIfAir.value.contains(desired.getBlock())) {
