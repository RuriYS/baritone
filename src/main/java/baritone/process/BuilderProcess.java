/*
 * This file is part of Baritone.
 *
 * Baritone is free software: you can redistribute it and/or modify
 * it under the terms of the GNU Lesser General Public License as published by
 * the Free Software Foundation, either version 3 of the License, or
 * (at your option) any later version.
 *
 * Baritone is distributed in the hope that it will be useful,
 * but WITHOUT ANY WARRANTY; without even the implied warranty of
 * MERCHANTABILITY or FITNESS FOR A PARTICULAR PURPOSE.  See the
 * GNU Lesser General Public License for more details.
 *
 * You should have received a copy of the GNU Lesser General Public License
 * along with Baritone.  If not, see <https://www.gnu.org/licenses/>.
 */

package baritone.process;

import baritone.Baritone;
import baritone.api.pathing.goals.Goal;
import baritone.api.pathing.goals.GoalBlock;
import baritone.api.pathing.goals.GoalComposite;
import baritone.api.pathing.goals.GoalGetToBlock;
import baritone.api.process.IBuilderProcess;
import baritone.api.process.PathingCommand;
import baritone.api.process.PathingCommandType;
import baritone.api.schematic.FillSchematic;
import baritone.api.schematic.ISchematic;
import baritone.api.schematic.IStaticSchematic;
import baritone.api.schematic.SubstituteSchematic;
import baritone.api.schematic.format.ISchematicFormat;
import baritone.api.utils.*;
import baritone.api.utils.input.Input;
import baritone.pathing.movement.CalculationContext;
import baritone.pathing.movement.Movement;
import baritone.pathing.movement.MovementHelper;
import baritone.utils.BaritoneProcessHelper;
import baritone.utils.BlockStateInterface;
import baritone.utils.PathingCommandContext;
import baritone.utils.schematic.MapArtSchematic;
import baritone.utils.schematic.SelectionSchematic;
import baritone.utils.schematic.SchematicSystem;
import baritone.utils.schematic.format.defaults.LitematicaSchematic;
import baritone.utils.schematic.litematica.LitematicaHelper;
import baritone.utils.schematic.schematica.SchematicaHelper;
import com.google.common.collect.ImmutableMap;
import com.google.common.collect.ImmutableSet;
import it.unimi.dsi.fastutil.longs.LongOpenHashSet;
import net.minecraft.block.*;
import net.minecraft.item.BlockItem;
import net.minecraft.item.BlockItemUseContext;
import net.minecraft.item.ItemStack;
import net.minecraft.item.ItemUseContext;
import net.minecraft.nbt.CompressedStreamTools;
import net.minecraft.state.Property;
import net.minecraft.util.Direction;
import net.minecraft.util.Hand;
import net.minecraft.util.Tuple;
import net.minecraft.util.math.AxisAlignedBB;
import net.minecraft.util.math.BlockPos;
import net.minecraft.util.math.BlockRayTraceResult;
import net.minecraft.util.math.RayTraceResult;
import net.minecraft.util.math.shapes.VoxelShape;
import net.minecraft.util.math.vector.Vector3d;
import net.minecraft.util.math.vector.Vector3i;

import java.io.File;
import java.io.FileInputStream;
import java.nio.file.Files;
import java.util.*;
import java.util.stream.Collectors;
import java.util.stream.Stream;

import static baritone.api.pathing.movement.ActionCosts.COST_INF;

public final class BuilderProcess extends BaritoneProcessHelper implements IBuilderProcess {

    private HashSet<BetterBlockPos> incorrectPositions;
    private LongOpenHashSet observedCompleted; // positions that are completed even if they're out of render distance and we can't make sure right now
    private String name;
    private ISchematic realSchematic;
    private ISchematic schematic;
    private Vector3i origin;
    private int ticks;
    private boolean paused;
    private int layer;
    private int numRepeats;
    private List<BlockState> approxPlaceable;
    public int stopAtHeight = 0;

    public BuilderProcess(Baritone baritone) {
        super(baritone);
    }

    @Override
    public void build(String name, ISchematic schematic, Vector3i origin) {
        this.name = name;
        this.schematic = schematic;
        this.realSchematic = null;
        boolean buildingSelectionSchematic = schematic instanceof SelectionSchematic;
        if (!Baritone.settings().buildSubstitutes.value.isEmpty()) {
            this.schematic = new SubstituteSchematic(this.schematic, Baritone.settings().buildSubstitutes.value);
        }
        int x = origin.getX();
        int y = origin.getY();
        int z = origin.getZ();
        if (Baritone.settings().schematicOrientationX.value) {
            x += schematic.widthX();
        }
        if (Baritone.settings().schematicOrientationY.value) {
            y += schematic.heightY();
        }
        if (Baritone.settings().schematicOrientationZ.value) {
            z += schematic.lengthZ();
        }
        this.origin = new Vector3i(x, y, z);
        this.paused = false;
        this.layer = Baritone.settings().startAtLayer.value;
        this.stopAtHeight = schematic.heightY();
        if (Baritone.settings().buildOnlySelection.value && buildingSelectionSchematic) {  // currently redundant but safer maybe
            if (baritone.getSelectionManager().getSelections().length == 0) {
                logDirect("Poor little kitten forgot to set a selection while BuildOnlySelection is true");
                this.stopAtHeight = 0;
            } else if (Baritone.settings().buildInLayers.value) {
                OptionalInt minim = Stream.of(baritone.getSelectionManager().getSelections()).mapToInt(sel -> sel.min().y).min();
                OptionalInt maxim = Stream.of(baritone.getSelectionManager().getSelections()).mapToInt(sel -> sel.max().y).max();
                if (minim.isPresent() && maxim.isPresent()) {
                    int startAtHeight = Baritone.settings().layerOrder.value ? y + schematic.heightY() - maxim.getAsInt() : minim.getAsInt() - y;
                    this.stopAtHeight = (Baritone.settings().layerOrder.value ? y + schematic.heightY() - minim.getAsInt() : maxim.getAsInt() - y) + 1;
                    this.layer = Math.max(this.layer, startAtHeight / Baritone.settings().layerHeight.value);  // startAtLayer or startAtHeight, whichever is highest
                    logDebug(String.format("Schematic starts at y=%s with height %s", y, schematic.heightY()));
                    logDebug(String.format("Selection starts at y=%s and ends at y=%s", minim.getAsInt(), maxim.getAsInt()));
                    logDebug(String.format("Considering relevant height %s - %s", startAtHeight, this.stopAtHeight));
                }
            }
        }

        this.numRepeats = 0;
        this.observedCompleted = new LongOpenHashSet();
        this.incorrectPositions = null;
    }

    public void resume() {
        paused = false;
    }

    public void pause() {
        paused = true;
    }

    @Override
    public boolean isPaused() {
        return paused;
    }

    @Override
    public boolean build(String name, File schematic, Vector3i origin) {
        Optional<ISchematicFormat> format = SchematicSystem.INSTANCE.getByFile(schematic);
        if (!format.isPresent()) {
            return false;
        }
        ISchematic parsed;
        try {
            parsed = format.get().parse(new FileInputStream(schematic));
        } catch (Exception e) {
            e.printStackTrace();
            return false;
        }
        parsed = applyMapArtAndSelection(origin, (IStaticSchematic) parsed);
        build(name, parsed, origin);
        return true;
    }

    private ISchematic applyMapArtAndSelection(Vec3i origin, IStaticSchematic parsed) {
        ISchematic schematic = parsed;
        if (Baritone.settings().mapArtMode.value) {
            schematic = new MapArtSchematic(parsed);
        }
        if (Baritone.settings().buildOnlySelection.value) {
            schematic = new SelectionSchematic(schematic, origin, baritone.getSelectionManager().getSelections());
        }
        return schematic;
    }

    @Override
    public void buildOpenSchematic() {
        if (SchematicaHelper.isSchematicaPresent()) {
            Optional<Tuple<IStaticSchematic, BlockPos>> schematic = SchematicaHelper.getOpenSchematic();
            if (schematic.isPresent()) {
                IStaticSchematic s = schematic.get().getA();
                BlockPos origin = schematic.get().getB();
                ISchematic schem = Baritone.settings().mapArtMode.value ? new MapArtSchematic(s) : s;
                if (Baritone.settings().buildOnlySelection.value) {
                    schem = new SelectionSchematic(schem, origin, baritone.getSelectionManager().getSelections());
                }
                this.build(
                        schematic.get().getA().toString(),
                        schem,
                        origin
                );
            } else {
                logDirect("No schematic currently open");
            }
        } else {
            logDirect("Schematica is not present");
        }
    }

    @Override
    public void buildOpenLitematic(int i) {
        if (LitematicaHelper.isLitematicaPresent()) {
            //if java.lang.NoSuchMethodError is thrown see comment in SchematicPlacementManager
            if (LitematicaHelper.hasLoadedSchematic()) {
                String name = LitematicaHelper.getName(i);
                try {
                    LitematicaSchematic schematic1 = new LitematicaSchematic(CompressedStreamTools.readCompressed(Files.newInputStream(LitematicaHelper.getSchematicFile(i).toPath())), false);
<<<<<<< HEAD
                    Vector3i correctedOrigin = LitematicaHelper.getCorrectedOrigin(schematic1, i);
                    LitematicaSchematic schematic2 = LitematicaHelper.blackMagicFuckery(schematic1, i);
=======
                    Vec3i correctedOrigin = LitematicaHelper.getCorrectedOrigin(schematic1, i);
                    ISchematic schematic2 = LitematicaHelper.blackMagicFuckery(schematic1, i);
                    schematic2 = applyMapArtAndSelection(origin, (IStaticSchematic) schematic2);
>>>>>>> 45abbb7f
                    build(name, schematic2, correctedOrigin);
                } catch (Exception e) {
                    logDirect("Schematic File could not be loaded.");
                }
            } else {
                logDirect("No schematic currently loaded");
            }
        } else {
            logDirect("Litematica is not present");
        }
    }

    public void clearArea(BlockPos corner1, BlockPos corner2) {
        BlockPos origin = new BlockPos(Math.min(corner1.getX(), corner2.getX()), Math.min(corner1.getY(), corner2.getY()), Math.min(corner1.getZ(), corner2.getZ()));
        int widthX = Math.abs(corner1.getX() - corner2.getX()) + 1;
        int heightY = Math.abs(corner1.getY() - corner2.getY()) + 1;
        int lengthZ = Math.abs(corner1.getZ() - corner2.getZ()) + 1;
        build("clear area", new FillSchematic(widthX, heightY, lengthZ, Blocks.AIR.getDefaultState()), origin);
    }

    @Override
    public List<BlockState> getApproxPlaceable() {
        return new ArrayList<>(approxPlaceable);
    }

    @Override
    public boolean isActive() {
        return schematic != null;
    }

    public BlockState placeAt(int x, int y, int z, BlockState current) {
        if (!isActive()) {
            return null;
        }
        if (!schematic.inSchematic(x - origin.getX(), y - origin.getY(), z - origin.getZ(), current)) {
            return null;
        }
        BlockState state = schematic.desiredState(x - origin.getX(), y - origin.getY(), z - origin.getZ(), current, this.approxPlaceable);
        if (state.getBlock() instanceof AirBlock) {
            return null;
        }
        return state;
    }

    private Optional<Tuple<BetterBlockPos, Rotation>> toBreakNearPlayer(BuilderCalculationContext bcc) {
        BetterBlockPos center = ctx.playerFeet();
        BetterBlockPos pathStart = baritone.getPathingBehavior().pathStart();
        for (int dx = -5; dx <= 5; dx++) {
            for (int dy = Baritone.settings().breakFromAbove.value ? -1 : 0; dy <= 5; dy++) {
                for (int dz = -5; dz <= 5; dz++) {
                    int x = center.x + dx;
                    int y = center.y + dy;
                    int z = center.z + dz;
                    if (dy == -1 && x == pathStart.x && z == pathStart.z) {
                        continue; // dont mine what we're supported by, but not directly standing on
                    }
                    BlockState desired = bcc.getSchematic(x, y, z, bcc.bsi.get0(x, y, z));
                    if (desired == null) {
                        continue; // irrelevant
                    }
                    BlockState curr = bcc.bsi.get0(x, y, z);
                    if (!(curr.getBlock() instanceof AirBlock) && !(curr.getBlock() == Blocks.WATER || curr.getBlock() == Blocks.LAVA) && !valid(curr, desired, false)) {
                        BetterBlockPos pos = new BetterBlockPos(x, y, z);
                        Optional<Rotation> rot = RotationUtils.reachable(ctx, pos, ctx.playerController().getBlockReachDistance());
                        if (rot.isPresent()) {
                            return Optional.of(new Tuple<>(pos, rot.get()));
                        }
                    }
                }
            }
        }
        return Optional.empty();
    }

    public static class Placement {

        private final int hotbarSelection;
        private final BlockPos placeAgainst;
        private final Direction side;
        private final Rotation rot;

        public Placement(int hotbarSelection, BlockPos placeAgainst, Direction side, Rotation rot) {
            this.hotbarSelection = hotbarSelection;
            this.placeAgainst = placeAgainst;
            this.side = side;
            this.rot = rot;
        }
    }

    private Optional<Placement> searchForPlacables(BuilderCalculationContext bcc, List<BlockState> desirableOnHotbar) {
        BetterBlockPos center = ctx.playerFeet();
        for (int dx = -5; dx <= 5; dx++) {
            for (int dy = -5; dy <= 1; dy++) {
                for (int dz = -5; dz <= 5; dz++) {
                    int x = center.x + dx;
                    int y = center.y + dy;
                    int z = center.z + dz;
                    BlockState desired = bcc.getSchematic(x, y, z, bcc.bsi.get0(x, y, z));
                    if (desired == null) {
                        continue; // irrelevant
                    }
                    BlockState curr = bcc.bsi.get0(x, y, z);
                    if (MovementHelper.isReplaceable(x, y, z, curr, bcc.bsi) && !valid(curr, desired, false)) {
                        if (dy == 1 && bcc.bsi.get0(x, y + 1, z).getBlock() instanceof AirBlock) {
                            continue;
                        }
                        desirableOnHotbar.add(desired);
                        Optional<Placement> opt = possibleToPlace(desired, x, y, z, bcc.bsi);
                        if (opt.isPresent()) {
                            return opt;
                        }
                    }
                }
            }
        }
        return Optional.empty();
    }

    public boolean placementPlausible(BlockPos pos, BlockState state) {
        VoxelShape voxelshape = state.getCollisionShape(ctx.world(), pos);
        return voxelshape.isEmpty() || ctx.world().checkNoEntityCollision(null, voxelshape.withOffset(pos.getX(), pos.getY(), pos.getZ()));
    }

    private Optional<Placement> possibleToPlace(BlockState toPlace, int x, int y, int z, BlockStateInterface bsi) {
        for (Direction against : Direction.values()) {
            BetterBlockPos placeAgainstPos = new BetterBlockPos(x, y, z).offset(against);
            BlockState placeAgainstState = bsi.get0(placeAgainstPos);
            if (MovementHelper.isReplaceable(placeAgainstPos.x, placeAgainstPos.y, placeAgainstPos.z, placeAgainstState, bsi)) {
                continue;
            }
            if (!toPlace.isValidPosition(ctx.world(), new BetterBlockPos(x, y, z))) {
                continue;
            }
            if (!placementPlausible(new BetterBlockPos(x, y, z), toPlace)) {
                continue;
            }
            AxisAlignedBB aabb = placeAgainstState.getShape(ctx.world(), placeAgainstPos).getBoundingBox();
            for (Vector3d placementMultiplier : aabbSideMultipliers(against)) {
                double placeX = placeAgainstPos.x + aabb.minX * placementMultiplier.x + aabb.maxX * (1 - placementMultiplier.x);
                double placeY = placeAgainstPos.y + aabb.minY * placementMultiplier.y + aabb.maxY * (1 - placementMultiplier.y);
                double placeZ = placeAgainstPos.z + aabb.minZ * placementMultiplier.z + aabb.maxZ * (1 - placementMultiplier.z);
<<<<<<< HEAD
                Rotation rot = RotationUtils.calcRotationFromVec3d(RayTraceUtils.inferSneakingEyePosition(ctx.player()), new Vector3d(placeX, placeY, placeZ), ctx.playerRotations());
                RayTraceResult result = RayTraceUtils.rayTraceTowards(ctx.player(), rot, ctx.playerController().getBlockReachDistance(), true);
=======
                Rotation rot = RotationUtils.calcRotationFromVec3d(RayTraceUtils.inferSneakingEyePosition(ctx.player()), new Vec3d(placeX, placeY, placeZ), ctx.playerRotations());
                Rotation actualRot = baritone.getLookBehavior().getAimProcessor().peekRotation(rot);
                RayTraceResult result = RayTraceUtils.rayTraceTowards(ctx.player(), actualRot, ctx.playerController().getBlockReachDistance(), true);
>>>>>>> 45abbb7f
                if (result != null && result.getType() == RayTraceResult.Type.BLOCK && ((BlockRayTraceResult) result).getPos().equals(placeAgainstPos) && ((BlockRayTraceResult) result).getFace() == against.getOpposite()) {
                    OptionalInt hotbar = hasAnyItemThatWouldPlace(toPlace, result, actualRot);
                    if (hotbar.isPresent()) {
                        return Optional.of(new Placement(hotbar.getAsInt(), placeAgainstPos, against.getOpposite(), rot));
                    }
                }
            }
        }
        return Optional.empty();
    }

    private OptionalInt hasAnyItemThatWouldPlace(BlockState desired, RayTraceResult result, Rotation rot) {
        for (int i = 0; i < 9; i++) {
            ItemStack stack = ctx.player().inventory.mainInventory.get(i);
            if (stack.isEmpty() || !(stack.getItem() instanceof BlockItem)) {
                continue;
            }
            float originalYaw = ctx.player().rotationYaw;
            float originalPitch = ctx.player().rotationPitch;
            // the state depends on the facing of the player sometimes
            ctx.player().rotationYaw = rot.getYaw();
            ctx.player().rotationPitch = rot.getPitch();
            BlockItemUseContext meme = new BlockItemUseContext(new ItemUseContext(
                    ctx.world(),
                    ctx.player(),
                    Hand.MAIN_HAND,
                    stack,
                    (BlockRayTraceResult) result
            ) {}); // that {} gives us access to a protected constructor lmfao
            BlockState wouldBePlaced = ((BlockItem) stack.getItem()).getBlock().getStateForPlacement(meme);
            ctx.player().rotationYaw = originalYaw;
            ctx.player().rotationPitch = originalPitch;
            if (wouldBePlaced == null) {
                continue;
            }
            if (!meme.canPlace()) {
                continue;
            }
            if (valid(wouldBePlaced, desired, true)) {
                return OptionalInt.of(i);
            }
        }
        return OptionalInt.empty();
    }

    private static Vector3d[] aabbSideMultipliers(Direction side) {
        switch (side) {
            case UP:
                return new Vector3d[]{new Vector3d(0.5, 1, 0.5), new Vector3d(0.1, 1, 0.5), new Vector3d(0.9, 1, 0.5), new Vector3d(0.5, 1, 0.1), new Vector3d(0.5, 1, 0.9)};
            case DOWN:
                return new Vector3d[]{new Vector3d(0.5, 0, 0.5), new Vector3d(0.1, 0, 0.5), new Vector3d(0.9, 0, 0.5), new Vector3d(0.5, 0, 0.1), new Vector3d(0.5, 0, 0.9)};
            case NORTH:
            case SOUTH:
            case EAST:
            case WEST:
                double x = side.getXOffset() == 0 ? 0.5 : (1 + side.getXOffset()) / 2D;
                double z = side.getZOffset() == 0 ? 0.5 : (1 + side.getZOffset()) / 2D;
                return new Vector3d[]{new Vector3d(x, 0.25, z), new Vector3d(x, 0.75, z)};
            default: // null
                throw new IllegalStateException();
        }
    }

    @Override
    public PathingCommand onTick(boolean calcFailed, boolean isSafeToCancel) {
        return onTick(calcFailed, isSafeToCancel, 0);
    }

    public PathingCommand onTick(boolean calcFailed, boolean isSafeToCancel, int recursions) {
        if (recursions > 1000) { // onTick calls itself, don't crash
            return new PathingCommand(null, PathingCommandType.SET_GOAL_AND_PATH);
        }
        approxPlaceable = approxPlaceable(36);
        if (baritone.getInputOverrideHandler().isInputForcedDown(Input.CLICK_LEFT)) {
            ticks = 5;
        } else {
            ticks--;
        }
        baritone.getInputOverrideHandler().clearAllKeys();
        if (paused) {
            return new PathingCommand(null, PathingCommandType.CANCEL_AND_SET_GOAL);
        }
        if (Baritone.settings().buildInLayers.value) {
            if (realSchematic == null) {
                realSchematic = schematic;
            }
            ISchematic realSchematic = this.realSchematic; // wrap this properly, dont just have the inner class refer to the builderprocess.this
            int minYInclusive;
            int maxYInclusive;
            // layer = 0 should be nothing
            // layer = realSchematic.heightY() should be everything
            if (Baritone.settings().layerOrder.value) { // top to bottom
                maxYInclusive = realSchematic.heightY() - 1;
                minYInclusive = realSchematic.heightY() - layer * Baritone.settings().layerHeight.value;
            } else {
                maxYInclusive = layer * Baritone.settings().layerHeight.value - 1;
                minYInclusive = 0;
            }
            schematic = new ISchematic() {
                @Override
                public BlockState desiredState(int x, int y, int z, BlockState current, List<BlockState> approxPlaceable) {
                    return realSchematic.desiredState(x, y, z, current, BuilderProcess.this.approxPlaceable);
                }

                @Override
                public boolean inSchematic(int x, int y, int z, BlockState currentState) {
                    return ISchematic.super.inSchematic(x, y, z, currentState) && y >= minYInclusive && y <= maxYInclusive && realSchematic.inSchematic(x, y, z, currentState);
                }

                @Override
                public void reset() {
                    realSchematic.reset();
                }

                @Override
                public int widthX() {
                    return realSchematic.widthX();
                }

                @Override
                public int heightY() {
                    return realSchematic.heightY();
                }

                @Override
                public int lengthZ() {
                    return realSchematic.lengthZ();
                }
            };
        }
        BuilderCalculationContext bcc = new BuilderCalculationContext();
        if (!recalc(bcc)) {
            if (Baritone.settings().buildInLayers.value && layer * Baritone.settings().layerHeight.value < stopAtHeight) {
                logDirect("Starting layer " + layer);
                layer++;
                return onTick(calcFailed, isSafeToCancel, recursions + 1);
            }
            Vector3i repeat = Baritone.settings().buildRepeat.value;
            int max = Baritone.settings().buildRepeatCount.value;
            numRepeats++;
            if (repeat.equals(new Vector3i(0, 0, 0)) || (max != -1 && numRepeats >= max)) {
                logDirect("Done building");
                if (Baritone.settings().notificationOnBuildFinished.value) {
                    logNotification("Done building", false);
                }
                onLostControl();
                return null;
            }
            // build repeat time
            layer = 0;
            origin = new BlockPos(origin).add(repeat);
            if (!Baritone.settings().buildRepeatSneaky.value) {
                schematic.reset();
            }
            logDirect("Repeating build in vector " + repeat + ", new origin is " + origin);
            return onTick(calcFailed, isSafeToCancel, recursions + 1);
        }
        if (Baritone.settings().distanceTrim.value) {
            trim();
        }

        Optional<Tuple<BetterBlockPos, Rotation>> toBreak = toBreakNearPlayer(bcc);
        if (toBreak.isPresent() && isSafeToCancel && ctx.player().isOnGround()) {
            // we'd like to pause to break this block
            // only change look direction if it's safe (don't want to fuck up an in progress parkour for example
            Rotation rot = toBreak.get().getB();
            BetterBlockPos pos = toBreak.get().getA();
            baritone.getLookBehavior().updateTarget(rot, true);
            MovementHelper.switchToBestToolFor(ctx, bcc.get(pos));
            if (ctx.player().isCrouching()) {
                // really horrible bug where a block is visible for breaking while sneaking but not otherwise
                // so you can't see it, it goes to place something else, sneaks, then the next tick it tries to break
                // and is unable since it's unsneaked in the intermediary tick
                baritone.getInputOverrideHandler().setInputForceState(Input.SNEAK, true);
            }
            if (ctx.isLookingAt(pos) || ctx.playerRotations().isReallyCloseTo(rot)) {
                baritone.getInputOverrideHandler().setInputForceState(Input.CLICK_LEFT, true);
            }
            return new PathingCommand(null, PathingCommandType.CANCEL_AND_SET_GOAL);
        }
        List<BlockState> desirableOnHotbar = new ArrayList<>();
        Optional<Placement> toPlace = searchForPlacables(bcc, desirableOnHotbar);
        if (toPlace.isPresent() && isSafeToCancel && ctx.player().isOnGround() && ticks <= 0) {
            Rotation rot = toPlace.get().rot;
            baritone.getLookBehavior().updateTarget(rot, true);
            ctx.player().inventory.currentItem = toPlace.get().hotbarSelection;
            baritone.getInputOverrideHandler().setInputForceState(Input.SNEAK, true);
            if ((ctx.isLookingAt(toPlace.get().placeAgainst) && ((BlockRayTraceResult) ctx.objectMouseOver()).getFace().equals(toPlace.get().side)) || ctx.playerRotations().isReallyCloseTo(rot)) {
                baritone.getInputOverrideHandler().setInputForceState(Input.CLICK_RIGHT, true);
            }
            return new PathingCommand(null, PathingCommandType.CANCEL_AND_SET_GOAL);
        }

        if (Baritone.settings().allowInventory.value) {
            ArrayList<Integer> usefulSlots = new ArrayList<>();
            List<BlockState> noValidHotbarOption = new ArrayList<>();
            outer:
            for (BlockState desired : desirableOnHotbar) {
                for (int i = 0; i < 9; i++) {
                    if (valid(approxPlaceable.get(i), desired, true)) {
                        usefulSlots.add(i);
                        continue outer;
                    }
                }
                noValidHotbarOption.add(desired);
            }

            outer:
            for (int i = 9; i < 36; i++) {
                for (BlockState desired : noValidHotbarOption) {
                    if (valid(approxPlaceable.get(i), desired, true)) {
                        if (!baritone.getInventoryBehavior().attemptToPutOnHotbar(i, usefulSlots::contains)) {
                            // awaiting inventory move, so pause
                            return new PathingCommand(null, PathingCommandType.REQUEST_PAUSE);
                        }
                        break outer;
                    }
                }
            }
        }

        Goal goal = assemble(bcc, approxPlaceable.subList(0, 9));
        if (goal == null) {
            goal = assemble(bcc, approxPlaceable, true); // we're far away, so assume that we have our whole inventory to recalculate placeable properly
            if (goal == null) {
                if (Baritone.settings().skipFailedLayers.value && Baritone.settings().buildInLayers.value && layer * Baritone.settings().layerHeight.value < realSchematic.heightY()) {
                    logDirect("Skipping layer that I cannot construct! Layer #" + layer);
                    layer++;
                    return onTick(calcFailed, isSafeToCancel, recursions + 1);
                }
                logDirect("Unable to do it. Pausing. resume to resume, cancel to cancel");
                paused = true;
                return new PathingCommand(null, PathingCommandType.REQUEST_PAUSE);
            }
        }
        return new PathingCommandContext(goal, PathingCommandType.FORCE_REVALIDATE_GOAL_AND_PATH, bcc);
    }

    private boolean recalc(BuilderCalculationContext bcc) {
        if (incorrectPositions == null) {
            incorrectPositions = new HashSet<>();
            fullRecalc(bcc);
            if (incorrectPositions.isEmpty()) {
                return false;
            }
        }
        recalcNearby(bcc);
        if (incorrectPositions.isEmpty()) {
            fullRecalc(bcc);
        }
        return !incorrectPositions.isEmpty();
    }

    private void trim() {
        HashSet<BetterBlockPos> copy = new HashSet<>(incorrectPositions);
        copy.removeIf(pos -> pos.distanceSq(ctx.player().getPosition()) > 200);
        if (!copy.isEmpty()) {
            incorrectPositions = copy;
        }
    }

    private void recalcNearby(BuilderCalculationContext bcc) {
        BetterBlockPos center = ctx.playerFeet();
        int radius = Baritone.settings().builderTickScanRadius.value;
        for (int dx = -radius; dx <= radius; dx++) {
            for (int dy = -radius; dy <= radius; dy++) {
                for (int dz = -radius; dz <= radius; dz++) {
                    int x = center.x + dx;
                    int y = center.y + dy;
                    int z = center.z + dz;
                    BlockState desired = bcc.getSchematic(x, y, z, bcc.bsi.get0(x, y, z));
                    if (desired != null) {
                        // we care about this position
                        BetterBlockPos pos = new BetterBlockPos(x, y, z);
                        if (valid(bcc.bsi.get0(x, y, z), desired, false)) {
                            incorrectPositions.remove(pos);
                            observedCompleted.add(BetterBlockPos.longHash(pos));
                        } else {
                            incorrectPositions.add(pos);
                            observedCompleted.remove(BetterBlockPos.longHash(pos));
                        }
                    }
                }
            }
        }
    }

    private void fullRecalc(BuilderCalculationContext bcc) {
        incorrectPositions = new HashSet<>();
        for (int y = 0; y < schematic.heightY(); y++) {
            for (int z = 0; z < schematic.lengthZ(); z++) {
                for (int x = 0; x < schematic.widthX(); x++) {
                    int blockX = x + origin.getX();
                    int blockY = y + origin.getY();
                    int blockZ = z + origin.getZ();
                    BlockState current = bcc.bsi.get0(blockX, blockY, blockZ);
                    if (!schematic.inSchematic(x, y, z, current)) {
                        continue;
                    }
                    if (bcc.bsi.worldContainsLoadedChunk(blockX, blockZ)) { // check if its in render distance, not if its in cache
                        // we can directly observe this block, it is in render distance
                        if (valid(bcc.bsi.get0(blockX, blockY, blockZ), schematic.desiredState(x, y, z, current, this.approxPlaceable), false)) {
                            observedCompleted.add(BetterBlockPos.longHash(blockX, blockY, blockZ));
                        } else {
                            incorrectPositions.add(new BetterBlockPos(blockX, blockY, blockZ));
                            observedCompleted.remove(BetterBlockPos.longHash(blockX, blockY, blockZ));
                            if (incorrectPositions.size() > Baritone.settings().incorrectSize.value) {
                                return;
                            }
                        }
                        continue;
                    }
                    // this is not in render distance
                    if (!observedCompleted.contains(BetterBlockPos.longHash(blockX, blockY, blockZ))
                            && !Baritone.settings().buildSkipBlocks.value.contains(schematic.desiredState(x, y, z, current, this.approxPlaceable).getBlock())) {
                        // and we've never seen this position be correct
                        // therefore mark as incorrect
                        incorrectPositions.add(new BetterBlockPos(blockX, blockY, blockZ));
                        if (incorrectPositions.size() > Baritone.settings().incorrectSize.value) {
                            return;
                        }
                    }
                }
            }
        }
    }

    private Goal assemble(BuilderCalculationContext bcc, List<BlockState> approxPlaceable) {
        return assemble(bcc, approxPlaceable, false);
    }

    private Goal assemble(BuilderCalculationContext bcc, List<BlockState> approxPlaceable, boolean logMissing) {
        List<BetterBlockPos> placeable = new ArrayList<>();
        List<BetterBlockPos> breakable = new ArrayList<>();
        List<BetterBlockPos> sourceLiquids = new ArrayList<>();
        List<BetterBlockPos> flowingLiquids = new ArrayList<>();
        Map<BlockState, Integer> missing = new HashMap<>();
        incorrectPositions.forEach(pos -> {
            BlockState state = bcc.bsi.get0(pos);
            if (state.getBlock() instanceof AirBlock) {
                if (containsBlockState(approxPlaceable, bcc.getSchematic(pos.x, pos.y, pos.z, state))) {
                    placeable.add(pos);
                } else {
                    BlockState desired = bcc.getSchematic(pos.x, pos.y, pos.z, state);
                    missing.put(desired, 1 + missing.getOrDefault(desired, 0));
                }
            } else {
                if (state.getBlock() instanceof FlowingFluidBlock) {
                    // if the block itself is JUST a liquid (i.e. not just a waterlogged block), we CANNOT break it
                    // TODO for 1.13 make sure that this only matches pure water, not waterlogged blocks
                    if (!MovementHelper.possiblyFlowing(state)) {
                        // if it's a source block then we want to replace it with a throwaway
                        sourceLiquids.add(pos);
                    } else {
                        flowingLiquids.add(pos);
                    }
                } else {
                    breakable.add(pos);
                }
            }
        });
        List<Goal> toBreak = new ArrayList<>();
        breakable.forEach(pos -> toBreak.add(breakGoal(pos, bcc)));
        List<Goal> toPlace = new ArrayList<>();
        placeable.forEach(pos -> {
            if (!placeable.contains(pos.down()) && !placeable.contains(pos.down(2))) {
                toPlace.add(placementGoal(pos, bcc));
            }
        });
        sourceLiquids.forEach(pos -> toPlace.add(new GoalBlock(pos.up())));

        if (!toPlace.isEmpty()) {
            return new JankyGoalComposite(new GoalComposite(toPlace.toArray(new Goal[0])), new GoalComposite(toBreak.toArray(new Goal[0])));
        }
        if (toBreak.isEmpty()) {
            if (logMissing && !missing.isEmpty()) {
                logDirect("Missing materials for at least:");
                logDirect(missing.entrySet().stream()
                        .map(e -> String.format("%sx %s", e.getValue(), e.getKey()))
                        .collect(Collectors.joining("\n")));
            }
            if (logMissing && !flowingLiquids.isEmpty()) {
                logDirect("Unreplaceable liquids at at least:");
                logDirect(flowingLiquids.stream()
                        .map(p -> String.format("%s %s %s", p.x, p.y, p.z))
                        .collect(Collectors.joining("\n")));
            }
            return null;
        }
        return new GoalComposite(toBreak.toArray(new Goal[0]));
    }

    public static class JankyGoalComposite implements Goal {

        private final Goal primary;
        private final Goal fallback;

        public JankyGoalComposite(Goal primary, Goal fallback) {
            this.primary = primary;
            this.fallback = fallback;
        }


        @Override
        public boolean isInGoal(int x, int y, int z) {
            return primary.isInGoal(x, y, z) || fallback.isInGoal(x, y, z);
        }

        @Override
        public double heuristic(int x, int y, int z) {
            return primary.heuristic(x, y, z);
        }

        @Override
        public boolean equals(Object o) {
            if (this == o) {
                return true;
            }
            if (o == null || getClass() != o.getClass()) {
                return false;
            }

            JankyGoalComposite goal = (JankyGoalComposite) o;
            return Objects.equals(primary, goal.primary)
                    && Objects.equals(fallback, goal.fallback);
        }

        @Override
        public int hashCode() {
            int hash = -1701079641;
            hash = hash * 1196141026 + primary.hashCode();
            hash = hash * -80327868 + fallback.hashCode();
            return hash;
        }

        @Override
        public String toString() {
            return "JankyComposite Primary: " + primary + " Fallback: " + fallback;
        }
    }

    public static class GoalBreak extends GoalGetToBlock {

        public GoalBreak(BlockPos pos) {
            super(pos);
        }

        @Override
        public boolean isInGoal(int x, int y, int z) {
            // can't stand right on top of a block, that might not work (what if it's unsupported, can't break then)
            if (y > this.y) {
                return false;
            }
            // but any other adjacent works for breaking, including inside or below
            return super.isInGoal(x, y, z);
        }

        @Override
        public String toString() {
            return String.format(
                    "GoalBreak{x=%s,y=%s,z=%s}",
                    SettingsUtil.maybeCensor(x),
                    SettingsUtil.maybeCensor(y),
                    SettingsUtil.maybeCensor(z)
            );
        }

        @Override
        public int hashCode() {
            return super.hashCode() * 1636324008;
        }
    }

    private Goal placementGoal(BlockPos pos, BuilderCalculationContext bcc) {
        if (!(ctx.world().getBlockState(pos).getBlock() instanceof AirBlock)) {  // TODO can this even happen?
            return new GoalPlace(pos);
        }
        boolean allowSameLevel = !(ctx.world().getBlockState(pos.up()).getBlock() instanceof AirBlock);
        BlockState current = ctx.world().getBlockState(pos);
        for (Direction facing : Movement.HORIZONTALS_BUT_ALSO_DOWN_____SO_EVERY_DIRECTION_EXCEPT_UP) {
            //noinspection ConstantConditions
            if (MovementHelper.canPlaceAgainst(ctx, pos.offset(facing)) && placementPlausible(pos, bcc.getSchematic(pos.getX(), pos.getY(), pos.getZ(), current))) {
                return new GoalAdjacent(pos, pos.offset(facing), allowSameLevel);
            }
        }
        return new GoalPlace(pos);
    }

    private Goal breakGoal(BlockPos pos, BuilderCalculationContext bcc) {
        if (Baritone.settings().goalBreakFromAbove.value && bcc.bsi.get0(pos.up()).getBlock() instanceof AirBlock && bcc.bsi.get0(pos.up(2)).getBlock() instanceof AirBlock) { // TODO maybe possible without the up(2) check?
            return new JankyGoalComposite(new GoalBreak(pos), new GoalGetToBlock(pos.up()) {
                @Override
                public boolean isInGoal(int x, int y, int z) {
                    if (y > this.y || (x == this.x && y == this.y && z == this.z)) {
                        return false;
                    }
                    return super.isInGoal(x, y, z);
                }
            });
        }
        return new GoalBreak(pos);
    }

    public static class GoalAdjacent extends GoalGetToBlock {

        private boolean allowSameLevel;
        private BlockPos no;

        public GoalAdjacent(BlockPos pos, BlockPos no, boolean allowSameLevel) {
            super(pos);
            this.no = no;
            this.allowSameLevel = allowSameLevel;
        }

        @Override
        public boolean isInGoal(int x, int y, int z) {
            if (x == this.x && y == this.y && z == this.z) {
                return false;
            }
            if (x == no.getX() && y == no.getY() && z == no.getZ()) {
                return false;
            }
            if (!allowSameLevel && y == this.y - 1) {
                return false;
            }
            if (y < this.y - 1) {
                return false;
            }
            return super.isInGoal(x, y, z);
        }

        @Override
        public double heuristic(int x, int y, int z) {
            // prioritize lower y coordinates
            return this.y * 100 + super.heuristic(x, y, z);
        }

        @Override
        public boolean equals(Object o) {
            if (!super.equals(o)) {
                return false;
            }

            GoalAdjacent goal = (GoalAdjacent) o;
            return allowSameLevel == goal.allowSameLevel
                    && Objects.equals(no, goal.no);
        }

        @Override
        public int hashCode() {
            int hash = 806368046;
            hash = hash * 1412661222 + super.hashCode();
            hash = hash * 1730799370 + (int) BetterBlockPos.longHash(no.getX(), no.getY(), no.getZ());
            hash = hash * 260592149 + (allowSameLevel ? -1314802005 : 1565710265);
            return hash;
        }

        @Override
        public String toString() {
            return String.format(
                    "GoalAdjacent{x=%s,y=%s,z=%s}",
                    SettingsUtil.maybeCensor(x),
                    SettingsUtil.maybeCensor(y),
                    SettingsUtil.maybeCensor(z)
            );
        }
    }

    public static class GoalPlace extends GoalBlock {

        public GoalPlace(BlockPos placeAt) {
            super(placeAt.up());
        }

        @Override
        public double heuristic(int x, int y, int z) {
            // prioritize lower y coordinates
            return this.y * 100 + super.heuristic(x, y, z);
        }

        @Override
        public int hashCode() {
            return super.hashCode() * 1910811835;
        }

        @Override
        public String toString() {
            return String.format(
                    "GoalPlace{x=%s,y=%s,z=%s}",
                    SettingsUtil.maybeCensor(x),
                    SettingsUtil.maybeCensor(y),
                    SettingsUtil.maybeCensor(z)
            );
        }
    }

    @Override
    public void onLostControl() {
        incorrectPositions = null;
        name = null;
        schematic = null;
        realSchematic = null;
        layer = Baritone.settings().startAtLayer.value;
        numRepeats = 0;
        paused = false;
        observedCompleted = null;
    }

    @Override
    public String displayName0() {
        return paused ? "Builder Paused" : "Building " + name;
    }

    private List<BlockState> approxPlaceable(int size) {
        List<BlockState> result = new ArrayList<>();
        for (int i = 0; i < size; i++) {
            ItemStack stack = ctx.player().inventory.mainInventory.get(i);
            if (stack.isEmpty() || !(stack.getItem() instanceof BlockItem)) {
                result.add(Blocks.AIR.getDefaultState());
                continue;
            }
            // <toxic cloud>
            BlockState itemState = ((BlockItem) stack.getItem())
                .getBlock()
                .getStateForPlacement(
                    new BlockItemUseContext(
                        new ItemUseContext(ctx.world(), ctx.player(), Hand.MAIN_HAND, stack, new BlockRayTraceResult(new Vector3d(ctx.player().getPositionVec().x, ctx.player().getPositionVec().y, ctx.player().getPositionVec().z), Direction.UP, ctx.playerFeet(), false)) {}
                    )
                );
            if (itemState != null) {
                result.add(itemState);
            } else {
                result.add(Blocks.AIR.getDefaultState());
            }
            // </toxic cloud>
        }
        return result;
    }

    public static final Set<Property<?>> orientationProps =
            ImmutableSet.of(RotatedPillarBlock.AXIS, HorizontalBlock.HORIZONTAL_FACING,
                    StairsBlock.FACING, StairsBlock.HALF, StairsBlock.SHAPE,
                    PaneBlock.NORTH, PaneBlock.EAST, PaneBlock.SOUTH, PaneBlock.WEST, VineBlock.UP,
                    TrapDoorBlock.OPEN, TrapDoorBlock.HALF
            );

    private boolean sameBlockstate(BlockState first, BlockState second) {
        if (first.getBlock() != second.getBlock()) {
            return false;
        }
        boolean ignoreDirection = Baritone.settings().buildIgnoreDirection.value;
        List<String> ignoredProps = Baritone.settings().buildIgnoreProperties.value;
        if (!ignoreDirection && ignoredProps.isEmpty()) {
            return first.equals(second); // early return if no properties are being ignored
        }
        ImmutableMap<Property<?>, Comparable<?>> map1 = first.getValues();
        ImmutableMap<Property<?>, Comparable<?>> map2 = second.getValues();
        for (Property<?> prop : map1.keySet()) {
            if (map1.get(prop) != map2.get(prop)
                    && !(ignoreDirection && orientationProps.contains(prop))
                    && !ignoredProps.contains(prop.getName())) {
                return false;
            }
        }
        return true;
    }

    private boolean containsBlockState(Collection<BlockState> states, BlockState state) {
        for (BlockState testee : states) {
            if (sameBlockstate(testee, state)) {
                return true;
            }
        }
        return false;
    }

    private boolean valid(BlockState current, BlockState desired, boolean itemVerify) {
        if (desired == null) {
            return true;
        }
        if (current.getBlock() instanceof FlowingFluidBlock && Baritone.settings().okIfWater.value) {
            return true;
        }
        if (current.getBlock() instanceof AirBlock && desired.getBlock() instanceof AirBlock) {
            return true;
        }
        if (current.getBlock() instanceof AirBlock && Baritone.settings().okIfAir.value.contains(desired.getBlock())) {
            return true;
        }
        if (desired.getBlock() instanceof AirBlock && Baritone.settings().buildIgnoreBlocks.value.contains(current.getBlock())) {
            return true;
        }
        if (!(current.getBlock() instanceof AirBlock) && Baritone.settings().buildIgnoreExisting.value && !itemVerify) {
            return true;
        }
        if (Baritone.settings().buildSkipBlocks.value.contains(desired.getBlock()) && !itemVerify) {
            return true;
        }
        if (Baritone.settings().buildValidSubstitutes.value.getOrDefault(desired.getBlock(), Collections.emptyList()).contains(current.getBlock()) && !itemVerify) {
            return true;
        }
        if (current.equals(desired)) {
            return true;
        }
        return sameBlockstate(current, desired);
    }

    public class BuilderCalculationContext extends CalculationContext {

        private final List<BlockState> placeable;
        private final ISchematic schematic;
        private final int originX;
        private final int originY;
        private final int originZ;

        public BuilderCalculationContext() {
            super(BuilderProcess.this.baritone, true); // wew lad
            this.placeable = approxPlaceable(9);
            this.schematic = BuilderProcess.this.schematic;
            this.originX = origin.getX();
            this.originY = origin.getY();
            this.originZ = origin.getZ();

            this.jumpPenalty += 10;
            this.backtrackCostFavoringCoefficient = 1;
        }

        private BlockState getSchematic(int x, int y, int z, BlockState current) {
            if (schematic.inSchematic(x - originX, y - originY, z - originZ, current)) {
                return schematic.desiredState(x - originX, y - originY, z - originZ, current, BuilderProcess.this.approxPlaceable);
            } else {
                return null;
            }
        }

        @Override
        public double costOfPlacingAt(int x, int y, int z, BlockState current) {
            if (isPossiblyProtected(x, y, z) || !worldBorder.canPlaceAt(x, z)) { // make calculation fail properly if we can't build
                return COST_INF;
            }
            BlockState sch = getSchematic(x, y, z, current);
            if (sch != null && !Baritone.settings().buildSkipBlocks.value.contains(sch.getBlock())) {
                // TODO this can return true even when allowPlace is off.... is that an issue?
                if (sch.getBlock() instanceof AirBlock) {
                    // we want this to be air, but they're asking if they can place here
                    // this won't be a schematic block, this will be a throwaway
                    return placeBlockCost * 2; // we're going to have to break it eventually
                }
                if (placeable.contains(sch)) {
                    return 0; // thats right we gonna make it FREE to place a block where it should go in a structure
                    // no place block penalty at all 😎
                    // i'm such an idiot that i just tried to copy and paste the epic gamer moment emoji too
                    // get added to unicode when?
                }
                if (!hasThrowaway) {
                    return COST_INF;
                }
                // we want it to be something that we don't have
                // even more of a pain to place something wrong
                return placeBlockCost * 3;
            } else {
                if (hasThrowaway) {
                    return placeBlockCost;
                } else {
                    return COST_INF;
                }
            }
        }

        @Override
        public double breakCostMultiplierAt(int x, int y, int z, BlockState current) {
            if ((!allowBreak && !allowBreakAnyway.contains(current.getBlock())) || isPossiblyProtected(x, y, z)) {
                return COST_INF;
            }
            BlockState sch = getSchematic(x, y, z, current);
            if (sch != null && !Baritone.settings().buildSkipBlocks.value.contains(sch.getBlock())) {
                if (sch.getBlock() instanceof AirBlock) {
                    // it should be air
                    // regardless of current contents, we can break it
                    return 1;
                }
                // it should be a real block
                // is it already that block?
                if (valid(bsi.get0(x, y, z), sch, false)) {
                    return Baritone.settings().breakCorrectBlockPenaltyMultiplier.value;
                } else {
                    // can break if it's wrong
                    // would be great to return less than 1 here, but that would actually make the cost calculation messed up
                    // since we're breaking a block, if we underestimate the cost, then it'll fail when it really takes the correct amount of time
                    return 1;

                }
                // TODO do blocks in render distace only?
                // TODO allow breaking blocks that we have a tool to harvest and immediately place back?
            } else {
                return 1; // why not lol
            }
        }
    }
}<|MERGE_RESOLUTION|>--- conflicted
+++ resolved
@@ -172,7 +172,7 @@
         return true;
     }
 
-    private ISchematic applyMapArtAndSelection(Vec3i origin, IStaticSchematic parsed) {
+    private ISchematic applyMapArtAndSelection(Vector3i origin, IStaticSchematic parsed) {
         ISchematic schematic = parsed;
         if (Baritone.settings().mapArtMode.value) {
             schematic = new MapArtSchematic(parsed);
@@ -215,14 +215,9 @@
                 String name = LitematicaHelper.getName(i);
                 try {
                     LitematicaSchematic schematic1 = new LitematicaSchematic(CompressedStreamTools.readCompressed(Files.newInputStream(LitematicaHelper.getSchematicFile(i).toPath())), false);
-<<<<<<< HEAD
                     Vector3i correctedOrigin = LitematicaHelper.getCorrectedOrigin(schematic1, i);
-                    LitematicaSchematic schematic2 = LitematicaHelper.blackMagicFuckery(schematic1, i);
-=======
-                    Vec3i correctedOrigin = LitematicaHelper.getCorrectedOrigin(schematic1, i);
                     ISchematic schematic2 = LitematicaHelper.blackMagicFuckery(schematic1, i);
                     schematic2 = applyMapArtAndSelection(origin, (IStaticSchematic) schematic2);
->>>>>>> 45abbb7f
                     build(name, schematic2, correctedOrigin);
                 } catch (Exception e) {
                     logDirect("Schematic File could not be loaded.");
@@ -364,14 +359,9 @@
                 double placeX = placeAgainstPos.x + aabb.minX * placementMultiplier.x + aabb.maxX * (1 - placementMultiplier.x);
                 double placeY = placeAgainstPos.y + aabb.minY * placementMultiplier.y + aabb.maxY * (1 - placementMultiplier.y);
                 double placeZ = placeAgainstPos.z + aabb.minZ * placementMultiplier.z + aabb.maxZ * (1 - placementMultiplier.z);
-<<<<<<< HEAD
                 Rotation rot = RotationUtils.calcRotationFromVec3d(RayTraceUtils.inferSneakingEyePosition(ctx.player()), new Vector3d(placeX, placeY, placeZ), ctx.playerRotations());
-                RayTraceResult result = RayTraceUtils.rayTraceTowards(ctx.player(), rot, ctx.playerController().getBlockReachDistance(), true);
-=======
-                Rotation rot = RotationUtils.calcRotationFromVec3d(RayTraceUtils.inferSneakingEyePosition(ctx.player()), new Vec3d(placeX, placeY, placeZ), ctx.playerRotations());
                 Rotation actualRot = baritone.getLookBehavior().getAimProcessor().peekRotation(rot);
                 RayTraceResult result = RayTraceUtils.rayTraceTowards(ctx.player(), actualRot, ctx.playerController().getBlockReachDistance(), true);
->>>>>>> 45abbb7f
                 if (result != null && result.getType() == RayTraceResult.Type.BLOCK && ((BlockRayTraceResult) result).getPos().equals(placeAgainstPos) && ((BlockRayTraceResult) result).getFace() == against.getOpposite()) {
                     OptionalInt hotbar = hasAnyItemThatWouldPlace(toPlace, result, actualRot);
                     if (hotbar.isPresent()) {
