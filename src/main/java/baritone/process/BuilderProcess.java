--- conflicted
+++ resolved
@@ -157,24 +157,16 @@
         if (SchematicaHelper.isSchematicaPresent()) {
             Optional<Tuple<IStaticSchematic, BlockPos>> schematic = SchematicaHelper.getOpenSchematic();
             if (schematic.isPresent()) {
-<<<<<<< HEAD
                 IStaticSchematic s = schematic.get().getA();
-                this.build(
-                        schematic.get().getA().toString(),
-                        Baritone.settings().mapArtMode.value ? new MapArtSchematic(s) : s,
-                        schematic.get().getB()
-=======
-                IStaticSchematic s = schematic.get().getFirst();
-                BlockPos origin = schematic.get().getSecond();
+                BlockPos origin = schematic.get().getB();
                 ISchematic schem = Baritone.settings().mapArtMode.value ? new MapArtSchematic(s) : s;
                 if (Baritone.settings().buildOnlySelection.value) {
                     schem = new SelectionSchematic(schem, origin, baritone.getSelectionManager().getSelections());
                 }
                 this.build(
-                        schematic.get().getFirst().toString(),
+                        schematic.get().getA().toString(),
                         schem,
                         origin
->>>>>>> bcc33362
                 );
             } else {
                 logDirect("No schematic currently open");
@@ -953,13 +945,8 @@
                 return COST_INF;
             }
             IBlockState sch = getSchematic(x, y, z, current);
-<<<<<<< HEAD
-            if (sch != null) {
+            if (sch != null && !Baritone.settings().buildSkipBlocks.value.contains(sch.getBlock())) {
                 if (sch.getBlock() instanceof BlockAir) {
-=======
-            if (sch != null && !Baritone.settings().buildSkipBlocks.value.contains(sch.getBlock())) {
-                if (sch.getBlock() == Blocks.AIR) {
->>>>>>> bcc33362
                     // it should be air
                     // regardless of current contents, we can break it
                     return 1;
