/*
 * This file is part of Baritone.
 *
 * Baritone is free software: you can redistribute it and/or modify
 * it under the terms of the GNU Lesser General Public License as published by
 * the Free Software Foundation, either version 3 of the License, or
 * (at your option) any later version.
 *
 * Baritone is distributed in the hope that it will be useful,
 * but WITHOUT ANY WARRANTY; without even the implied warranty of
 * MERCHANTABILITY or FITNESS FOR A PARTICULAR PURPOSE.  See the
 * GNU Lesser General Public License for more details.
 *
 * You should have received a copy of the GNU Lesser General Public License
 * along with Baritone.  If not, see <https://www.gnu.org/licenses/>.
 */

package baritone.process;

import baritone.Baritone;
import baritone.api.pathing.goals.Goal;
import baritone.api.pathing.goals.GoalBlock;
import baritone.api.pathing.goals.GoalComposite;
import baritone.api.pathing.goals.GoalGetToBlock;
import baritone.api.process.IBuilderProcess;
import baritone.api.process.PathingCommand;
import baritone.api.process.PathingCommandType;
import baritone.api.schematic.FillSchematic;
import baritone.api.schematic.ISchematic;
import baritone.api.schematic.IStaticSchematic;
import baritone.api.schematic.SubstituteSchematic;
import baritone.api.schematic.format.ISchematicFormat;
import baritone.api.utils.BetterBlockPos;
import baritone.api.utils.RayTraceUtils;
import baritone.api.utils.Rotation;
import baritone.api.utils.RotationUtils;
import baritone.api.utils.input.Input;
import baritone.pathing.movement.CalculationContext;
import baritone.pathing.movement.Movement;
import baritone.pathing.movement.MovementHelper;
import baritone.utils.BaritoneProcessHelper;
import baritone.utils.BlockStateInterface;
import baritone.utils.PathingCommandContext;
import baritone.utils.schematic.MapArtSchematic;
import baritone.utils.schematic.SchematicSystem;
<<<<<<< HEAD
=======
import baritone.utils.schematic.SelectionSchematic;
>>>>>>> 69ffdb76
import baritone.utils.schematic.format.defaults.LitematicaSchematic;
import baritone.utils.schematic.litematica.LitematicaHelper;
import baritone.utils.schematic.schematica.SchematicaHelper;
import com.google.common.collect.ImmutableMap;
import com.google.common.collect.ImmutableSet;
import it.unimi.dsi.fastutil.longs.LongOpenHashSet;
import net.minecraft.block.*;
import net.minecraft.item.BlockItem;
import net.minecraft.item.BlockItemUseContext;
import net.minecraft.item.ItemStack;
<<<<<<< HEAD
import net.minecraft.item.ItemUseContext;
import net.minecraft.nbt.CompressedStreamTools;
import net.minecraft.state.Property;
import net.minecraft.util.Direction;
import net.minecraft.util.Hand;
=======
import net.minecraft.nbt.CompressedStreamTools;
import net.minecraft.util.EnumFacing;
>>>>>>> 69ffdb76
import net.minecraft.util.Tuple;
import net.minecraft.util.math.AxisAlignedBB;
import net.minecraft.util.math.BlockPos;
import net.minecraft.util.math.BlockRayTraceResult;
import net.minecraft.util.math.RayTraceResult;
import net.minecraft.util.math.shapes.VoxelShape;
import net.minecraft.util.math.vector.Vector3d;
import net.minecraft.util.math.vector.Vector3i;

import java.io.File;
import java.io.FileInputStream;
<<<<<<< HEAD
=======
import java.io.IOException;
>>>>>>> 69ffdb76
import java.nio.file.Files;
import java.util.*;
import java.util.stream.Collectors;

import static baritone.api.pathing.movement.ActionCosts.COST_INF;

public final class BuilderProcess extends BaritoneProcessHelper implements IBuilderProcess {

    private HashSet<BetterBlockPos> incorrectPositions;
    private LongOpenHashSet observedCompleted; // positions that are completed even if they're out of render distance and we can't make sure right now
    private String name;
    private ISchematic realSchematic;
    private ISchematic schematic;
    private Vector3i origin;
    private int ticks;
    private boolean paused;
    private int layer;
    private int numRepeats;
    private List<BlockState> approxPlaceable;

    public BuilderProcess(Baritone baritone) {
        super(baritone);
    }

    @Override
    public void build(String name, ISchematic schematic, Vector3i origin) {
        this.name = name;
        this.schematic = schematic;
        this.realSchematic = null;
        if (!Baritone.settings().buildSubstitutes.value.isEmpty()) {
            this.schematic = new SubstituteSchematic(this.schematic, Baritone.settings().buildSubstitutes.value);
        }
        int x = origin.getX();
        int y = origin.getY();
        int z = origin.getZ();
        if (Baritone.settings().schematicOrientationX.value) {
            x += schematic.widthX();
        }
        if (Baritone.settings().schematicOrientationY.value) {
            y += schematic.heightY();
        }
        if (Baritone.settings().schematicOrientationZ.value) {
            z += schematic.lengthZ();
        }
        this.origin = new Vector3i(x, y, z);
        this.paused = false;
        this.layer = Baritone.settings().startAtLayer.value;
        this.numRepeats = 0;
        this.observedCompleted = new LongOpenHashSet();
        this.incorrectPositions = null;
    }

    public void resume() {
        paused = false;
    }

    public void pause() {
        paused = true;
    }

    @Override
    public boolean isPaused() {
        return paused;
    }

    @Override
    public boolean build(String name, File schematic, Vector3i origin) {
        Optional<ISchematicFormat> format = SchematicSystem.INSTANCE.getByFile(schematic);
        if (!format.isPresent()) {
            return false;
        }

        ISchematic parsed;
        try {
            parsed = format.get().parse(new FileInputStream(schematic));
        } catch (Exception e) {
            e.printStackTrace();
            return false;
        }

        if (Baritone.settings().mapArtMode.value) {
            parsed = new MapArtSchematic((IStaticSchematic) parsed);
        }

        if (Baritone.settings().buildOnlySelection.value) {
            parsed = new SelectionSchematic(parsed, origin, baritone.getSelectionManager().getSelections());
        }


        build(name, parsed, origin);
        return true;
    }

    @Override
    public void buildOpenSchematic() {
        if (SchematicaHelper.isSchematicaPresent()) {
            Optional<Tuple<IStaticSchematic, BlockPos>> schematic = SchematicaHelper.getOpenSchematic();
            if (schematic.isPresent()) {
                IStaticSchematic s = schematic.get().getA();
                BlockPos origin = schematic.get().getB();
                ISchematic schem = Baritone.settings().mapArtMode.value ? new MapArtSchematic(s) : s;
                if (Baritone.settings().buildOnlySelection.value) {
                    schem = new SelectionSchematic(schem, origin, baritone.getSelectionManager().getSelections());
                }
                this.build(
                        schematic.get().getA().toString(),
                        schem,
                        origin
                );
            } else {
                logDirect("No schematic currently open");
            }
        } else {
            logDirect("Schematica is not present");
        }
    }

<<<<<<< HEAD
=======
    /**
     * Builds the with index 'i' given schematic placement.
     *
     * @param i index reference to the schematic placement list.
     */
>>>>>>> 69ffdb76
    @Override
    public void buildOpenLitematic(int i) {
        if (LitematicaHelper.isLitematicaPresent()) {
            //if java.lang.NoSuchMethodError is thrown see comment in SchematicPlacementManager
            if (LitematicaHelper.hasLoadedSchematic()) {
                String name = LitematicaHelper.getName(i);
                try {
                    LitematicaSchematic schematic1 = new LitematicaSchematic(CompressedStreamTools.readCompressed(Files.newInputStream(LitematicaHelper.getSchematicFile(i).toPath())), false);
<<<<<<< HEAD
                    Vector3i correctedOrigin = LitematicaHelper.getCorrectedOrigin(schematic1, i);
                    LitematicaSchematic schematic2 = LitematicaHelper.blackMagicFuckery(schematic1, i);
                    build(name, schematic2, correctedOrigin);
                } catch (Exception e) {
=======
                    Vec3i correctedOrigin = LitematicaHelper.getCorrectedOrigin(schematic1, i);
                    LitematicaSchematic schematic2 = LitematicaHelper.blackMagicFuckery(schematic1, i);
                    build(name, schematic2, correctedOrigin);
                } catch (IOException e) {
>>>>>>> 69ffdb76
                    logDirect("Schematic File could not be loaded.");
                }
            } else {
                logDirect("No schematic currently loaded");
            }
        } else {
            logDirect("Litematica is not present");
        }
    }

    public void clearArea(BlockPos corner1, BlockPos corner2) {
        BlockPos origin = new BlockPos(Math.min(corner1.getX(), corner2.getX()), Math.min(corner1.getY(), corner2.getY()), Math.min(corner1.getZ(), corner2.getZ()));
        int widthX = Math.abs(corner1.getX() - corner2.getX()) + 1;
        int heightY = Math.abs(corner1.getY() - corner2.getY()) + 1;
        int lengthZ = Math.abs(corner1.getZ() - corner2.getZ()) + 1;
        build("clear area", new FillSchematic(widthX, heightY, lengthZ, Blocks.AIR.getDefaultState()), origin);
    }

    @Override
    public List<BlockState> getApproxPlaceable() {
        return new ArrayList<>(approxPlaceable);
    }

    @Override
    public boolean isActive() {
        return schematic != null;
    }

    public BlockState placeAt(int x, int y, int z, BlockState current) {
        if (!isActive()) {
            return null;
        }
        if (!schematic.inSchematic(x - origin.getX(), y - origin.getY(), z - origin.getZ(), current)) {
            return null;
        }
        BlockState state = schematic.desiredState(x - origin.getX(), y - origin.getY(), z - origin.getZ(), current, this.approxPlaceable);
        if (state.getBlock() instanceof AirBlock) {
            return null;
        }
        return state;
    }

    private Optional<Tuple<BetterBlockPos, Rotation>> toBreakNearPlayer(BuilderCalculationContext bcc) {
        BetterBlockPos center = ctx.playerFeet();
        BetterBlockPos pathStart = baritone.getPathingBehavior().pathStart();
        for (int dx = -5; dx <= 5; dx++) {
            for (int dy = Baritone.settings().breakFromAbove.value ? -1 : 0; dy <= 5; dy++) {
                for (int dz = -5; dz <= 5; dz++) {
                    int x = center.x + dx;
                    int y = center.y + dy;
                    int z = center.z + dz;
                    if (dy == -1 && x == pathStart.x && z == pathStart.z) {
                        continue; // dont mine what we're supported by, but not directly standing on
                    }
                    BlockState desired = bcc.getSchematic(x, y, z, bcc.bsi.get0(x, y, z));
                    if (desired == null) {
                        continue; // irrelevant
                    }
                    BlockState curr = bcc.bsi.get0(x, y, z);
                    if (!(curr.getBlock() instanceof AirBlock) && !(curr.getBlock() == Blocks.WATER || curr.getBlock() == Blocks.LAVA) && !valid(curr, desired, false)) {
                        BetterBlockPos pos = new BetterBlockPos(x, y, z);
                        Optional<Rotation> rot = RotationUtils.reachable(ctx.player(), pos, ctx.playerController().getBlockReachDistance());
                        if (rot.isPresent()) {
                            return Optional.of(new Tuple<>(pos, rot.get()));
                        }
                    }
                }
            }
        }
        return Optional.empty();
    }

    public static class Placement {

        private final int hotbarSelection;
        private final BlockPos placeAgainst;
        private final Direction side;
        private final Rotation rot;

        public Placement(int hotbarSelection, BlockPos placeAgainst, Direction side, Rotation rot) {
            this.hotbarSelection = hotbarSelection;
            this.placeAgainst = placeAgainst;
            this.side = side;
            this.rot = rot;
        }
    }

    private Optional<Placement> searchForPlacables(BuilderCalculationContext bcc, List<BlockState> desirableOnHotbar) {
        BetterBlockPos center = ctx.playerFeet();
        for (int dx = -5; dx <= 5; dx++) {
            for (int dy = -5; dy <= 1; dy++) {
                for (int dz = -5; dz <= 5; dz++) {
                    int x = center.x + dx;
                    int y = center.y + dy;
                    int z = center.z + dz;
                    BlockState desired = bcc.getSchematic(x, y, z, bcc.bsi.get0(x, y, z));
                    if (desired == null) {
                        continue; // irrelevant
                    }
                    BlockState curr = bcc.bsi.get0(x, y, z);
                    if (MovementHelper.isReplaceable(x, y, z, curr, bcc.bsi) && !valid(curr, desired, false)) {
                        if (dy == 1 && bcc.bsi.get0(x, y + 1, z).getBlock() instanceof AirBlock) {
                            continue;
                        }
                        desirableOnHotbar.add(desired);
                        Optional<Placement> opt = possibleToPlace(desired, x, y, z, bcc.bsi);
                        if (opt.isPresent()) {
                            return opt;
                        }
                    }
                }
            }
        }
        return Optional.empty();
    }

    public boolean placementPlausible(BlockPos pos, BlockState state) {
        VoxelShape voxelshape = state.getCollisionShape(ctx.world(), pos);
        return voxelshape.isEmpty() || ctx.world().checkNoEntityCollision(null, voxelshape.withOffset(pos.getX(), pos.getY(), pos.getZ()));
    }

    private Optional<Placement> possibleToPlace(BlockState toPlace, int x, int y, int z, BlockStateInterface bsi) {
        for (Direction against : Direction.values()) {
            BetterBlockPos placeAgainstPos = new BetterBlockPos(x, y, z).offset(against);
            BlockState placeAgainstState = bsi.get0(placeAgainstPos);
            if (MovementHelper.isReplaceable(placeAgainstPos.x, placeAgainstPos.y, placeAgainstPos.z, placeAgainstState, bsi)) {
                continue;
            }
            if (!toPlace.isValidPosition(ctx.world(), new BetterBlockPos(x, y, z))) {
                continue;
            }
            if (!placementPlausible(new BetterBlockPos(x, y, z), toPlace)) {
                continue;
            }
            AxisAlignedBB aabb = placeAgainstState.getShape(ctx.world(), placeAgainstPos).getBoundingBox();
            for (Vector3d placementMultiplier : aabbSideMultipliers(against)) {
                double placeX = placeAgainstPos.x + aabb.minX * placementMultiplier.x + aabb.maxX * (1 - placementMultiplier.x);
                double placeY = placeAgainstPos.y + aabb.minY * placementMultiplier.y + aabb.maxY * (1 - placementMultiplier.y);
                double placeZ = placeAgainstPos.z + aabb.minZ * placementMultiplier.z + aabb.maxZ * (1 - placementMultiplier.z);
                Rotation rot = RotationUtils.calcRotationFromVec3d(RayTraceUtils.inferSneakingEyePosition(ctx.player()), new Vector3d(placeX, placeY, placeZ), ctx.playerRotations());
                RayTraceResult result = RayTraceUtils.rayTraceTowards(ctx.player(), rot, ctx.playerController().getBlockReachDistance(), true);
                if (result != null && result.getType() == RayTraceResult.Type.BLOCK && ((BlockRayTraceResult) result).getPos().equals(placeAgainstPos) && ((BlockRayTraceResult) result).getFace() == against.getOpposite()) {
                    OptionalInt hotbar = hasAnyItemThatWouldPlace(toPlace, result, rot);
                    if (hotbar.isPresent()) {
                        return Optional.of(new Placement(hotbar.getAsInt(), placeAgainstPos, against.getOpposite(), rot));
                    }
                }
            }
        }
        return Optional.empty();
    }

    private OptionalInt hasAnyItemThatWouldPlace(BlockState desired, RayTraceResult result, Rotation rot) {
        for (int i = 0; i < 9; i++) {
            ItemStack stack = ctx.player().inventory.mainInventory.get(i);
            if (stack.isEmpty() || !(stack.getItem() instanceof BlockItem)) {
                continue;
            }
            float originalYaw = ctx.player().rotationYaw;
            float originalPitch = ctx.player().rotationPitch;
            // the state depends on the facing of the player sometimes
            ctx.player().rotationYaw = rot.getYaw();
            ctx.player().rotationPitch = rot.getPitch();
            BlockItemUseContext meme = new BlockItemUseContext(new ItemUseContext(
                    ctx.world(),
                    ctx.player(),
                    Hand.MAIN_HAND,
                    stack,
                    (BlockRayTraceResult) result
            ) {}); // that {} gives us access to a protected constructor lmfao
            BlockState wouldBePlaced = ((BlockItem) stack.getItem()).getBlock().getStateForPlacement(meme);
            ctx.player().rotationYaw = originalYaw;
            ctx.player().rotationPitch = originalPitch;
            if (wouldBePlaced == null) {
                continue;
            }
            if (!meme.canPlace()) {
                continue;
            }
            if (valid(wouldBePlaced, desired, true)) {
                return OptionalInt.of(i);
            }
        }
        return OptionalInt.empty();
    }

    private static Vector3d[] aabbSideMultipliers(Direction side) {
        switch (side) {
            case UP:
                return new Vector3d[]{new Vector3d(0.5, 1, 0.5), new Vector3d(0.1, 1, 0.5), new Vector3d(0.9, 1, 0.5), new Vector3d(0.5, 1, 0.1), new Vector3d(0.5, 1, 0.9)};
            case DOWN:
                return new Vector3d[]{new Vector3d(0.5, 0, 0.5), new Vector3d(0.1, 0, 0.5), new Vector3d(0.9, 0, 0.5), new Vector3d(0.5, 0, 0.1), new Vector3d(0.5, 0, 0.9)};
            case NORTH:
            case SOUTH:
            case EAST:
            case WEST:
                double x = side.getXOffset() == 0 ? 0.5 : (1 + side.getXOffset()) / 2D;
                double z = side.getZOffset() == 0 ? 0.5 : (1 + side.getZOffset()) / 2D;
                return new Vector3d[]{new Vector3d(x, 0.25, z), new Vector3d(x, 0.75, z)};
            default: // null
                throw new IllegalStateException();
        }
    }

    @Override
    public PathingCommand onTick(boolean calcFailed, boolean isSafeToCancel) {
        return onTick(calcFailed, isSafeToCancel, 0);
    }

    public PathingCommand onTick(boolean calcFailed, boolean isSafeToCancel, int recursions) {
        if (recursions > 1000) { // onTick calls itself, don't crash
            return new PathingCommand(null, PathingCommandType.SET_GOAL_AND_PATH);
        }
        approxPlaceable = approxPlaceable(36);
        if (baritone.getInputOverrideHandler().isInputForcedDown(Input.CLICK_LEFT)) {
            ticks = 5;
        } else {
            ticks--;
        }
        baritone.getInputOverrideHandler().clearAllKeys();
        if (paused) {
            return new PathingCommand(null, PathingCommandType.CANCEL_AND_SET_GOAL);
        }
        if (Baritone.settings().buildInLayers.value) {
            if (realSchematic == null) {
                realSchematic = schematic;
            }
            ISchematic realSchematic = this.realSchematic; // wrap this properly, dont just have the inner class refer to the builderprocess.this
            int minYInclusive;
            int maxYInclusive;
            // layer = 0 should be nothing
            // layer = realSchematic.heightY() should be everything
            if (Baritone.settings().layerOrder.value) { // top to bottom
                maxYInclusive = realSchematic.heightY() - 1;
                minYInclusive = realSchematic.heightY() - layer * Baritone.settings().layerHeight.value;
            } else {
                maxYInclusive = layer * Baritone.settings().layerHeight.value - 1;
                minYInclusive = 0;
            }
            schematic = new ISchematic() {
                @Override
                public BlockState desiredState(int x, int y, int z, BlockState current, List<BlockState> approxPlaceable) {
                    return realSchematic.desiredState(x, y, z, current, BuilderProcess.this.approxPlaceable);
                }

                @Override
                public boolean inSchematic(int x, int y, int z, BlockState currentState) {
                    return ISchematic.super.inSchematic(x, y, z, currentState) && y >= minYInclusive && y <= maxYInclusive && realSchematic.inSchematic(x, y, z, currentState);
                }

                @Override
                public void reset() {
                    realSchematic.reset();
                }

                @Override
                public int widthX() {
                    return realSchematic.widthX();
                }

                @Override
                public int heightY() {
                    return realSchematic.heightY();
                }

                @Override
                public int lengthZ() {
                    return realSchematic.lengthZ();
                }
            };
        }
        BuilderCalculationContext bcc = new BuilderCalculationContext();
        if (!recalc(bcc)) {
            if (Baritone.settings().buildInLayers.value && layer * Baritone.settings().layerHeight.value < realSchematic.heightY()) {
                logDirect("Starting layer " + layer);
                layer++;
                return onTick(calcFailed, isSafeToCancel, recursions + 1);
            }
            Vector3i repeat = Baritone.settings().buildRepeat.value;
            int max = Baritone.settings().buildRepeatCount.value;
            numRepeats++;
            if (repeat.equals(new Vector3i(0, 0, 0)) || (max != -1 && numRepeats >= max)) {
                logDirect("Done building");
                if (Baritone.settings().notificationOnBuildFinished.value) {
                    logNotification("Done building", false);
                }
                onLostControl();
                return null;
            }
            // build repeat time
            layer = 0;
            origin = new BlockPos(origin).add(repeat);
            if (!Baritone.settings().buildRepeatSneaky.value) {
                schematic.reset();
            }
            logDirect("Repeating build in vector " + repeat + ", new origin is " + origin);
            return onTick(calcFailed, isSafeToCancel, recursions + 1);
        }
        if (Baritone.settings().distanceTrim.value) {
            trim();
        }

        Optional<Tuple<BetterBlockPos, Rotation>> toBreak = toBreakNearPlayer(bcc);
        if (toBreak.isPresent() && isSafeToCancel && ctx.player().isOnGround()) {
            // we'd like to pause to break this block
            // only change look direction if it's safe (don't want to fuck up an in progress parkour for example
            Rotation rot = toBreak.get().getB();
            BetterBlockPos pos = toBreak.get().getA();
            baritone.getLookBehavior().updateTarget(rot, true);
            MovementHelper.switchToBestToolFor(ctx, bcc.get(pos));
            if (ctx.player().isCrouching()) {
                // really horrible bug where a block is visible for breaking while sneaking but not otherwise
                // so you can't see it, it goes to place something else, sneaks, then the next tick it tries to break
                // and is unable since it's unsneaked in the intermediary tick
                baritone.getInputOverrideHandler().setInputForceState(Input.SNEAK, true);
            }
            if (ctx.isLookingAt(pos) || ctx.playerRotations().isReallyCloseTo(rot)) {
                baritone.getInputOverrideHandler().setInputForceState(Input.CLICK_LEFT, true);
            }
            return new PathingCommand(null, PathingCommandType.CANCEL_AND_SET_GOAL);
        }
        List<BlockState> desirableOnHotbar = new ArrayList<>();
        Optional<Placement> toPlace = searchForPlacables(bcc, desirableOnHotbar);
        if (toPlace.isPresent() && isSafeToCancel && ctx.player().isOnGround() && ticks <= 0) {
            Rotation rot = toPlace.get().rot;
            baritone.getLookBehavior().updateTarget(rot, true);
            ctx.player().inventory.currentItem = toPlace.get().hotbarSelection;
            baritone.getInputOverrideHandler().setInputForceState(Input.SNEAK, true);
            if ((ctx.isLookingAt(toPlace.get().placeAgainst) && ((BlockRayTraceResult) ctx.objectMouseOver()).getFace().equals(toPlace.get().side)) || ctx.playerRotations().isReallyCloseTo(rot)) {
                baritone.getInputOverrideHandler().setInputForceState(Input.CLICK_RIGHT, true);
            }
            return new PathingCommand(null, PathingCommandType.CANCEL_AND_SET_GOAL);
        }

        if (Baritone.settings().allowInventory.value) {
            ArrayList<Integer> usefulSlots = new ArrayList<>();
            List<BlockState> noValidHotbarOption = new ArrayList<>();
            outer:
            for (BlockState desired : desirableOnHotbar) {
                for (int i = 0; i < 9; i++) {
                    if (valid(approxPlaceable.get(i), desired, true)) {
                        usefulSlots.add(i);
                        continue outer;
                    }
                }
                noValidHotbarOption.add(desired);
            }

            outer:
            for (int i = 9; i < 36; i++) {
                for (BlockState desired : noValidHotbarOption) {
                    if (valid(approxPlaceable.get(i), desired, true)) {
                        baritone.getInventoryBehavior().attemptToPutOnHotbar(i, usefulSlots::contains);
                        break outer;
                    }
                }
            }
        }

        Goal goal = assemble(bcc, approxPlaceable.subList(0, 9));
        if (goal == null) {
            goal = assemble(bcc, approxPlaceable, true); // we're far away, so assume that we have our whole inventory to recalculate placeable properly
            if (goal == null) {
                if (Baritone.settings().skipFailedLayers.value && Baritone.settings().buildInLayers.value && layer * Baritone.settings().layerHeight.value < realSchematic.heightY()) {
                    logDirect("Skipping layer that I cannot construct! Layer #" + layer);
                    layer++;
                    return onTick(calcFailed, isSafeToCancel, recursions + 1);
                }
                logDirect("Unable to do it. Pausing. resume to resume, cancel to cancel");
                paused = true;
                return new PathingCommand(null, PathingCommandType.REQUEST_PAUSE);
            }
        }
        return new PathingCommandContext(goal, PathingCommandType.FORCE_REVALIDATE_GOAL_AND_PATH, bcc);
    }

    private boolean recalc(BuilderCalculationContext bcc) {
        if (incorrectPositions == null) {
            incorrectPositions = new HashSet<>();
            fullRecalc(bcc);
            if (incorrectPositions.isEmpty()) {
                return false;
            }
        }
        recalcNearby(bcc);
        if (incorrectPositions.isEmpty()) {
            fullRecalc(bcc);
        }
        return !incorrectPositions.isEmpty();
    }

    private void trim() {
        HashSet<BetterBlockPos> copy = new HashSet<>(incorrectPositions);
        copy.removeIf(pos -> pos.distanceSq(ctx.player().getPosition()) > 200);
        if (!copy.isEmpty()) {
            incorrectPositions = copy;
        }
    }

    private void recalcNearby(BuilderCalculationContext bcc) {
        BetterBlockPos center = ctx.playerFeet();
        int radius = Baritone.settings().builderTickScanRadius.value;
        for (int dx = -radius; dx <= radius; dx++) {
            for (int dy = -radius; dy <= radius; dy++) {
                for (int dz = -radius; dz <= radius; dz++) {
                    int x = center.x + dx;
                    int y = center.y + dy;
                    int z = center.z + dz;
                    BlockState desired = bcc.getSchematic(x, y, z, bcc.bsi.get0(x, y, z));
                    if (desired != null) {
                        // we care about this position
                        BetterBlockPos pos = new BetterBlockPos(x, y, z);
                        if (valid(bcc.bsi.get0(x, y, z), desired, false)) {
                            incorrectPositions.remove(pos);
                            observedCompleted.add(BetterBlockPos.longHash(pos));
                        } else {
                            incorrectPositions.add(pos);
                            observedCompleted.remove(BetterBlockPos.longHash(pos));
                        }
                    }
                }
            }
        }
    }

    private void fullRecalc(BuilderCalculationContext bcc) {
        incorrectPositions = new HashSet<>();
        for (int y = 0; y < schematic.heightY(); y++) {
            for (int z = 0; z < schematic.lengthZ(); z++) {
                for (int x = 0; x < schematic.widthX(); x++) {
                    int blockX = x + origin.getX();
                    int blockY = y + origin.getY();
                    int blockZ = z + origin.getZ();
                    BlockState current = bcc.bsi.get0(blockX, blockY, blockZ);
                    if (!schematic.inSchematic(x, y, z, current)) {
                        continue;
                    }
                    if (bcc.bsi.worldContainsLoadedChunk(blockX, blockZ)) { // check if its in render distance, not if its in cache
                        // we can directly observe this block, it is in render distance
                        if (valid(bcc.bsi.get0(blockX, blockY, blockZ), schematic.desiredState(x, y, z, current, this.approxPlaceable), false)) {
                            observedCompleted.add(BetterBlockPos.longHash(blockX, blockY, blockZ));
                        } else {
                            incorrectPositions.add(new BetterBlockPos(blockX, blockY, blockZ));
                            observedCompleted.remove(BetterBlockPos.longHash(blockX, blockY, blockZ));
                            if (incorrectPositions.size() > Baritone.settings().incorrectSize.value) {
                                return;
                            }
                        }
                        continue;
                    }
                    // this is not in render distance
                    if (!observedCompleted.contains(BetterBlockPos.longHash(blockX, blockY, blockZ))
                          && !Baritone.settings().buildSkipBlocks.value.contains(schematic.desiredState(x, y, z, current, this.approxPlaceable).getBlock())) {
                        // and we've never seen this position be correct
                        // therefore mark as incorrect
                        incorrectPositions.add(new BetterBlockPos(blockX, blockY, blockZ));
                        if (incorrectPositions.size() > Baritone.settings().incorrectSize.value) {
                            return;
                        }
                    }
                }
            }
        }
    }

    private Goal assemble(BuilderCalculationContext bcc, List<BlockState> approxPlaceable) {
        return assemble(bcc, approxPlaceable, false);
    }

    private Goal assemble(BuilderCalculationContext bcc, List<BlockState> approxPlaceable, boolean logMissing) {
        List<BetterBlockPos> placeable = new ArrayList<>();
        List<BetterBlockPos> breakable = new ArrayList<>();
        List<BetterBlockPos> sourceLiquids = new ArrayList<>();
        List<BetterBlockPos> flowingLiquids = new ArrayList<>();
        Map<BlockState, Integer> missing = new HashMap<>();
        incorrectPositions.forEach(pos -> {
            BlockState state = bcc.bsi.get0(pos);
            if (state.getBlock() instanceof AirBlock) {
                if (approxPlaceable.contains(bcc.getSchematic(pos.x, pos.y, pos.z, state))) {
                    placeable.add(pos);
                } else {
                    BlockState desired = bcc.getSchematic(pos.x, pos.y, pos.z, state);
                    missing.put(desired, 1 + missing.getOrDefault(desired, 0));
                }
            } else {
                if (state.getBlock() instanceof FlowingFluidBlock) {
                    // if the block itself is JUST a liquid (i.e. not just a waterlogged block), we CANNOT break it
                    // TODO for 1.13 make sure that this only matches pure water, not waterlogged blocks
                    if (!MovementHelper.possiblyFlowing(state)) {
                        // if it's a source block then we want to replace it with a throwaway
                        sourceLiquids.add(pos);
                    } else {
                        flowingLiquids.add(pos);
                    }
                } else {
                    breakable.add(pos);
                }
            }
        });
        List<Goal> toBreak = new ArrayList<>();
        breakable.forEach(pos -> toBreak.add(breakGoal(pos, bcc)));
        List<Goal> toPlace = new ArrayList<>();
        placeable.forEach(pos -> {
            if (!placeable.contains(pos.down()) && !placeable.contains(pos.down(2))) {
                toPlace.add(placementGoal(pos, bcc));
            }
        });
        sourceLiquids.forEach(pos -> toPlace.add(new GoalBlock(pos.up())));

        if (!toPlace.isEmpty()) {
            return new JankyGoalComposite(new GoalComposite(toPlace.toArray(new Goal[0])), new GoalComposite(toBreak.toArray(new Goal[0])));
        }
        if (toBreak.isEmpty()) {
            if (logMissing && !missing.isEmpty()) {
                logDirect("Missing materials for at least:");
                logDirect(missing.entrySet().stream()
                        .map(e -> String.format("%sx %s", e.getValue(), e.getKey()))
                        .collect(Collectors.joining("\n")));
            }
            if (logMissing && !flowingLiquids.isEmpty()) {
                logDirect("Unreplaceable liquids at at least:");
                logDirect(flowingLiquids.stream()
                        .map(p -> String.format("%s %s %s", p.x, p.y, p.z))
                        .collect(Collectors.joining("\n")));
            }
            return null;
        }
        return new GoalComposite(toBreak.toArray(new Goal[0]));
    }

    public static class JankyGoalComposite implements Goal {

        private final Goal primary;
        private final Goal fallback;

        public JankyGoalComposite(Goal primary, Goal fallback) {
            this.primary = primary;
            this.fallback = fallback;
        }


        @Override
        public boolean isInGoal(int x, int y, int z) {
            return primary.isInGoal(x, y, z) || fallback.isInGoal(x, y, z);
        }

        @Override
        public double heuristic(int x, int y, int z) {
            return primary.heuristic(x, y, z);
        }

        @Override
        public String toString() {
            return "JankyComposite Primary: " + primary + " Fallback: " + fallback;
        }
    }

    public static class GoalBreak extends GoalGetToBlock {

        public GoalBreak(BlockPos pos) {
            super(pos);
        }

        @Override
        public boolean isInGoal(int x, int y, int z) {
            // can't stand right on top of a block, that might not work (what if it's unsupported, can't break then)
            if (y > this.y) {
                return false;
            }
            // but any other adjacent works for breaking, including inside or below
            return super.isInGoal(x, y, z);
        }
    }

    private Goal placementGoal(BlockPos pos, BuilderCalculationContext bcc) {
        if (!(ctx.world().getBlockState(pos).getBlock() instanceof AirBlock)) {  // TODO can this even happen?
            return new GoalPlace(pos);
        }
        boolean allowSameLevel = !(ctx.world().getBlockState(pos.up()).getBlock() instanceof AirBlock);
        BlockState current = ctx.world().getBlockState(pos);
        for (Direction facing : Movement.HORIZONTALS_BUT_ALSO_DOWN_____SO_EVERY_DIRECTION_EXCEPT_UP) {
            //noinspection ConstantConditions
            if (MovementHelper.canPlaceAgainst(ctx, pos.offset(facing)) && placementPlausible(pos, bcc.getSchematic(pos.getX(), pos.getY(), pos.getZ(), current))) {
                return new GoalAdjacent(pos, pos.offset(facing), allowSameLevel);
            }
        }
        return new GoalPlace(pos);
    }

    private Goal breakGoal(BlockPos pos, BuilderCalculationContext bcc) {
        if (Baritone.settings().goalBreakFromAbove.value && bcc.bsi.get0(pos.up()).getBlock() instanceof AirBlock && bcc.bsi.get0(pos.up(2)).getBlock() instanceof AirBlock) { // TODO maybe possible without the up(2) check?
            return new JankyGoalComposite(new GoalBreak(pos), new GoalGetToBlock(pos.up()) {
                @Override
                public boolean isInGoal(int x, int y, int z) {
                    if (y > this.y || (x == this.x && y == this.y && z == this.z)) {
                        return false;
                    }
                    return super.isInGoal(x, y, z);
                }
            });
        }
        return new GoalBreak(pos);
    }

    public static class GoalAdjacent extends GoalGetToBlock {

        private boolean allowSameLevel;
        private BlockPos no;

        public GoalAdjacent(BlockPos pos, BlockPos no, boolean allowSameLevel) {
            super(pos);
            this.no = no;
            this.allowSameLevel = allowSameLevel;
        }

        public boolean isInGoal(int x, int y, int z) {
            if (x == this.x && y == this.y && z == this.z) {
                return false;
            }
            if (x == no.getX() && y == no.getY() && z == no.getZ()) {
                return false;
            }
            if (!allowSameLevel && y == this.y - 1) {
                return false;
            }
            if (y < this.y - 1) {
                return false;
            }
            return super.isInGoal(x, y, z);
        }

        public double heuristic(int x, int y, int z) {
            // prioritize lower y coordinates
            return this.y * 100 + super.heuristic(x, y, z);
        }
    }

    public static class GoalPlace extends GoalBlock {

        public GoalPlace(BlockPos placeAt) {
            super(placeAt.up());
        }

        public double heuristic(int x, int y, int z) {
            // prioritize lower y coordinates
            return this.y * 100 + super.heuristic(x, y, z);
        }
    }

    @Override
    public void onLostControl() {
        incorrectPositions = null;
        name = null;
        schematic = null;
        realSchematic = null;
        layer = Baritone.settings().startAtLayer.value;
        numRepeats = 0;
        paused = false;
        observedCompleted = null;
    }

    @Override
    public String displayName0() {
        return paused ? "Builder Paused" : "Building " + name;
    }

    private List<BlockState> approxPlaceable(int size) {
        List<BlockState> result = new ArrayList<>();
        for (int i = 0; i < size; i++) {
            ItemStack stack = ctx.player().inventory.mainInventory.get(i);
            if (stack.isEmpty() || !(stack.getItem() instanceof BlockItem)) {
                result.add(Blocks.AIR.getDefaultState());
                continue;
            }
            // <toxic cloud>
            BlockState itemState = ((BlockItem) stack.getItem())
                .getBlock()
                .getStateForPlacement(
                    new BlockItemUseContext(
                        new ItemUseContext(ctx.world(), ctx.player(), Hand.MAIN_HAND, stack, new BlockRayTraceResult(new Vector3d(ctx.player().getPositionVec().x, ctx.player().getPositionVec().y, ctx.player().getPositionVec().z), Direction.UP, ctx.playerFeet(), false)) {}
                    )
                );
            if (itemState != null) {
                result.add(itemState);
            } else {
                result.add(Blocks.AIR.getDefaultState());
            }
            // </toxic cloud>
        }
        return result;
    }

    public static final Set<Property<?>> orientationProps =
            ImmutableSet.of(RotatedPillarBlock.AXIS, HorizontalBlock.HORIZONTAL_FACING,
                    StairsBlock.FACING, StairsBlock.HALF, StairsBlock.SHAPE,
                    PaneBlock.NORTH, PaneBlock.EAST, PaneBlock.SOUTH, PaneBlock.WEST, VineBlock.UP,
                    TrapDoorBlock.OPEN, TrapDoorBlock.HALF
            );

    private boolean sameWithoutOrientation(BlockState first, BlockState second) {
        if (first.getBlock() != second.getBlock()) {
            return false;
        }
        ImmutableMap<Property<?>, Comparable<?>> map1 = first.getValues();
        ImmutableMap<Property<?>, Comparable<?>> map2 = second.getValues();
        for (Property<?> prop : map1.keySet()) {
            if (map1.get(prop) != map2.get(prop) && !orientationProps.contains(prop)) {
                return false;
            }
        }
        return true;
    }

    private boolean valid(BlockState current, BlockState desired, boolean itemVerify) {
        if (desired == null) {
            return true;
        }
        if (current.getBlock() instanceof FlowingFluidBlock && Baritone.settings().okIfWater.value) {
            return true;
        }
        if (current.getBlock() instanceof AirBlock && desired.getBlock() instanceof AirBlock) {
            return true;
        }
        if (current.getBlock() instanceof AirBlock && Baritone.settings().okIfAir.value.contains(desired.getBlock())) {
            return true;
        }
        if (desired.getBlock() instanceof AirBlock && Baritone.settings().buildIgnoreBlocks.value.contains(current.getBlock())) {
            return true;
        }
        if (!(current.getBlock() instanceof AirBlock) && Baritone.settings().buildIgnoreExisting.value && !itemVerify) {
            return true;
        }
        if (Baritone.settings().buildSkipBlocks.value.contains(desired.getBlock()) && !itemVerify) {
            return true;
        }
        if (Baritone.settings().buildValidSubstitutes.value.getOrDefault(desired.getBlock(), Collections.emptyList()).contains(current.getBlock()) && !itemVerify) {
            return true;
        }
        if (current.equals(desired)) {
            return true;
        }
        return Baritone.settings().buildIgnoreDirection.value && sameWithoutOrientation(current, desired);
    }

    public class BuilderCalculationContext extends CalculationContext {

        private final List<BlockState> placeable;
        private final ISchematic schematic;
        private final int originX;
        private final int originY;
        private final int originZ;

        public BuilderCalculationContext() {
            super(BuilderProcess.this.baritone, true); // wew lad
            this.placeable = approxPlaceable(9);
            this.schematic = BuilderProcess.this.schematic;
            this.originX = origin.getX();
            this.originY = origin.getY();
            this.originZ = origin.getZ();

            this.jumpPenalty += 10;
            this.backtrackCostFavoringCoefficient = 1;
        }

        private BlockState getSchematic(int x, int y, int z, BlockState current) {
            if (schematic.inSchematic(x - originX, y - originY, z - originZ, current)) {
                return schematic.desiredState(x - originX, y - originY, z - originZ, current, BuilderProcess.this.approxPlaceable);
            } else {
                return null;
            }
        }

        @Override
        public double costOfPlacingAt(int x, int y, int z, BlockState current) {
            if (isPossiblyProtected(x, y, z) || !worldBorder.canPlaceAt(x, z)) { // make calculation fail properly if we can't build
                return COST_INF;
            }
            BlockState sch = getSchematic(x, y, z, current);
            if (sch != null && !Baritone.settings().buildSkipBlocks.value.contains(sch.getBlock())) {
                // TODO this can return true even when allowPlace is off.... is that an issue?
                if (sch.getBlock() instanceof AirBlock) {
                    // we want this to be air, but they're asking if they can place here
                    // this won't be a schematic block, this will be a throwaway
                    return placeBlockCost * 2; // we're going to have to break it eventually
                }
                if (placeable.contains(sch)) {
                    return 0; // thats right we gonna make it FREE to place a block where it should go in a structure
                    // no place block penalty at all 😎
                    // i'm such an idiot that i just tried to copy and paste the epic gamer moment emoji too
                    // get added to unicode when?
                }
                if (!hasThrowaway) {
                    return COST_INF;
                }
                // we want it to be something that we don't have
                // even more of a pain to place something wrong
                return placeBlockCost * 3;
            } else {
                if (hasThrowaway) {
                    return placeBlockCost;
                } else {
                    return COST_INF;
                }
            }
        }

        @Override
        public double breakCostMultiplierAt(int x, int y, int z, BlockState current) {
            if ((!allowBreak && !allowBreakAnyway.contains(current.getBlock())) || isPossiblyProtected(x, y, z)) {
                return COST_INF;
            }
            BlockState sch = getSchematic(x, y, z, current);
            if (sch != null && !Baritone.settings().buildSkipBlocks.value.contains(sch.getBlock())) {
                if (sch.getBlock() instanceof AirBlock) {
                    // it should be air
                    // regardless of current contents, we can break it
                    return 1;
                }
                // it should be a real block
                // is it already that block?
                if (valid(bsi.get0(x, y, z), sch, false)) {
                    return Baritone.settings().breakCorrectBlockPenaltyMultiplier.value;
                } else {
                    // can break if it's wrong
                    // would be great to return less than 1 here, but that would actually make the cost calculation messed up
                    // since we're breaking a block, if we underestimate the cost, then it'll fail when it really takes the correct amount of time
                    return 1;

                }
                // TODO do blocks in render distace only?
                // TODO allow breaking blocks that we have a tool to harvest and immediately place back?
            } else {
                return 1; // why not lol
            }
        }
    }
}<|MERGE_RESOLUTION|>--- conflicted
+++ resolved
@@ -42,11 +42,8 @@
 import baritone.utils.BlockStateInterface;
 import baritone.utils.PathingCommandContext;
 import baritone.utils.schematic.MapArtSchematic;
+import baritone.utils.schematic.SelectionSchematic;
 import baritone.utils.schematic.SchematicSystem;
-<<<<<<< HEAD
-=======
-import baritone.utils.schematic.SelectionSchematic;
->>>>>>> 69ffdb76
 import baritone.utils.schematic.format.defaults.LitematicaSchematic;
 import baritone.utils.schematic.litematica.LitematicaHelper;
 import baritone.utils.schematic.schematica.SchematicaHelper;
@@ -57,16 +54,11 @@
 import net.minecraft.item.BlockItem;
 import net.minecraft.item.BlockItemUseContext;
 import net.minecraft.item.ItemStack;
-<<<<<<< HEAD
 import net.minecraft.item.ItemUseContext;
 import net.minecraft.nbt.CompressedStreamTools;
 import net.minecraft.state.Property;
 import net.minecraft.util.Direction;
 import net.minecraft.util.Hand;
-=======
-import net.minecraft.nbt.CompressedStreamTools;
-import net.minecraft.util.EnumFacing;
->>>>>>> 69ffdb76
 import net.minecraft.util.Tuple;
 import net.minecraft.util.math.AxisAlignedBB;
 import net.minecraft.util.math.BlockPos;
@@ -78,10 +70,6 @@
 
 import java.io.File;
 import java.io.FileInputStream;
-<<<<<<< HEAD
-=======
-import java.io.IOException;
->>>>>>> 69ffdb76
 import java.nio.file.Files;
 import java.util.*;
 import java.util.stream.Collectors;
@@ -199,14 +187,6 @@
         }
     }
 
-<<<<<<< HEAD
-=======
-    /**
-     * Builds the with index 'i' given schematic placement.
-     *
-     * @param i index reference to the schematic placement list.
-     */
->>>>>>> 69ffdb76
     @Override
     public void buildOpenLitematic(int i) {
         if (LitematicaHelper.isLitematicaPresent()) {
@@ -215,17 +195,10 @@
                 String name = LitematicaHelper.getName(i);
                 try {
                     LitematicaSchematic schematic1 = new LitematicaSchematic(CompressedStreamTools.readCompressed(Files.newInputStream(LitematicaHelper.getSchematicFile(i).toPath())), false);
-<<<<<<< HEAD
                     Vector3i correctedOrigin = LitematicaHelper.getCorrectedOrigin(schematic1, i);
                     LitematicaSchematic schematic2 = LitematicaHelper.blackMagicFuckery(schematic1, i);
                     build(name, schematic2, correctedOrigin);
                 } catch (Exception e) {
-=======
-                    Vec3i correctedOrigin = LitematicaHelper.getCorrectedOrigin(schematic1, i);
-                    LitematicaSchematic schematic2 = LitematicaHelper.blackMagicFuckery(schematic1, i);
-                    build(name, schematic2, correctedOrigin);
-                } catch (IOException e) {
->>>>>>> 69ffdb76
                     logDirect("Schematic File could not be loaded.");
                 }
             } else {
