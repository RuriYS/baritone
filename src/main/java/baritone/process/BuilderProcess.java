--- conflicted
+++ resolved
@@ -363,16 +363,10 @@
                 double placeY = placeAgainstPos.y + aabb.minY * placementMultiplier.y + aabb.maxY * (1 - placementMultiplier.y);
                 double placeZ = placeAgainstPos.z + aabb.minZ * placementMultiplier.z + aabb.maxZ * (1 - placementMultiplier.z);
                 Rotation rot = RotationUtils.calcRotationFromVec3d(RayTraceUtils.inferSneakingEyePosition(ctx.player()), new Vec3d(placeX, placeY, placeZ), ctx.playerRotations());
-<<<<<<< HEAD
-                RayTraceResult result = RayTraceUtils.rayTraceTowards(ctx.player(), rot, ctx.playerController().getBlockReachDistance(), true);
-                if (result != null && result.type == RayTraceResult.Type.BLOCK && result.getBlockPos().equals(placeAgainstPos) && result.sideHit == against.getOpposite()) {
-                    OptionalInt hotbar = hasAnyItemThatWouldPlace(toPlace, result, rot);
-=======
                 Rotation actualRot = baritone.getLookBehavior().getAimProcessor().peekRotation(rot);
                 RayTraceResult result = RayTraceUtils.rayTraceTowards(ctx.player(), actualRot, ctx.playerController().getBlockReachDistance(), true);
-                if (result != null && result.typeOfHit == RayTraceResult.Type.BLOCK && result.getBlockPos().equals(placeAgainstPos) && result.sideHit == against.getOpposite()) {
+                if (result != null && result.type == RayTraceResult.Type.BLOCK && result.getBlockPos().equals(placeAgainstPos) && result.sideHit == against.getOpposite()) {
                     OptionalInt hotbar = hasAnyItemThatWouldPlace(toPlace, result, actualRot);
->>>>>>> 6654476d
                     if (hotbar.isPresent()) {
                         return Optional.of(new Placement(hotbar.getAsInt(), placeAgainstPos, against.getOpposite(), rot));
                     }
