/*
 * This file is part of Baritone.
 *
 * Baritone is free software: you can redistribute it and/or modify
 * it under the terms of the GNU Lesser General Public License as published by
 * the Free Software Foundation, either version 3 of the License, or
 * (at your option) any later version.
 *
 * Baritone is distributed in the hope that it will be useful,
 * but WITHOUT ANY WARRANTY; without even the implied warranty of
 * MERCHANTABILITY or FITNESS FOR A PARTICULAR PURPOSE.  See the
 * GNU Lesser General Public License for more details.
 *
 * You should have received a copy of the GNU Lesser General Public License
 * along with Baritone.  If not, see <https://www.gnu.org/licenses/>.
 */

package baritone.process;

import baritone.Baritone;
import baritone.api.pathing.goals.Goal;
import baritone.api.pathing.goals.GoalBlock;
import baritone.api.pathing.goals.GoalComposite;
import baritone.api.pathing.goals.GoalGetToBlock;
import baritone.api.process.IBuilderProcess;
import baritone.api.process.PathingCommand;
import baritone.api.process.PathingCommandType;
import baritone.api.schematic.FillSchematic;
import baritone.api.schematic.ISchematic;
import baritone.api.schematic.IStaticSchematic;
import baritone.api.schematic.format.ISchematicFormat;
import baritone.api.utils.BetterBlockPos;
import baritone.api.utils.RayTraceUtils;
import baritone.api.utils.Rotation;
import baritone.api.utils.RotationUtils;
import baritone.api.utils.input.Input;
import baritone.pathing.movement.CalculationContext;
import baritone.pathing.movement.Movement;
import baritone.pathing.movement.MovementHelper;
import baritone.utils.BaritoneProcessHelper;
import baritone.utils.BlockStateInterface;
import baritone.utils.PathingCommandContext;
import baritone.utils.schematic.MapArtSchematic;
import baritone.utils.schematic.SchematicSystem;
import baritone.utils.schematic.schematica.SchematicaHelper;
import it.unimi.dsi.fastutil.longs.LongOpenHashSet;
import net.minecraft.block.BlockAir;
import net.minecraft.block.BlockFlowingFluid;
import net.minecraft.block.state.IBlockState;
import net.minecraft.init.Blocks;
import net.minecraft.item.BlockItemUseContext;
import net.minecraft.item.ItemBlock;
import net.minecraft.item.ItemStack;
import net.minecraft.item.ItemUseContext;
import net.minecraft.nbt.CompressedStreamTools;
import net.minecraft.nbt.NBTTagCompound;
import net.minecraft.util.EnumFacing;
import net.minecraft.util.Tuple;
import net.minecraft.util.math.*;
import net.minecraft.util.math.shapes.VoxelShape;

import java.io.File;
import java.io.FileInputStream;
import java.util.*;

import static baritone.api.pathing.movement.ActionCosts.COST_INF;

public final class BuilderProcess extends BaritoneProcessHelper implements IBuilderProcess {

    private HashSet<BetterBlockPos> incorrectPositions;
    private LongOpenHashSet observedCompleted; // positions that are completed even if they're out of render distance and we can't make sure right now
    private String name;
    private ISchematic realSchematic;
    private ISchematic schematic;
    private Vec3i origin;
    private int ticks;
    private boolean paused;
    private int layer;
    private int numRepeats;
    private List<IBlockState> approxPlaceable;

    public BuilderProcess(Baritone baritone) {
        super(baritone);
    }

    @Override
    public void build(String name, ISchematic schematic, Vec3i origin) {
        this.name = name;
        this.schematic = schematic;
        this.realSchematic = null;
        int x = origin.getX();
        int y = origin.getY();
        int z = origin.getZ();
        if (Baritone.settings().schematicOrientationX.value) {
            x += schematic.widthX();
        }
        if (Baritone.settings().schematicOrientationY.value) {
            y += schematic.heightY();
        }
        if (Baritone.settings().schematicOrientationZ.value) {
            z += schematic.lengthZ();
        }
        this.origin = new Vec3i(x, y, z);
        this.paused = false;
        this.layer = 0;
        this.numRepeats = 0;
        this.observedCompleted = new LongOpenHashSet();
    }

    public void resume() {
        paused = false;
    }

    public void pause() {
        paused = true;
    }

    @Override
    public boolean isPaused() {
        return paused;
    }

    @Override
    public boolean build(String name, File schematic, Vec3i origin) {
        Optional<ISchematicFormat> format = SchematicSystem.INSTANCE.getByFile(schematic);
        if (!format.isPresent()) {
            return false;
        }

        ISchematic parsed;
        try {
            parsed = format.get().parse(new FileInputStream(schematic));
        } catch (Exception e) {
            e.printStackTrace();
            return false;
        }

        if (Baritone.settings().mapArtMode.value) {
            parsed = new MapArtSchematic((IStaticSchematic) parsed);
        }

        build(name, parsed, origin);
        return true;
    }

    @Override
    public void buildOpenSchematic() {
        if (SchematicaHelper.isSchematicaPresent()) {
            Optional<Tuple<IStaticSchematic, BlockPos>> schematic = SchematicaHelper.getOpenSchematic();
            if (schematic.isPresent()) {
                IStaticSchematic s = schematic.get().getA();
                this.build(
                        schematic.get().getA().toString(),
                        Baritone.settings().mapArtMode.value ? new MapArtSchematic(s) : s,
                        schematic.get().getB()
                );
            } else {
                logDirect("No schematic currently open");
            }
        } else {
            logDirect("Schematica is not present");
        }
    }

    public void clearArea(BlockPos corner1, BlockPos corner2) {
        BlockPos origin = new BlockPos(Math.min(corner1.getX(), corner2.getX()), Math.min(corner1.getY(), corner2.getY()), Math.min(corner1.getZ(), corner2.getZ()));
        int widthX = Math.abs(corner1.getX() - corner2.getX()) + 1;
        int heightY = Math.abs(corner1.getY() - corner2.getY()) + 1;
        int lengthZ = Math.abs(corner1.getZ() - corner2.getZ()) + 1;
        build("clear area", new FillSchematic(widthX, heightY, lengthZ, Blocks.AIR.getDefaultState()), origin);
    }

    @Override
    public List<IBlockState> getApproxPlaceable() {
        return new ArrayList<>(approxPlaceable);
    }

    @Override
    public boolean isActive() {
        return schematic != null;
    }

    public IBlockState placeAt(int x, int y, int z, IBlockState current) {
        if (!isActive()) {
            return null;
        }
        if (!schematic.inSchematic(x - origin.getX(), y - origin.getY(), z - origin.getZ(), current)) {
            return null;
        }
        IBlockState state = schematic.desiredState(x - origin.getX(), y - origin.getY(), z - origin.getZ(), current, this.approxPlaceable);
        if (state.getBlock() instanceof BlockAir) {
            return null;
        }
        return state;
    }

    private Optional<Tuple<BetterBlockPos, Rotation>> toBreakNearPlayer(BuilderCalculationContext bcc) {
        BetterBlockPos center = ctx.playerFeet();
        BetterBlockPos pathStart = baritone.getPathingBehavior().pathStart();
        for (int dx = -5; dx <= 5; dx++) {
            for (int dy = Baritone.settings().breakFromAbove.value ? -1 : 0; dy <= 5; dy++) {
                for (int dz = -5; dz <= 5; dz++) {
                    int x = center.x + dx;
                    int y = center.y + dy;
                    int z = center.z + dz;
                    if (dy == -1 && x == pathStart.x && z == pathStart.z) {
                        continue; // dont mine what we're supported by, but not directly standing on
                    }
                    IBlockState desired = bcc.getSchematic(x, y, z, bcc.bsi.get0(x, y, z));
                    if (desired == null) {
                        continue; // irrelevant
                    }
                    IBlockState curr = bcc.bsi.get0(x, y, z);
                    if (!(curr.getBlock() instanceof BlockAir) && !(curr.getBlock() == Blocks.WATER || curr.getBlock() == Blocks.LAVA) && !valid(curr, desired)) {
                        BetterBlockPos pos = new BetterBlockPos(x, y, z);
                        Optional<Rotation> rot = RotationUtils.reachable(ctx.player(), pos, ctx.playerController().getBlockReachDistance());
                        if (rot.isPresent()) {
                            return Optional.of(new Tuple<>(pos, rot.get()));
                        }
                    }
                }
            }
        }
        return Optional.empty();
    }

    public static class Placement {

        private final int hotbarSelection;
        private final BlockPos placeAgainst;
        private final EnumFacing side;
        private final Rotation rot;

        public Placement(int hotbarSelection, BlockPos placeAgainst, EnumFacing side, Rotation rot) {
            this.hotbarSelection = hotbarSelection;
            this.placeAgainst = placeAgainst;
            this.side = side;
            this.rot = rot;
        }
    }

    private Optional<Placement> searchForPlaceables(BuilderCalculationContext bcc, List<IBlockState> desirableOnHotbar) {
        BetterBlockPos center = ctx.playerFeet();
        for (int dx = -5; dx <= 5; dx++) {
            for (int dy = -5; dy <= 1; dy++) {
                for (int dz = -5; dz <= 5; dz++) {
                    int x = center.x + dx;
                    int y = center.y + dy;
                    int z = center.z + dz;
                    IBlockState desired = bcc.getSchematic(x, y, z, bcc.bsi.get0(x, y, z));
                    if (desired == null) {
                        continue; // irrelevant
                    }
                    IBlockState curr = bcc.bsi.get0(x, y, z);
                    if (MovementHelper.isReplaceable(x, y, z, curr, bcc.bsi) && !valid(curr, desired)) {
                        if (dy == 1 && bcc.bsi.get0(x, y + 1, z).getBlock() instanceof BlockAir) {
                            continue;
                        }
                        desirableOnHotbar.add(desired);
                        Optional<Placement> opt = possibleToPlace(desired, x, y, z, bcc.bsi);
                        if (opt.isPresent()) {
                            return opt;
                        }
                    }
                }
            }
        }
        return Optional.empty();
    }

    public boolean placementPlausible(BlockPos pos, IBlockState state) {
        VoxelShape voxelshape = state.getCollisionShape(ctx.world(), pos);
        return voxelshape.isEmpty() || ctx.world().checkNoEntityCollision(null, voxelshape.withOffset(pos.getX(), pos.getY(), pos.getZ()));
    }

    private Optional<Placement> possibleToPlace(IBlockState toPlace, int x, int y, int z, BlockStateInterface bsi) {
        for (EnumFacing against : EnumFacing.values()) {
            BetterBlockPos placeAgainstPos = new BetterBlockPos(x, y, z).offset(against);
            IBlockState placeAgainstState = bsi.get0(placeAgainstPos);
            if (MovementHelper.isReplaceable(placeAgainstPos.x, placeAgainstPos.y, placeAgainstPos.z, placeAgainstState, bsi)) {
                continue;
            }
            if (!toPlace.isValidPosition(ctx.world(), new BetterBlockPos(x, y, z))) {
                continue;
            }
            if (!placementPlausible(new BetterBlockPos(x, y, z), toPlace)) {
                continue;
            }
            AxisAlignedBB aabb = placeAgainstState.getShape(ctx.world(), placeAgainstPos).getBoundingBox();
            for (Vec3d placementMultiplier : aabbSideMultipliers(against)) {
                double placeX = placeAgainstPos.x + aabb.minX * placementMultiplier.x + aabb.maxX * (1 - placementMultiplier.x);
                double placeY = placeAgainstPos.y + aabb.minY * placementMultiplier.y + aabb.maxY * (1 - placementMultiplier.y);
                double placeZ = placeAgainstPos.z + aabb.minZ * placementMultiplier.z + aabb.maxZ * (1 - placementMultiplier.z);
<<<<<<< HEAD
                Rotation rot = RotationUtils.calcRotationFromVec3d(ctx.playerHead(), new Vec3d(placeX, placeY, placeZ), ctx.playerRotations());
                RayTraceResult result = RayTraceUtils.rayTraceTowards(ctx.player(), rot, ctx.playerController().getBlockReachDistance());
                if (result != null && result.type == RayTraceResult.Type.BLOCK && result.getBlockPos().equals(placeAgainstPos) && result.sideHit == against.getOpposite()) {
=======
                Rotation rot = RotationUtils.calcRotationFromVec3d(RayTraceUtils.inferSneakingEyePosition(ctx.player()), new Vec3d(placeX, placeY, placeZ), ctx.playerRotations());
                RayTraceResult result = RayTraceUtils.rayTraceTowards(ctx.player(), rot, ctx.playerController().getBlockReachDistance(), true);
                if (result != null && result.typeOfHit == RayTraceResult.Type.BLOCK && result.getBlockPos().equals(placeAgainstPos) && result.sideHit == against.getOpposite()) {
>>>>>>> 61563c93
                    OptionalInt hotbar = hasAnyItemThatWouldPlace(toPlace, result, rot);
                    if (hotbar.isPresent()) {
                        return Optional.of(new Placement(hotbar.getAsInt(), placeAgainstPos, against.getOpposite(), rot));
                    }
                }
            }
        }
        return Optional.empty();
    }

    private OptionalInt hasAnyItemThatWouldPlace(IBlockState desired, RayTraceResult result, Rotation rot) {
        for (int i = 0; i < 9; i++) {
            ItemStack stack = ctx.player().inventory.mainInventory.get(i);
            if (stack.isEmpty() || !(stack.getItem() instanceof ItemBlock)) {
                continue;
            }
            float originalYaw = ctx.player().rotationYaw;
            float originalPitch = ctx.player().rotationPitch;
            // the state depends on the facing of the player sometimes
            ctx.player().rotationYaw = rot.getYaw();
            ctx.player().rotationPitch = rot.getPitch();
            BlockItemUseContext meme = new BlockItemUseContext(new ItemUseContext(
                    ctx.player(),
                    stack,
                    result.getBlockPos().offset(result.sideHit),
                    result.sideHit,
                    (float) result.hitVec.x - result.getBlockPos().getX(),
                    (float) result.hitVec.y - result.getBlockPos().getY(),
                    (float) result.hitVec.z - result.getBlockPos().getZ()
            ));
            IBlockState wouldBePlaced = ((ItemBlock) stack.getItem()).getBlock().getStateForPlacement(meme);
            ctx.player().rotationYaw = originalYaw;
            ctx.player().rotationPitch = originalPitch;
            if (wouldBePlaced == null) {
                continue;
            }
            if (!meme.canPlace()) {
                continue;
            }
            if (valid(wouldBePlaced, desired)) {
                return OptionalInt.of(i);
            }
        }
        return OptionalInt.empty();
    }

    private static Vec3d[] aabbSideMultipliers(EnumFacing side) {
        switch (side) {
            case UP:
                return new Vec3d[]{new Vec3d(0.5, 1, 0.5), new Vec3d(0.1, 1, 0.5), new Vec3d(0.9, 1, 0.5), new Vec3d(0.5, 1, 0.1), new Vec3d(0.5, 1, 0.9)};
            case DOWN:
                return new Vec3d[]{new Vec3d(0.5, 0, 0.5), new Vec3d(0.1, 0, 0.5), new Vec3d(0.9, 0, 0.5), new Vec3d(0.5, 0, 0.1), new Vec3d(0.5, 0, 0.9)};
            case NORTH:
            case SOUTH:
            case EAST:
            case WEST:
                double x = side.getXOffset() == 0 ? 0.5 : (1 + side.getXOffset()) / 2D;
                double z = side.getZOffset() == 0 ? 0.5 : (1 + side.getZOffset()) / 2D;
                return new Vec3d[]{new Vec3d(x, 0.25, z), new Vec3d(x, 0.75, z)};
            default: // null
                throw new IllegalStateException();
        }
    }

    @Override
    public PathingCommand onTick(boolean calcFailed, boolean isSafeToCancel) {
        approxPlaceable = approxPlaceable(36);
        if (baritone.getInputOverrideHandler().isInputForcedDown(Input.CLICK_LEFT)) {
            ticks = 5;
        } else {
            ticks--;
        }
        baritone.getInputOverrideHandler().clearAllKeys();
        if (paused) {
            return new PathingCommand(null, PathingCommandType.CANCEL_AND_SET_GOAL);
        }
        if (Baritone.settings().buildInLayers.value) {
            if (realSchematic == null) {
                realSchematic = schematic;
            }
            ISchematic realSchematic = this.realSchematic; // wrap this properly, dont just have the inner class refer to the builderprocess.this
            int minYInclusive;
            int maxYInclusive;
            // layer = 0 should be nothing
            // layer = realSchematic.heightY() should be everything
            if (Baritone.settings().layerOrder.value) { // top to bottom
                maxYInclusive = realSchematic.heightY() - 1;
                minYInclusive = realSchematic.heightY() - layer;
            } else {
                maxYInclusive = layer - 1;
                minYInclusive = 0;
            }
            schematic = new ISchematic() {
                @Override
                public IBlockState desiredState(int x, int y, int z, IBlockState current, List<IBlockState> approxPlaceable) {
                    return realSchematic.desiredState(x, y, z, current, BuilderProcess.this.approxPlaceable);
                }

                @Override
                public boolean inSchematic(int x, int y, int z, IBlockState currentState) {
                    return ISchematic.super.inSchematic(x, y, z, currentState) && y >= minYInclusive && y <= maxYInclusive && realSchematic.inSchematic(x, y, z, currentState);
                }

                @Override
                public int widthX() {
                    return realSchematic.widthX();
                }

                @Override
                public int heightY() {
                    return realSchematic.heightY();
                }

                @Override
                public int lengthZ() {
                    return realSchematic.lengthZ();
                }
            };
        }
        BuilderCalculationContext bcc = new BuilderCalculationContext();
        if (!recalc(bcc)) {
            if (Baritone.settings().buildInLayers.value && layer < realSchematic.heightY()) {
                logDirect("Starting layer " + layer);
                layer++;
                return onTick(calcFailed, isSafeToCancel);
            }
            Vec3i repeat = Baritone.settings().buildRepeat.value;
            int max = Baritone.settings().buildRepeatCount.value;
            numRepeats++;
            if (repeat.equals(new Vec3i(0, 0, 0)) || (max != -1 && numRepeats >= max)) {
                logDirect("Done building");
                onLostControl();
                return null;
            }
            // build repeat time
            layer = 0;
            origin = new BlockPos(origin).add(repeat);
            logDirect("Repeating build in vector " + repeat + ", new origin is " + origin);
            return onTick(calcFailed, isSafeToCancel);
        }
        if (Baritone.settings().distanceTrim.value) {
            trim();
        }

        Optional<Tuple<BetterBlockPos, Rotation>> toBreak = toBreakNearPlayer(bcc);
        if (toBreak.isPresent() && isSafeToCancel && ctx.player().onGround) {
            // we'd like to pause to break this block
            // only change look direction if it's safe (don't want to fuck up an in progress parkour for example
            Rotation rot = toBreak.get().getB();
            BetterBlockPos pos = toBreak.get().getA();
            baritone.getLookBehavior().updateTarget(rot, true);
            MovementHelper.switchToBestToolFor(ctx, bcc.get(pos));
            if (ctx.player().isSneaking()) {
                // really horrible bug where a block is visible for breaking while sneaking but not otherwise
                // so you can't see it, it goes to place something else, sneaks, then the next tick it tries to break
                // and is unable since it's unsneaked in the intermediary tick
                baritone.getInputOverrideHandler().setInputForceState(Input.SNEAK, true);
            }
            if (ctx.isLookingAt(pos) || ctx.playerRotations().isReallyCloseTo(rot)) {
                baritone.getInputOverrideHandler().setInputForceState(Input.CLICK_LEFT, true);
            }
            return new PathingCommand(null, PathingCommandType.CANCEL_AND_SET_GOAL);
        }
        List<IBlockState> desirableOnHotbar = new ArrayList<>();
        Optional<Placement> toPlace = searchForPlaceables(bcc, desirableOnHotbar);
        if (toPlace.isPresent() && isSafeToCancel && ctx.player().onGround && ticks <= 0) {
            Rotation rot = toPlace.get().rot;
            baritone.getLookBehavior().updateTarget(rot, true);
            ctx.player().inventory.currentItem = toPlace.get().hotbarSelection;
            baritone.getInputOverrideHandler().setInputForceState(Input.SNEAK, true);
            if ((ctx.isLookingAt(toPlace.get().placeAgainst) && ctx.objectMouseOver().sideHit.equals(toPlace.get().side)) || ctx.playerRotations().isReallyCloseTo(rot)) {
                baritone.getInputOverrideHandler().setInputForceState(Input.CLICK_RIGHT, true);
            }
            return new PathingCommand(null, PathingCommandType.CANCEL_AND_SET_GOAL);
        }

        if (Baritone.settings().allowInventory.value) {
            ArrayList<Integer> usefulSlots = new ArrayList<>();
            List<IBlockState> noValidHotbarOption = new ArrayList<>();
            outer:
            for (IBlockState desired : desirableOnHotbar) {
                for (int i = 0; i < 9; i++) {
                    if (valid(approxPlaceable.get(i), desired)) {
                        usefulSlots.add(i);
                        continue outer;
                    }
                }
                noValidHotbarOption.add(desired);
            }

            outer:
            for (int i = 9; i < 36; i++) {
                for (IBlockState desired : noValidHotbarOption) {
                    if (valid(approxPlaceable.get(i), desired)) {
                        baritone.getInventoryBehavior().attemptToPutOnHotbar(i, usefulSlots::contains);
                        break outer;
                    }
                }
            }
        }

        Goal goal = assemble(bcc, approxPlaceable.subList(0, 9));
        if (goal == null) {
            goal = assemble(bcc, approxPlaceable); // we're far away, so assume that we have our whole inventory to recalculate placeable properly
            if (goal == null) {
                logDirect("Unable to do it. Pausing. resume to resume, cancel to cancel");
                paused = true;
                return new PathingCommand(null, PathingCommandType.REQUEST_PAUSE);
            }
        }
        return new PathingCommandContext(goal, PathingCommandType.FORCE_REVALIDATE_GOAL_AND_PATH, bcc);
    }

    private boolean recalc(BuilderCalculationContext bcc) {
        if (incorrectPositions == null) {
            incorrectPositions = new HashSet<>();
            fullRecalc(bcc);
            if (incorrectPositions.isEmpty()) {
                return false;
            }
        }
        recalcNearby(bcc);
        if (incorrectPositions.isEmpty()) {
            fullRecalc(bcc);
        }
        return !incorrectPositions.isEmpty();
    }

    private void trim() {
        HashSet<BetterBlockPos> copy = new HashSet<>(incorrectPositions);
        copy.removeIf(pos -> pos.distanceSq(ctx.player().posX, ctx.player().posY, ctx.player().posZ) > 200);
        if (!copy.isEmpty()) {
            incorrectPositions = copy;
        }
    }

    private void recalcNearby(BuilderCalculationContext bcc) {
        BetterBlockPos center = ctx.playerFeet();
        int radius = Baritone.settings().builderTickScanRadius.value;
        for (int dx = -radius; dx <= radius; dx++) {
            for (int dy = -radius; dy <= radius; dy++) {
                for (int dz = -radius; dz <= radius; dz++) {
                    int x = center.x + dx;
                    int y = center.y + dy;
                    int z = center.z + dz;
                    IBlockState desired = bcc.getSchematic(x, y, z, bcc.bsi.get0(x, y, z));
                    if (desired != null) {
                        // we care about this position
                        BetterBlockPos pos = new BetterBlockPos(x, y, z);
                        if (valid(bcc.bsi.get0(x, y, z), desired)) {
                            incorrectPositions.remove(pos);
                            observedCompleted.add(BetterBlockPos.longHash(pos));
                        } else {
                            incorrectPositions.add(pos);
                            observedCompleted.remove(BetterBlockPos.longHash(pos));
                        }
                    }
                }
            }
        }
    }

    private void fullRecalc(BuilderCalculationContext bcc) {
        incorrectPositions = new HashSet<>();
        for (int y = 0; y < schematic.heightY(); y++) {
            for (int z = 0; z < schematic.lengthZ(); z++) {
                for (int x = 0; x < schematic.widthX(); x++) {
                    int blockX = x + origin.getX();
                    int blockY = y + origin.getY();
                    int blockZ = z + origin.getZ();
                    IBlockState current = bcc.bsi.get0(blockX, blockY, blockZ);
                    if (!schematic.inSchematic(x, y, z, current)) {
                        continue;
                    }
                    if (bcc.bsi.worldContainsLoadedChunk(blockX, blockZ)) { // check if its in render distance, not if its in cache
                        // we can directly observe this block, it is in render distance
                        if (valid(bcc.bsi.get0(blockX, blockY, blockZ), schematic.desiredState(x, y, z, current, this.approxPlaceable))) {
                            observedCompleted.add(BetterBlockPos.longHash(blockX, blockY, blockZ));
                        } else {
                            incorrectPositions.add(new BetterBlockPos(blockX, blockY, blockZ));
                            observedCompleted.remove(BetterBlockPos.longHash(blockX, blockY, blockZ));
                            if (incorrectPositions.size() > Baritone.settings().incorrectSize.value) {
                                return;
                            }
                        }
                        continue;
                    }
                    // this is not in render distance
                    if (!observedCompleted.contains(BetterBlockPos.longHash(blockX, blockY, blockZ))) {
                        // and we've never seen this position be correct
                        // therefore mark as incorrect
                        incorrectPositions.add(new BetterBlockPos(blockX, blockY, blockZ));
                        if (incorrectPositions.size() > Baritone.settings().incorrectSize.value) {
                            return;
                        }
                    }
                }
            }
        }
    }

    private Goal assemble(BuilderCalculationContext bcc, List<IBlockState> approxPlaceable) {
        List<BetterBlockPos> placeable = new ArrayList<>();
        List<BetterBlockPos> breakable = new ArrayList<>();
        List<BetterBlockPos> sourceLiquids = new ArrayList<>();
        incorrectPositions.forEach(pos -> {
            IBlockState state = bcc.bsi.get0(pos);
            if (state.getBlock() instanceof BlockAir) {
                if (approxPlaceable.contains(bcc.getSchematic(pos.x, pos.y, pos.z, state))) {
                    placeable.add(pos);
                }
            } else {
                if (state.getBlock() instanceof BlockFlowingFluid) {
                    // if the block itself is JUST a liquid (i.e. not just a waterlogged block), we CANNOT break it
                    // TODO for 1.13 make sure that this only matches pure water, not waterlogged blocks
                    if (!MovementHelper.possiblyFlowing(state)) {
                        // if it's a source block then we want to replace it with a throwaway
                        sourceLiquids.add(pos);
                    }
                } else {
                    breakable.add(pos);
                }
            }
        });
        List<Goal> toBreak = new ArrayList<>();
        breakable.forEach(pos -> toBreak.add(breakGoal(pos, bcc)));
        List<Goal> toPlace = new ArrayList<>();
        placeable.forEach(pos -> {
            if (!placeable.contains(pos.down()) && !placeable.contains(pos.down(2))) {
                toPlace.add(placementGoal(pos, bcc));
            }
        });
        sourceLiquids.forEach(pos -> toPlace.add(new GoalBlock(pos.up())));

        if (!toPlace.isEmpty()) {
            return new JankyGoalComposite(new GoalComposite(toPlace.toArray(new Goal[0])), new GoalComposite(toBreak.toArray(new Goal[0])));
        }
        if (toBreak.isEmpty()) {
            return null;
        }
        return new GoalComposite(toBreak.toArray(new Goal[0]));
    }

    public static class JankyGoalComposite implements Goal {

        private final Goal primary;
        private final Goal fallback;

        public JankyGoalComposite(Goal primary, Goal fallback) {
            this.primary = primary;
            this.fallback = fallback;
        }


        @Override
        public boolean isInGoal(int x, int y, int z) {
            return primary.isInGoal(x, y, z) || fallback.isInGoal(x, y, z);
        }

        @Override
        public double heuristic(int x, int y, int z) {
            return primary.heuristic(x, y, z);
        }

        @Override
        public String toString() {
            return "JankyComposite Primary: " + primary + " Fallback: " + fallback;
        }
    }

    public static class GoalBreak extends GoalGetToBlock {

        public GoalBreak(BlockPos pos) {
            super(pos);
        }

        @Override
        public boolean isInGoal(int x, int y, int z) {
            // can't stand right on top of a block, that might not work (what if it's unsupported, can't break then)
            if (y > this.y) {
                return false;
            }
            // but any other adjacent works for breaking, including inside or below
            return super.isInGoal(x, y, z);
        }
    }

    private Goal placementGoal(BlockPos pos, BuilderCalculationContext bcc) {
        if (!(ctx.world().getBlockState(pos).getBlock() instanceof BlockAir)) {  // TODO can this even happen?
            return new GoalPlace(pos);
        }
        boolean allowSameLevel = !(ctx.world().getBlockState(pos.up()).getBlock() instanceof BlockAir);
        IBlockState current = ctx.world().getBlockState(pos);
        for (EnumFacing facing : Movement.HORIZONTALS_BUT_ALSO_DOWN_____SO_EVERY_DIRECTION_EXCEPT_UP) {
            //noinspection ConstantConditions
            if (MovementHelper.canPlaceAgainst(ctx, pos.offset(facing)) && placementPlausible(pos, bcc.getSchematic(pos.getX(), pos.getY(), pos.getZ(), current))) {
                return new GoalAdjacent(pos, pos.offset(facing), allowSameLevel);
            }
        }
        return new GoalPlace(pos);
    }

    private Goal breakGoal(BlockPos pos, BuilderCalculationContext bcc) {
        if (Baritone.settings().goalBreakFromAbove.value && bcc.bsi.get0(pos.up()).getBlock() instanceof BlockAir && bcc.bsi.get0(pos.up(2)).getBlock() instanceof BlockAir) { // TODO maybe possible without the up(2) check?
            return new JankyGoalComposite(new GoalBreak(pos), new GoalGetToBlock(pos.up()) {
                @Override
                public boolean isInGoal(int x, int y, int z) {
                    if (y > this.y || (x == this.x && y == this.y && z == this.z)) {
                        return false;
                    }
                    return super.isInGoal(x, y, z);
                }
            });
        }
        return new GoalBreak(pos);
    }

    public static class GoalAdjacent extends GoalGetToBlock {

        private boolean allowSameLevel;
        private BlockPos no;

        public GoalAdjacent(BlockPos pos, BlockPos no, boolean allowSameLevel) {
            super(pos);
            this.no = no;
            this.allowSameLevel = allowSameLevel;
        }

        public boolean isInGoal(int x, int y, int z) {
            if (x == this.x && y == this.y && z == this.z) {
                return false;
            }
            if (x == no.getX() && y == no.getY() && z == no.getZ()) {
                return false;
            }
            if (!allowSameLevel && y == this.y - 1) {
                return false;
            }
            if (y < this.y - 1) {
                return false;
            }
            return super.isInGoal(x, y, z);
        }

        public double heuristic(int x, int y, int z) {
            // prioritize lower y coordinates
            return this.y * 100 + super.heuristic(x, y, z);
        }
    }

    public static class GoalPlace extends GoalBlock {

        public GoalPlace(BlockPos placeAt) {
            super(placeAt.up());
        }

        public double heuristic(int x, int y, int z) {
            // prioritize lower y coordinates
            return this.y * 100 + super.heuristic(x, y, z);
        }
    }

    @Override
    public void onLostControl() {
        incorrectPositions = null;
        name = null;
        schematic = null;
        realSchematic = null;
        layer = 0;
        numRepeats = 0;
        paused = false;
        observedCompleted = null;
    }

    @Override
    public String displayName0() {
        return paused ? "Builder Paused" : "Building " + name;
    }

    private List<IBlockState> approxPlaceable(int size) {
        List<IBlockState> result = new ArrayList<>();
        for (int i = 0; i < size; i++) {
            ItemStack stack = ctx.player().inventory.mainInventory.get(i);
            if (stack.isEmpty() || !(stack.getItem() instanceof ItemBlock)) {
                result.add(Blocks.AIR.getDefaultState());
                continue;
            }
            // <toxic cloud>
            result.add(((ItemBlock) stack.getItem()).getBlock().getStateForPlacement(new BlockItemUseContext(new ItemUseContext(ctx.player(), stack, ctx.playerFeet(), EnumFacing.UP, (float) ctx.player().posX, (float) ctx.player().posY, (float) ctx.player().posZ))));
            // </toxic cloud>
        }
        return result;
    }

    private boolean valid(IBlockState current, IBlockState desired) {
        if (desired == null) {
            return true;
        }
        if (current.getBlock() instanceof BlockAir && desired.getBlock() instanceof BlockAir) {
            return true;
        }
        if ((current.getBlock() == Blocks.WATER || current.getBlock() == Blocks.LAVA) && Baritone.settings().okIfWater.value) {
            return true;
        }
        // TODO more complicated comparison logic I guess
        if (desired.getBlock() instanceof BlockAir && Baritone.settings().buildIgnoreBlocks.value.contains(current.getBlock())) {
            return true;
        }
        if (!(current.getBlock() instanceof BlockAir) && Baritone.settings().buildIgnoreExisting.value) {
            return true;
        }
        return current.equals(desired);
    }

    public class BuilderCalculationContext extends CalculationContext {

        private final List<IBlockState> placeable;
        private final ISchematic schematic;
        private final int originX;
        private final int originY;
        private final int originZ;

        public BuilderCalculationContext() {
            super(BuilderProcess.this.baritone, true); // wew lad
            this.placeable = approxPlaceable(9);
            this.schematic = BuilderProcess.this.schematic;
            this.originX = origin.getX();
            this.originY = origin.getY();
            this.originZ = origin.getZ();

            this.jumpPenalty += 10;
            this.backtrackCostFavoringCoefficient = 1;
        }

        private IBlockState getSchematic(int x, int y, int z, IBlockState current) {
            if (schematic.inSchematic(x - originX, y - originY, z - originZ, current)) {
                return schematic.desiredState(x - originX, y - originY, z - originZ, current, BuilderProcess.this.approxPlaceable);
            } else {
                return null;
            }
        }

        @Override
        public double costOfPlacingAt(int x, int y, int z, IBlockState current) {
            if (isPossiblyProtected(x, y, z) || !worldBorder.canPlaceAt(x, z)) { // make calculation fail properly if we can't build
                return COST_INF;
            }
            IBlockState sch = getSchematic(x, y, z, current);
            if (sch != null) {
                // TODO this can return true even when allowPlace is off.... is that an issue?
                if (sch.getBlock() instanceof BlockAir) {
                    // we want this to be air, but they're asking if they can place here
                    // this won't be a schematic block, this will be a throwaway
                    return placeBlockCost * 2; // we're going to have to break it eventually
                }
                if (placeable.contains(sch)) {
                    return 0; // thats right we gonna make it FREE to place a block where it should go in a structure
                    // no place block penalty at all 😎
                    // i'm such an idiot that i just tried to copy and paste the epic gamer moment emoji too
                    // get added to unicode when?
                }
                if (!hasThrowaway) {
                    return COST_INF;
                }
                // we want it to be something that we don't have
                // even more of a pain to place something wrong
                return placeBlockCost * 3;
            } else {
                if (hasThrowaway) {
                    return placeBlockCost;
                } else {
                    return COST_INF;
                }
            }
        }

        @Override
        public double breakCostMultiplierAt(int x, int y, int z, IBlockState current) {
            if (!allowBreak || isPossiblyProtected(x, y, z)) {
                return COST_INF;
            }
            IBlockState sch = getSchematic(x, y, z, current);
            if (sch != null) {
                if (sch.getBlock() instanceof BlockAir) {
                    // it should be air
                    // regardless of current contents, we can break it
                    return 1;
                }
                // it should be a real block
                // is it already that block?
                if (valid(bsi.get0(x, y, z), sch)) {
                    return Baritone.settings().breakCorrectBlockPenaltyMultiplier.value;
                } else {
                    // can break if it's wrong
                    // would be great to return less than 1 here, but that would actually make the cost calculation messed up
                    // since we're breaking a block, if we underestimate the cost, then it'll fail when it really takes the correct amount of time
                    return 1;

                }
                // TODO do blocks in render distace only?
                // TODO allow breaking blocks that we have a tool to harvest and immediately place back?
            } else {
                return 1; // why not lol
            }
        }
    }
}<|MERGE_RESOLUTION|>--- conflicted
+++ resolved
@@ -52,8 +52,6 @@
 import net.minecraft.item.ItemBlock;
 import net.minecraft.item.ItemStack;
 import net.minecraft.item.ItemUseContext;
-import net.minecraft.nbt.CompressedStreamTools;
-import net.minecraft.nbt.NBTTagCompound;
 import net.minecraft.util.EnumFacing;
 import net.minecraft.util.Tuple;
 import net.minecraft.util.math.*;
@@ -291,15 +289,9 @@
                 double placeX = placeAgainstPos.x + aabb.minX * placementMultiplier.x + aabb.maxX * (1 - placementMultiplier.x);
                 double placeY = placeAgainstPos.y + aabb.minY * placementMultiplier.y + aabb.maxY * (1 - placementMultiplier.y);
                 double placeZ = placeAgainstPos.z + aabb.minZ * placementMultiplier.z + aabb.maxZ * (1 - placementMultiplier.z);
-<<<<<<< HEAD
-                Rotation rot = RotationUtils.calcRotationFromVec3d(ctx.playerHead(), new Vec3d(placeX, placeY, placeZ), ctx.playerRotations());
-                RayTraceResult result = RayTraceUtils.rayTraceTowards(ctx.player(), rot, ctx.playerController().getBlockReachDistance());
-                if (result != null && result.type == RayTraceResult.Type.BLOCK && result.getBlockPos().equals(placeAgainstPos) && result.sideHit == against.getOpposite()) {
-=======
                 Rotation rot = RotationUtils.calcRotationFromVec3d(RayTraceUtils.inferSneakingEyePosition(ctx.player()), new Vec3d(placeX, placeY, placeZ), ctx.playerRotations());
                 RayTraceResult result = RayTraceUtils.rayTraceTowards(ctx.player(), rot, ctx.playerController().getBlockReachDistance(), true);
-                if (result != null && result.typeOfHit == RayTraceResult.Type.BLOCK && result.getBlockPos().equals(placeAgainstPos) && result.sideHit == against.getOpposite()) {
->>>>>>> 61563c93
+                if (result != null && result.type == RayTraceResult.Type.BLOCK && result.getBlockPos().equals(placeAgainstPos) && result.sideHit == against.getOpposite()) {
                     OptionalInt hotbar = hasAnyItemThatWouldPlace(toPlace, result, rot);
                     if (hotbar.isPresent()) {
                         return Optional.of(new Placement(hotbar.getAsInt(), placeAgainstPos, against.getOpposite(), rot));
