--- conflicted
+++ resolved
@@ -173,13 +173,8 @@
         if (!schematic.inSchematic(x - origin.getX(), y - origin.getY(), z - origin.getZ(), current)) {
             return null;
         }
-<<<<<<< HEAD
-        IBlockState state = schematic.desiredState(x - origin.getX(), y - origin.getY(), z - origin.getZ());
+        IBlockState state = schematic.desiredState(x - origin.getX(), y - origin.getY(), z - origin.getZ(), current, this.approxPlaceable);
         if (state.getBlock() instanceof BlockAir) {
-=======
-        IBlockState state = schematic.desiredState(x - origin.getX(), y - origin.getY(), z - origin.getZ(), current, this.approxPlaceable);
-        if (state.getBlock() == Blocks.AIR) {
->>>>>>> 47e6a039
             return null;
         }
         return state;
@@ -243,13 +238,8 @@
                         continue; // irrelevant
                     }
                     IBlockState curr = bcc.bsi.get0(x, y, z);
-<<<<<<< HEAD
-                    if (MovementHelper.isReplacable(x, y, z, curr, bcc.bsi) && !valid(curr, desired)) {
+                    if (MovementHelper.isReplaceable(x, y, z, curr, bcc.bsi) && !valid(curr, desired)) {
                         if (dy == 1 && bcc.bsi.get0(x, y + 1, z).getBlock() instanceof BlockAir) {
-=======
-                    if (MovementHelper.isReplaceable(x, y, z, curr, bcc.bsi) && !valid(curr, desired)) {
-                        if (dy == 1 && bcc.bsi.get0(x, y + 1, z).getBlock() == Blocks.AIR) {
->>>>>>> 47e6a039
                             continue;
                         }
                         desirableOnHotbar.add(desired);
@@ -679,17 +669,11 @@
         if (!(ctx.world().getBlockState(pos).getBlock() instanceof BlockAir)) {  // TODO can this even happen?
             return new GoalPlace(pos);
         }
-<<<<<<< HEAD
         boolean allowSameLevel = !(ctx.world().getBlockState(pos.up()).getBlock() instanceof BlockAir);
-        for (EnumFacing facing : Movement.HORIZONTALS_BUT_ALSO_DOWN_____SO_EVERY_DIRECTION_EXCEPT_UP) {
-            if (MovementHelper.canPlaceAgainst(ctx, pos.offset(facing)) && placementPlausible(pos, bcc.getSchematic(pos.getX(), pos.getY(), pos.getZ()))) {
-=======
-        boolean allowSameLevel = ctx.world().getBlockState(pos.up()).getBlock() != Blocks.AIR;
         IBlockState current = ctx.world().getBlockState(pos);
         for (EnumFacing facing : Movement.HORIZONTALS_BUT_ALSO_DOWN_____SO_EVERY_DIRECTION_EXCEPT_UP) {
             //noinspection ConstantConditions
-            if (MovementHelper.canPlaceAgainst(ctx, pos.offset(facing)) && ctx.world().mayPlace(bcc.getSchematic(pos.getX(), pos.getY(), pos.getZ(), current).getBlock(), pos, false, facing, null)) {
->>>>>>> 47e6a039
+            if (MovementHelper.canPlaceAgainst(ctx, pos.offset(facing)) && placementPlausible(pos, bcc.getSchematic(pos.getX(), pos.getY(), pos.getZ(), current))) {
                 return new GoalAdjacent(pos, pos.offset(facing), allowSameLevel);
             }
         }
