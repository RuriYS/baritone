/*
 * This file is part of Baritone.
 *
 * Baritone is free software: you can redistribute it and/or modify
 * it under the terms of the GNU Lesser General Public License as published by
 * the Free Software Foundation, either version 3 of the License, or
 * (at your option) any later version.
 *
 * Baritone is distributed in the hope that it will be useful,
 * but WITHOUT ANY WARRANTY; without even the implied warranty of
 * MERCHANTABILITY or FITNESS FOR A PARTICULAR PURPOSE.  See the
 * GNU Lesser General Public License for more details.
 *
 * You should have received a copy of the GNU Lesser General Public License
 * along with Baritone.  If not, see <https://www.gnu.org/licenses/>.
 */

package baritone.process;

import baritone.Baritone;
import baritone.api.pathing.goals.Goal;
import baritone.api.pathing.goals.GoalBlock;
import baritone.api.pathing.goals.GoalComposite;
import baritone.api.pathing.goals.GoalGetToBlock;
import baritone.api.process.IBuilderProcess;
import baritone.api.process.PathingCommand;
import baritone.api.process.PathingCommandType;
import baritone.api.schematic.FillSchematic;
import baritone.api.schematic.ISchematic;
import baritone.api.schematic.IStaticSchematic;
import baritone.api.schematic.SubstituteSchematic;
import baritone.api.schematic.format.ISchematicFormat;
import baritone.api.utils.BetterBlockPos;
import baritone.api.utils.RayTraceUtils;
import baritone.api.utils.Rotation;
import baritone.api.utils.RotationUtils;
import baritone.api.utils.input.Input;
import baritone.pathing.movement.CalculationContext;
import baritone.pathing.movement.Movement;
import baritone.pathing.movement.MovementHelper;
import baritone.utils.BaritoneProcessHelper;
import baritone.utils.BlockStateInterface;
import baritone.utils.PathingCommandContext;
import baritone.utils.schematic.MapArtSchematic;
import baritone.utils.schematic.SchematicSystem;
import baritone.utils.schematic.SelectionSchematic;
import baritone.utils.schematic.format.defaults.LitematicaSchematic;
import baritone.utils.schematic.litematica.LitematicaHelper;
import baritone.utils.schematic.schematica.SchematicaHelper;
import com.google.common.collect.ImmutableMap;
import com.google.common.collect.ImmutableSet;
import it.unimi.dsi.fastutil.longs.LongOpenHashSet;
import net.minecraft.block.*;
import net.minecraft.item.BlockItem;
import net.minecraft.item.BlockItemUseContext;
import net.minecraft.item.ItemStack;
import net.minecraft.item.ItemUseContext;
import net.minecraft.nbt.CompressedStreamTools;
import net.minecraft.state.IProperty;
import net.minecraft.util.Direction;
import net.minecraft.util.Hand;
import net.minecraft.util.Tuple;
import net.minecraft.util.math.*;
import net.minecraft.util.math.shapes.VoxelShape;

import java.io.File;
import java.io.FileInputStream;
import java.io.IOException;
import java.nio.file.Files;
import java.util.*;
import java.util.stream.Collectors;
import java.util.stream.Stream;

import static baritone.api.pathing.movement.ActionCosts.COST_INF;

public final class BuilderProcess extends BaritoneProcessHelper implements IBuilderProcess {

    private HashSet<BetterBlockPos> incorrectPositions;
    private LongOpenHashSet observedCompleted; // positions that are completed even if they're out of render distance and we can't make sure right now
    private String name;
    private ISchematic realSchematic;
    private ISchematic schematic;
    private Vec3i origin;
    private int ticks;
    private boolean paused;
    private int layer;
    private int numRepeats;
<<<<<<< HEAD
    private List<BlockState> approxPlaceable;
=======
    private List<IBlockState> approxPlaceable;
    public int stopAtHeight = 0;
>>>>>>> d05d5fd9

    public BuilderProcess(Baritone baritone) {
        super(baritone);
    }

    @Override
    public void build(String name, ISchematic schematic, Vec3i origin) {
        this.name = name;
        this.schematic = schematic;
        this.realSchematic = null;
        boolean buildingSelectionSchematic = schematic instanceof SelectionSchematic;
        if (!Baritone.settings().buildSubstitutes.value.isEmpty()) {
            this.schematic = new SubstituteSchematic(this.schematic, Baritone.settings().buildSubstitutes.value);
        }
        int x = origin.getX();
        int y = origin.getY();
        int z = origin.getZ();
        if (Baritone.settings().schematicOrientationX.value) {
            x += schematic.widthX();
        }
        if (Baritone.settings().schematicOrientationY.value) {
            y += schematic.heightY();
        }
        if (Baritone.settings().schematicOrientationZ.value) {
            z += schematic.lengthZ();
        }
        this.origin = new Vec3i(x, y, z);
        this.paused = false;
        this.layer = Baritone.settings().startAtLayer.value;
        this.stopAtHeight = schematic.heightY();
        if (Baritone.settings().buildOnlySelection.value && buildingSelectionSchematic) {  // currently redundant but safer maybe
            if (baritone.getSelectionManager().getSelections().length == 0) {
                logDirect("Poor little kitten forgot to set a selection while BuildOnlySelection is true");
                this.stopAtHeight = 0;
            } else if (Baritone.settings().buildInLayers.value) {
                OptionalInt minim = Stream.of(baritone.getSelectionManager().getSelections()).mapToInt(sel -> sel.min().y).min();
                OptionalInt maxim = Stream.of(baritone.getSelectionManager().getSelections()).mapToInt(sel -> sel.max().y).max();
                if (minim.isPresent() && maxim.isPresent()) {
                    int startAtHeight = Baritone.settings().layerOrder.value ? y + schematic.heightY() - maxim.getAsInt() : minim.getAsInt() - y;
                    this.stopAtHeight = (Baritone.settings().layerOrder.value ? y + schematic.heightY() - minim.getAsInt() : maxim.getAsInt() - y) + 1;
                    this.layer = Math.max(this.layer, startAtHeight / Baritone.settings().layerHeight.value);  // startAtLayer or startAtHeight, whichever is highest
                    logDebug(String.format("Schematic starts at y=%s with height %s", y, schematic.heightY()));
                    logDebug(String.format("Selection starts at y=%s and ends at y=%s", minim.getAsInt(), maxim.getAsInt()));
                    logDebug(String.format("Considering relevant height %s - %s", startAtHeight, this.stopAtHeight));
                }
            }
        }

        this.numRepeats = 0;
        this.observedCompleted = new LongOpenHashSet();
        this.incorrectPositions = null;
    }

    public void resume() {
        paused = false;
    }

    public void pause() {
        paused = true;
    }

    @Override
    public boolean isPaused() {
        return paused;
    }

    @Override
    public boolean build(String name, File schematic, Vec3i origin) {
        Optional<ISchematicFormat> format = SchematicSystem.INSTANCE.getByFile(schematic);
        if (!format.isPresent()) {
            return false;
        }

        ISchematic parsed;
        try {
            parsed = format.get().parse(new FileInputStream(schematic));
        } catch (Exception e) {
            e.printStackTrace();
            return false;
        }

        if (Baritone.settings().mapArtMode.value) {
            parsed = new MapArtSchematic((IStaticSchematic) parsed);
        }

        if (Baritone.settings().buildOnlySelection.value) {
            parsed = new SelectionSchematic(parsed, origin, baritone.getSelectionManager().getSelections());
        }


        build(name, parsed, origin);
        return true;
    }

    @Override
    public void buildOpenSchematic() {
        if (SchematicaHelper.isSchematicaPresent()) {
            Optional<Tuple<IStaticSchematic, BlockPos>> schematic = SchematicaHelper.getOpenSchematic();
            if (schematic.isPresent()) {
                IStaticSchematic s = schematic.get().getA();
                BlockPos origin = schematic.get().getB();
                ISchematic schem = Baritone.settings().mapArtMode.value ? new MapArtSchematic(s) : s;
                if (Baritone.settings().buildOnlySelection.value) {
                    schem = new SelectionSchematic(schem, origin, baritone.getSelectionManager().getSelections());
                }
                this.build(
                        schematic.get().getA().toString(),
                        schem,
                        origin
                );
            } else {
                logDirect("No schematic currently open");
            }
        } else {
            logDirect("Schematica is not present");
        }
    }

    /**
     * Builds the with index 'i' given schematic placement.
     *
     * @param i index reference to the schematic placement list.
     */
    @Override
    public void buildOpenLitematic(int i) {
        if (LitematicaHelper.isLitematicaPresent()) {
            //if java.lang.NoSuchMethodError is thrown see comment in SchematicPlacementManager
            if (LitematicaHelper.hasLoadedSchematic()) {
                String name = LitematicaHelper.getName(i);
                try {
                    LitematicaSchematic schematic1 = new LitematicaSchematic(CompressedStreamTools.readCompressed(Files.newInputStream(LitematicaHelper.getSchematicFile(i).toPath())), false);
                    Vec3i correctedOrigin = LitematicaHelper.getCorrectedOrigin(schematic1, i);
                    LitematicaSchematic schematic2 = LitematicaHelper.blackMagicFuckery(schematic1, i);
                    build(name, schematic2, correctedOrigin);
                } catch (IOException e) {
                    logDirect("Schematic File could not be loaded.");
                }
            } else {
                logDirect("No schematic currently loaded");
            }
        } else {
            logDirect("Litematica is not present");
        }
    }

    public void clearArea(BlockPos corner1, BlockPos corner2) {
        BlockPos origin = new BlockPos(Math.min(corner1.getX(), corner2.getX()), Math.min(corner1.getY(), corner2.getY()), Math.min(corner1.getZ(), corner2.getZ()));
        int widthX = Math.abs(corner1.getX() - corner2.getX()) + 1;
        int heightY = Math.abs(corner1.getY() - corner2.getY()) + 1;
        int lengthZ = Math.abs(corner1.getZ() - corner2.getZ()) + 1;
        build("clear area", new FillSchematic(widthX, heightY, lengthZ, Blocks.AIR.getDefaultState()), origin);
    }

    @Override
    public List<BlockState> getApproxPlaceable() {
        return new ArrayList<>(approxPlaceable);
    }

    @Override
    public boolean isActive() {
        return schematic != null;
    }

    public BlockState placeAt(int x, int y, int z, BlockState current) {
        if (!isActive()) {
            return null;
        }
        if (!schematic.inSchematic(x - origin.getX(), y - origin.getY(), z - origin.getZ(), current)) {
            return null;
        }
        BlockState state = schematic.desiredState(x - origin.getX(), y - origin.getY(), z - origin.getZ(), current, this.approxPlaceable);
        if (state.getBlock() instanceof AirBlock) {
            return null;
        }
        return state;
    }

    private Optional<Tuple<BetterBlockPos, Rotation>> toBreakNearPlayer(BuilderCalculationContext bcc) {
        BetterBlockPos center = ctx.playerFeet();
        BetterBlockPos pathStart = baritone.getPathingBehavior().pathStart();
        for (int dx = -5; dx <= 5; dx++) {
            for (int dy = Baritone.settings().breakFromAbove.value ? -1 : 0; dy <= 5; dy++) {
                for (int dz = -5; dz <= 5; dz++) {
                    int x = center.x + dx;
                    int y = center.y + dy;
                    int z = center.z + dz;
                    if (dy == -1 && x == pathStart.x && z == pathStart.z) {
                        continue; // dont mine what we're supported by, but not directly standing on
                    }
                    BlockState desired = bcc.getSchematic(x, y, z, bcc.bsi.get0(x, y, z));
                    if (desired == null) {
                        continue; // irrelevant
                    }
                    BlockState curr = bcc.bsi.get0(x, y, z);
                    if (!(curr.getBlock() instanceof AirBlock) && !(curr.getBlock() == Blocks.WATER || curr.getBlock() == Blocks.LAVA) && !valid(curr, desired, false)) {
                        BetterBlockPos pos = new BetterBlockPos(x, y, z);
                        Optional<Rotation> rot = RotationUtils.reachable(ctx.player(), pos, ctx.playerController().getBlockReachDistance());
                        if (rot.isPresent()) {
                            return Optional.of(new Tuple<>(pos, rot.get()));
                        }
                    }
                }
            }
        }
        return Optional.empty();
    }

    public static class Placement {

        private final int hotbarSelection;
        private final BlockPos placeAgainst;
        private final Direction side;
        private final Rotation rot;

        public Placement(int hotbarSelection, BlockPos placeAgainst, Direction side, Rotation rot) {
            this.hotbarSelection = hotbarSelection;
            this.placeAgainst = placeAgainst;
            this.side = side;
            this.rot = rot;
        }
    }

    private Optional<Placement> searchForPlacables(BuilderCalculationContext bcc, List<BlockState> desirableOnHotbar) {
        BetterBlockPos center = ctx.playerFeet();
        for (int dx = -5; dx <= 5; dx++) {
            for (int dy = -5; dy <= 1; dy++) {
                for (int dz = -5; dz <= 5; dz++) {
                    int x = center.x + dx;
                    int y = center.y + dy;
                    int z = center.z + dz;
                    BlockState desired = bcc.getSchematic(x, y, z, bcc.bsi.get0(x, y, z));
                    if (desired == null) {
                        continue; // irrelevant
                    }
                    BlockState curr = bcc.bsi.get0(x, y, z);
                    if (MovementHelper.isReplaceable(x, y, z, curr, bcc.bsi) && !valid(curr, desired, false)) {
                        if (dy == 1 && bcc.bsi.get0(x, y + 1, z).getBlock() instanceof AirBlock) {
                            continue;
                        }
                        desirableOnHotbar.add(desired);
                        Optional<Placement> opt = possibleToPlace(desired, x, y, z, bcc.bsi);
                        if (opt.isPresent()) {
                            return opt;
                        }
                    }
                }
            }
        }
        return Optional.empty();
    }

    public boolean placementPlausible(BlockPos pos, BlockState state) {
        VoxelShape voxelshape = state.getCollisionShape(ctx.world(), pos);
        return voxelshape.isEmpty() || ctx.world().checkNoEntityCollision(null, voxelshape.withOffset(pos.getX(), pos.getY(), pos.getZ()));
    }

    private Optional<Placement> possibleToPlace(BlockState toPlace, int x, int y, int z, BlockStateInterface bsi) {
        for (Direction against : Direction.values()) {
            BetterBlockPos placeAgainstPos = new BetterBlockPos(x, y, z).offset(against);
            BlockState placeAgainstState = bsi.get0(placeAgainstPos);
            if (MovementHelper.isReplaceable(placeAgainstPos.x, placeAgainstPos.y, placeAgainstPos.z, placeAgainstState, bsi)) {
                continue;
            }
            if (!toPlace.isValidPosition(ctx.world(), new BetterBlockPos(x, y, z))) {
                continue;
            }
            if (!placementPlausible(new BetterBlockPos(x, y, z), toPlace)) {
                continue;
            }
            AxisAlignedBB aabb = placeAgainstState.getShape(ctx.world(), placeAgainstPos).getBoundingBox();
            for (Vec3d placementMultiplier : aabbSideMultipliers(against)) {
                double placeX = placeAgainstPos.x + aabb.minX * placementMultiplier.x + aabb.maxX * (1 - placementMultiplier.x);
                double placeY = placeAgainstPos.y + aabb.minY * placementMultiplier.y + aabb.maxY * (1 - placementMultiplier.y);
                double placeZ = placeAgainstPos.z + aabb.minZ * placementMultiplier.z + aabb.maxZ * (1 - placementMultiplier.z);
                Rotation rot = RotationUtils.calcRotationFromVec3d(RayTraceUtils.inferSneakingEyePosition(ctx.player()), new Vec3d(placeX, placeY, placeZ), ctx.playerRotations());
                RayTraceResult result = RayTraceUtils.rayTraceTowards(ctx.player(), rot, ctx.playerController().getBlockReachDistance(), true);
                if (result != null && result.getType() == RayTraceResult.Type.BLOCK && ((BlockRayTraceResult) result).getPos().equals(placeAgainstPos) && ((BlockRayTraceResult) result).getFace() == against.getOpposite()) {
                    OptionalInt hotbar = hasAnyItemThatWouldPlace(toPlace, result, rot);
                    if (hotbar.isPresent()) {
                        return Optional.of(new Placement(hotbar.getAsInt(), placeAgainstPos, against.getOpposite(), rot));
                    }
                }
            }
        }
        return Optional.empty();
    }

    private OptionalInt hasAnyItemThatWouldPlace(BlockState desired, RayTraceResult result, Rotation rot) {
        for (int i = 0; i < 9; i++) {
            ItemStack stack = ctx.player().inventory.mainInventory.get(i);
            if (stack.isEmpty() || !(stack.getItem() instanceof BlockItem)) {
                continue;
            }
            float originalYaw = ctx.player().rotationYaw;
            float originalPitch = ctx.player().rotationPitch;
            // the state depends on the facing of the player sometimes
            ctx.player().rotationYaw = rot.getYaw();
            ctx.player().rotationPitch = rot.getPitch();
            BlockItemUseContext meme = new BlockItemUseContext(new ItemUseContext(
                    ctx.world(),
                    ctx.player(),
                    Hand.MAIN_HAND,
                    stack,
                    (BlockRayTraceResult) result
            ) {}); // that {} gives us access to a protected constructor lmfao
            BlockState wouldBePlaced = ((BlockItem) stack.getItem()).getBlock().getStateForPlacement(meme);
            ctx.player().rotationYaw = originalYaw;
            ctx.player().rotationPitch = originalPitch;
            if (wouldBePlaced == null) {
                continue;
            }
            if (!meme.canPlace()) {
                continue;
            }
            if (valid(wouldBePlaced, desired, true)) {
                return OptionalInt.of(i);
            }
        }
        return OptionalInt.empty();
    }

    private static Vec3d[] aabbSideMultipliers(Direction side) {
        switch (side) {
            case UP:
                return new Vec3d[]{new Vec3d(0.5, 1, 0.5), new Vec3d(0.1, 1, 0.5), new Vec3d(0.9, 1, 0.5), new Vec3d(0.5, 1, 0.1), new Vec3d(0.5, 1, 0.9)};
            case DOWN:
                return new Vec3d[]{new Vec3d(0.5, 0, 0.5), new Vec3d(0.1, 0, 0.5), new Vec3d(0.9, 0, 0.5), new Vec3d(0.5, 0, 0.1), new Vec3d(0.5, 0, 0.9)};
            case NORTH:
            case SOUTH:
            case EAST:
            case WEST:
                double x = side.getXOffset() == 0 ? 0.5 : (1 + side.getXOffset()) / 2D;
                double z = side.getZOffset() == 0 ? 0.5 : (1 + side.getZOffset()) / 2D;
                return new Vec3d[]{new Vec3d(x, 0.25, z), new Vec3d(x, 0.75, z)};
            default: // null
                throw new IllegalStateException();
        }
    }

    @Override
    public PathingCommand onTick(boolean calcFailed, boolean isSafeToCancel) {
        return onTick(calcFailed, isSafeToCancel, 0);
    }

    public PathingCommand onTick(boolean calcFailed, boolean isSafeToCancel, int recursions) {
        if (recursions > 1000) { // onTick calls itself, don't crash
            return new PathingCommand(null, PathingCommandType.SET_GOAL_AND_PATH);
        }
        approxPlaceable = approxPlaceable(36);
        if (baritone.getInputOverrideHandler().isInputForcedDown(Input.CLICK_LEFT)) {
            ticks = 5;
        } else {
            ticks--;
        }
        baritone.getInputOverrideHandler().clearAllKeys();
        if (paused) {
            return new PathingCommand(null, PathingCommandType.CANCEL_AND_SET_GOAL);
        }
        if (Baritone.settings().buildInLayers.value) {
            if (realSchematic == null) {
                realSchematic = schematic;
            }
            ISchematic realSchematic = this.realSchematic; // wrap this properly, dont just have the inner class refer to the builderprocess.this
            int minYInclusive;
            int maxYInclusive;
            // layer = 0 should be nothing
            // layer = realSchematic.heightY() should be everything
            if (Baritone.settings().layerOrder.value) { // top to bottom
                maxYInclusive = realSchematic.heightY() - 1;
                minYInclusive = realSchematic.heightY() - layer * Baritone.settings().layerHeight.value;
            } else {
                maxYInclusive = layer * Baritone.settings().layerHeight.value - 1;
                minYInclusive = 0;
            }
            schematic = new ISchematic() {
                @Override
                public BlockState desiredState(int x, int y, int z, BlockState current, List<BlockState> approxPlaceable) {
                    return realSchematic.desiredState(x, y, z, current, BuilderProcess.this.approxPlaceable);
                }

                @Override
                public boolean inSchematic(int x, int y, int z, BlockState currentState) {
                    return ISchematic.super.inSchematic(x, y, z, currentState) && y >= minYInclusive && y <= maxYInclusive && realSchematic.inSchematic(x, y, z, currentState);
                }

                @Override
                public void reset() {
                    realSchematic.reset();
                }

                @Override
                public int widthX() {
                    return realSchematic.widthX();
                }

                @Override
                public int heightY() {
                    return realSchematic.heightY();
                }

                @Override
                public int lengthZ() {
                    return realSchematic.lengthZ();
                }
            };
        }
        BuilderCalculationContext bcc = new BuilderCalculationContext();
        if (!recalc(bcc)) {
            if (Baritone.settings().buildInLayers.value && layer * Baritone.settings().layerHeight.value < stopAtHeight) {
                logDirect("Starting layer " + layer);
                layer++;
                return onTick(calcFailed, isSafeToCancel, recursions + 1);
            }
            Vec3i repeat = Baritone.settings().buildRepeat.value;
            int max = Baritone.settings().buildRepeatCount.value;
            numRepeats++;
            if (repeat.equals(new Vec3i(0, 0, 0)) || (max != -1 && numRepeats >= max)) {
                logDirect("Done building");
                if (Baritone.settings().notificationOnBuildFinished.value) {
                    logNotification("Done building", false);
                }
                onLostControl();
                return null;
            }
            // build repeat time
            layer = 0;
            origin = new BlockPos(origin).add(repeat);
            if (!Baritone.settings().buildRepeatSneaky.value) {
                schematic.reset();
            }
            logDirect("Repeating build in vector " + repeat + ", new origin is " + origin);
            return onTick(calcFailed, isSafeToCancel, recursions + 1);
        }
        if (Baritone.settings().distanceTrim.value) {
            trim();
        }

        Optional<Tuple<BetterBlockPos, Rotation>> toBreak = toBreakNearPlayer(bcc);
        if (toBreak.isPresent() && isSafeToCancel && ctx.player().onGround) {
            // we'd like to pause to break this block
            // only change look direction if it's safe (don't want to fuck up an in progress parkour for example
            Rotation rot = toBreak.get().getB();
            BetterBlockPos pos = toBreak.get().getA();
            baritone.getLookBehavior().updateTarget(rot, true);
            MovementHelper.switchToBestToolFor(ctx, bcc.get(pos));
            if (ctx.player().isSneaking()) {
                // really horrible bug where a block is visible for breaking while sneaking but not otherwise
                // so you can't see it, it goes to place something else, sneaks, then the next tick it tries to break
                // and is unable since it's unsneaked in the intermediary tick
                baritone.getInputOverrideHandler().setInputForceState(Input.SNEAK, true);
            }
            if (ctx.isLookingAt(pos) || ctx.playerRotations().isReallyCloseTo(rot)) {
                baritone.getInputOverrideHandler().setInputForceState(Input.CLICK_LEFT, true);
            }
            return new PathingCommand(null, PathingCommandType.CANCEL_AND_SET_GOAL);
        }
        List<BlockState> desirableOnHotbar = new ArrayList<>();
        Optional<Placement> toPlace = searchForPlacables(bcc, desirableOnHotbar);
        if (toPlace.isPresent() && isSafeToCancel && ctx.player().onGround && ticks <= 0) {
            Rotation rot = toPlace.get().rot;
            baritone.getLookBehavior().updateTarget(rot, true);
            ctx.player().inventory.currentItem = toPlace.get().hotbarSelection;
            baritone.getInputOverrideHandler().setInputForceState(Input.SNEAK, true);
            if ((ctx.isLookingAt(toPlace.get().placeAgainst) && ((BlockRayTraceResult) ctx.objectMouseOver()).getFace().equals(toPlace.get().side)) || ctx.playerRotations().isReallyCloseTo(rot)) {
                baritone.getInputOverrideHandler().setInputForceState(Input.CLICK_RIGHT, true);
            }
            return new PathingCommand(null, PathingCommandType.CANCEL_AND_SET_GOAL);
        }

        if (Baritone.settings().allowInventory.value) {
            ArrayList<Integer> usefulSlots = new ArrayList<>();
            List<BlockState> noValidHotbarOption = new ArrayList<>();
            outer:
            for (BlockState desired : desirableOnHotbar) {
                for (int i = 0; i < 9; i++) {
                    if (valid(approxPlaceable.get(i), desired, true)) {
                        usefulSlots.add(i);
                        continue outer;
                    }
                }
                noValidHotbarOption.add(desired);
            }

            outer:
            for (int i = 9; i < 36; i++) {
                for (BlockState desired : noValidHotbarOption) {
                    if (valid(approxPlaceable.get(i), desired, true)) {
                        baritone.getInventoryBehavior().attemptToPutOnHotbar(i, usefulSlots::contains);
                        break outer;
                    }
                }
            }
        }

        Goal goal = assemble(bcc, approxPlaceable.subList(0, 9));
        if (goal == null) {
            goal = assemble(bcc, approxPlaceable, true); // we're far away, so assume that we have our whole inventory to recalculate placeable properly
            if (goal == null) {
                if (Baritone.settings().skipFailedLayers.value && Baritone.settings().buildInLayers.value && layer * Baritone.settings().layerHeight.value < realSchematic.heightY()) {
                    logDirect("Skipping layer that I cannot construct! Layer #" + layer);
                    layer++;
                    return onTick(calcFailed, isSafeToCancel, recursions + 1);
                }
                logDirect("Unable to do it. Pausing. resume to resume, cancel to cancel");
                paused = true;
                return new PathingCommand(null, PathingCommandType.REQUEST_PAUSE);
            }
        }
        return new PathingCommandContext(goal, PathingCommandType.FORCE_REVALIDATE_GOAL_AND_PATH, bcc);
    }

    private boolean recalc(BuilderCalculationContext bcc) {
        if (incorrectPositions == null) {
            incorrectPositions = new HashSet<>();
            fullRecalc(bcc);
            if (incorrectPositions.isEmpty()) {
                return false;
            }
        }
        recalcNearby(bcc);
        if (incorrectPositions.isEmpty()) {
            fullRecalc(bcc);
        }
        return !incorrectPositions.isEmpty();
    }

    private void trim() {
        HashSet<BetterBlockPos> copy = new HashSet<>(incorrectPositions);
        copy.removeIf(pos -> pos.distanceSq(new BlockPos(ctx.player())) > 200);
        if (!copy.isEmpty()) {
            incorrectPositions = copy;
        }
    }

    private void recalcNearby(BuilderCalculationContext bcc) {
        BetterBlockPos center = ctx.playerFeet();
        int radius = Baritone.settings().builderTickScanRadius.value;
        for (int dx = -radius; dx <= radius; dx++) {
            for (int dy = -radius; dy <= radius; dy++) {
                for (int dz = -radius; dz <= radius; dz++) {
                    int x = center.x + dx;
                    int y = center.y + dy;
                    int z = center.z + dz;
                    BlockState desired = bcc.getSchematic(x, y, z, bcc.bsi.get0(x, y, z));
                    if (desired != null) {
                        // we care about this position
                        BetterBlockPos pos = new BetterBlockPos(x, y, z);
                        if (valid(bcc.bsi.get0(x, y, z), desired, false)) {
                            incorrectPositions.remove(pos);
                            observedCompleted.add(BetterBlockPos.longHash(pos));
                        } else {
                            incorrectPositions.add(pos);
                            observedCompleted.remove(BetterBlockPos.longHash(pos));
                        }
                    }
                }
            }
        }
    }

    private void fullRecalc(BuilderCalculationContext bcc) {
        incorrectPositions = new HashSet<>();
        for (int y = 0; y < schematic.heightY(); y++) {
            for (int z = 0; z < schematic.lengthZ(); z++) {
                for (int x = 0; x < schematic.widthX(); x++) {
                    int blockX = x + origin.getX();
                    int blockY = y + origin.getY();
                    int blockZ = z + origin.getZ();
                    BlockState current = bcc.bsi.get0(blockX, blockY, blockZ);
                    if (!schematic.inSchematic(x, y, z, current)) {
                        continue;
                    }
                    if (bcc.bsi.worldContainsLoadedChunk(blockX, blockZ)) { // check if its in render distance, not if its in cache
                        // we can directly observe this block, it is in render distance
                        if (valid(bcc.bsi.get0(blockX, blockY, blockZ), schematic.desiredState(x, y, z, current, this.approxPlaceable), false)) {
                            observedCompleted.add(BetterBlockPos.longHash(blockX, blockY, blockZ));
                        } else {
                            incorrectPositions.add(new BetterBlockPos(blockX, blockY, blockZ));
                            observedCompleted.remove(BetterBlockPos.longHash(blockX, blockY, blockZ));
                            if (incorrectPositions.size() > Baritone.settings().incorrectSize.value) {
                                return;
                            }
                        }
                        continue;
                    }
                    // this is not in render distance
                    if (!observedCompleted.contains(BetterBlockPos.longHash(blockX, blockY, blockZ))
                            && !Baritone.settings().buildSkipBlocks.value.contains(schematic.desiredState(x, y, z, current, this.approxPlaceable).getBlock())) {
                        // and we've never seen this position be correct
                        // therefore mark as incorrect
                        incorrectPositions.add(new BetterBlockPos(blockX, blockY, blockZ));
                        if (incorrectPositions.size() > Baritone.settings().incorrectSize.value) {
                            return;
                        }
                    }
                }
            }
        }
    }

    private Goal assemble(BuilderCalculationContext bcc, List<BlockState> approxPlaceable) {
        return assemble(bcc, approxPlaceable, false);
    }

    private Goal assemble(BuilderCalculationContext bcc, List<BlockState> approxPlaceable, boolean logMissing) {
        List<BetterBlockPos> placeable = new ArrayList<>();
        List<BetterBlockPos> breakable = new ArrayList<>();
        List<BetterBlockPos> sourceLiquids = new ArrayList<>();
        List<BetterBlockPos> flowingLiquids = new ArrayList<>();
        Map<BlockState, Integer> missing = new HashMap<>();
        incorrectPositions.forEach(pos -> {
            BlockState state = bcc.bsi.get0(pos);
            if (state.getBlock() instanceof AirBlock) {
                if (approxPlaceable.contains(bcc.getSchematic(pos.x, pos.y, pos.z, state))) {
                    placeable.add(pos);
                } else {
                    BlockState desired = bcc.getSchematic(pos.x, pos.y, pos.z, state);
                    missing.put(desired, 1 + missing.getOrDefault(desired, 0));
                }
            } else {
                if (state.getBlock() instanceof FlowingFluidBlock) {
                    // if the block itself is JUST a liquid (i.e. not just a waterlogged block), we CANNOT break it
                    // TODO for 1.13 make sure that this only matches pure water, not waterlogged blocks
                    if (!MovementHelper.possiblyFlowing(state)) {
                        // if it's a source block then we want to replace it with a throwaway
                        sourceLiquids.add(pos);
                    } else {
                        flowingLiquids.add(pos);
                    }
                } else {
                    breakable.add(pos);
                }
            }
        });
        List<Goal> toBreak = new ArrayList<>();
        breakable.forEach(pos -> toBreak.add(breakGoal(pos, bcc)));
        List<Goal> toPlace = new ArrayList<>();
        placeable.forEach(pos -> {
            if (!placeable.contains(pos.down()) && !placeable.contains(pos.down(2))) {
                toPlace.add(placementGoal(pos, bcc));
            }
        });
        sourceLiquids.forEach(pos -> toPlace.add(new GoalBlock(pos.up())));

        if (!toPlace.isEmpty()) {
            return new JankyGoalComposite(new GoalComposite(toPlace.toArray(new Goal[0])), new GoalComposite(toBreak.toArray(new Goal[0])));
        }
        if (toBreak.isEmpty()) {
            if (logMissing && !missing.isEmpty()) {
                logDirect("Missing materials for at least:");
                logDirect(missing.entrySet().stream()
                        .map(e -> String.format("%sx %s", e.getValue(), e.getKey()))
                        .collect(Collectors.joining("\n")));
            }
            if (logMissing && !flowingLiquids.isEmpty()) {
                logDirect("Unreplaceable liquids at at least:");
                logDirect(flowingLiquids.stream()
                        .map(p -> String.format("%s %s %s", p.x, p.y, p.z))
                        .collect(Collectors.joining("\n")));
            }
            return null;
        }
        return new GoalComposite(toBreak.toArray(new Goal[0]));
    }

    public static class JankyGoalComposite implements Goal {

        private final Goal primary;
        private final Goal fallback;

        public JankyGoalComposite(Goal primary, Goal fallback) {
            this.primary = primary;
            this.fallback = fallback;
        }


        @Override
        public boolean isInGoal(int x, int y, int z) {
            return primary.isInGoal(x, y, z) || fallback.isInGoal(x, y, z);
        }

        @Override
        public double heuristic(int x, int y, int z) {
            return primary.heuristic(x, y, z);
        }

        @Override
        public String toString() {
            return "JankyComposite Primary: " + primary + " Fallback: " + fallback;
        }
    }

    public static class GoalBreak extends GoalGetToBlock {

        public GoalBreak(BlockPos pos) {
            super(pos);
        }

        @Override
        public boolean isInGoal(int x, int y, int z) {
            // can't stand right on top of a block, that might not work (what if it's unsupported, can't break then)
            if (y > this.y) {
                return false;
            }
            // but any other adjacent works for breaking, including inside or below
            return super.isInGoal(x, y, z);
        }
    }

    private Goal placementGoal(BlockPos pos, BuilderCalculationContext bcc) {
        if (!(ctx.world().getBlockState(pos).getBlock() instanceof AirBlock)) {  // TODO can this even happen?
            return new GoalPlace(pos);
        }
        boolean allowSameLevel = !(ctx.world().getBlockState(pos.up()).getBlock() instanceof AirBlock);
        BlockState current = ctx.world().getBlockState(pos);
        for (Direction facing : Movement.HORIZONTALS_BUT_ALSO_DOWN_____SO_EVERY_DIRECTION_EXCEPT_UP) {
            //noinspection ConstantConditions
            if (MovementHelper.canPlaceAgainst(ctx, pos.offset(facing)) && placementPlausible(pos, bcc.getSchematic(pos.getX(), pos.getY(), pos.getZ(), current))) {
                return new GoalAdjacent(pos, pos.offset(facing), allowSameLevel);
            }
        }
        return new GoalPlace(pos);
    }

    private Goal breakGoal(BlockPos pos, BuilderCalculationContext bcc) {
        if (Baritone.settings().goalBreakFromAbove.value && bcc.bsi.get0(pos.up()).getBlock() instanceof AirBlock && bcc.bsi.get0(pos.up(2)).getBlock() instanceof AirBlock) { // TODO maybe possible without the up(2) check?
            return new JankyGoalComposite(new GoalBreak(pos), new GoalGetToBlock(pos.up()) {
                @Override
                public boolean isInGoal(int x, int y, int z) {
                    if (y > this.y || (x == this.x && y == this.y && z == this.z)) {
                        return false;
                    }
                    return super.isInGoal(x, y, z);
                }
            });
        }
        return new GoalBreak(pos);
    }

    public static class GoalAdjacent extends GoalGetToBlock {

        private boolean allowSameLevel;
        private BlockPos no;

        public GoalAdjacent(BlockPos pos, BlockPos no, boolean allowSameLevel) {
            super(pos);
            this.no = no;
            this.allowSameLevel = allowSameLevel;
        }

        public boolean isInGoal(int x, int y, int z) {
            if (x == this.x && y == this.y && z == this.z) {
                return false;
            }
            if (x == no.getX() && y == no.getY() && z == no.getZ()) {
                return false;
            }
            if (!allowSameLevel && y == this.y - 1) {
                return false;
            }
            if (y < this.y - 1) {
                return false;
            }
            return super.isInGoal(x, y, z);
        }

        public double heuristic(int x, int y, int z) {
            // prioritize lower y coordinates
            return this.y * 100 + super.heuristic(x, y, z);
        }
    }

    public static class GoalPlace extends GoalBlock {

        public GoalPlace(BlockPos placeAt) {
            super(placeAt.up());
        }

        public double heuristic(int x, int y, int z) {
            // prioritize lower y coordinates
            return this.y * 100 + super.heuristic(x, y, z);
        }
    }

    @Override
    public void onLostControl() {
        incorrectPositions = null;
        name = null;
        schematic = null;
        realSchematic = null;
        layer = Baritone.settings().startAtLayer.value;
        numRepeats = 0;
        paused = false;
        observedCompleted = null;
    }

    @Override
    public String displayName0() {
        return paused ? "Builder Paused" : "Building " + name;
    }

    private List<BlockState> approxPlaceable(int size) {
        List<BlockState> result = new ArrayList<>();
        for (int i = 0; i < size; i++) {
            ItemStack stack = ctx.player().inventory.mainInventory.get(i);
            if (stack.isEmpty() || !(stack.getItem() instanceof BlockItem)) {
                result.add(Blocks.AIR.getDefaultState());
                continue;
            }
            // <toxic cloud>
            result.add(((BlockItem) stack.getItem()).getBlock().getStateForPlacement(new BlockItemUseContext(new ItemUseContext(ctx.world(), ctx.player(), Hand.MAIN_HAND, stack, new BlockRayTraceResult(new Vec3d(ctx.player().posX, ctx.player().posY, ctx.player().posZ), Direction.UP, ctx.playerFeet(), false)) {})));
            // </toxic cloud>
        }
        return result;
    }

    public static final Set<IProperty<?>> orientationProps =
            ImmutableSet.of(RotatedPillarBlock.AXIS, HorizontalBlock.HORIZONTAL_FACING,
                    StairsBlock.FACING, StairsBlock.HALF, StairsBlock.SHAPE,
                    PaneBlock.NORTH, PaneBlock.EAST, PaneBlock.SOUTH, PaneBlock.WEST, VineBlock.UP,
                    TrapDoorBlock.OPEN, TrapDoorBlock.HALF
            );

    private boolean sameBlockstate(BlockState first, BlockState second) {
        if (first.getBlock() != second.getBlock()) {
            return false;
        }
        boolean ignoreDirection = Baritone.settings().buildIgnoreDirection.value;
        List<String> ignoredProps = Baritone.settings().buildIgnoreProperties.value;
        if (!ignoreDirection && ignoredProps.isEmpty()) {
            return first.equals(second); // early return if no properties are being ignored
        }
        ImmutableMap<IProperty<?>, Comparable<?>> map1 = first.getValues();
        ImmutableMap<IProperty<?>, Comparable<?>> map2 = second.getValues();
        for (IProperty<?> prop : map1.keySet()) {
            if (map1.get(prop) != map2.get(prop)
                    && !(ignoreDirection && orientationProps.contains(prop))
                    && !ignoredProps.contains(prop.getName())) {
                return false;
            }
        }
        return true;
    }

    private boolean valid(BlockState current, BlockState desired, boolean itemVerify) {
        if (desired == null) {
            return true;
        }
        if (current.getBlock() instanceof AirBlock && desired.getBlock() instanceof AirBlock) {
            return true;
        }
        if ((current.getBlock() == Blocks.WATER || current.getBlock() == Blocks.LAVA) && Baritone.settings().okIfWater.value) {
            return true;
        }
        if (current.getBlock() instanceof AirBlock && Baritone.settings().okIfAir.value.contains(desired.getBlock())) {
            return true;
        }
        if (desired.getBlock() instanceof AirBlock && Baritone.settings().buildIgnoreBlocks.value.contains(current.getBlock())) {
            return true;
        }
        if (!(current.getBlock() instanceof AirBlock) && Baritone.settings().buildIgnoreExisting.value && !itemVerify) {
            return true;
        }
        if (Baritone.settings().buildSkipBlocks.value.contains(desired.getBlock()) && !itemVerify) {
            return true;
        }
        if (Baritone.settings().buildValidSubstitutes.value.getOrDefault(desired.getBlock(), Collections.emptyList()).contains(current.getBlock()) && !itemVerify) {
            return true;
        }
        if (current.equals(desired)) {
            return true;
        }
        return sameBlockstate(current, desired);
    }

    public class BuilderCalculationContext extends CalculationContext {

        private final List<BlockState> placeable;
        private final ISchematic schematic;
        private final int originX;
        private final int originY;
        private final int originZ;

        public BuilderCalculationContext() {
            super(BuilderProcess.this.baritone, true); // wew lad
            this.placeable = approxPlaceable(9);
            this.schematic = BuilderProcess.this.schematic;
            this.originX = origin.getX();
            this.originY = origin.getY();
            this.originZ = origin.getZ();

            this.jumpPenalty += 10;
            this.backtrackCostFavoringCoefficient = 1;
        }

        private BlockState getSchematic(int x, int y, int z, BlockState current) {
            if (schematic.inSchematic(x - originX, y - originY, z - originZ, current)) {
                return schematic.desiredState(x - originX, y - originY, z - originZ, current, BuilderProcess.this.approxPlaceable);
            } else {
                return null;
            }
        }

        @Override
        public double costOfPlacingAt(int x, int y, int z, BlockState current) {
            if (isPossiblyProtected(x, y, z) || !worldBorder.canPlaceAt(x, z)) { // make calculation fail properly if we can't build
                return COST_INF;
            }
            BlockState sch = getSchematic(x, y, z, current);
            if (sch != null && !Baritone.settings().buildSkipBlocks.value.contains(sch.getBlock())) {
                // TODO this can return true even when allowPlace is off.... is that an issue?
                if (sch.getBlock() instanceof AirBlock) {
                    // we want this to be air, but they're asking if they can place here
                    // this won't be a schematic block, this will be a throwaway
                    return placeBlockCost * 2; // we're going to have to break it eventually
                }
                if (placeable.contains(sch)) {
                    return 0; // thats right we gonna make it FREE to place a block where it should go in a structure
                    // no place block penalty at all 😎
                    // i'm such an idiot that i just tried to copy and paste the epic gamer moment emoji too
                    // get added to unicode when?
                }
                if (!hasThrowaway) {
                    return COST_INF;
                }
                // we want it to be something that we don't have
                // even more of a pain to place something wrong
                return placeBlockCost * 3;
            } else {
                if (hasThrowaway) {
                    return placeBlockCost;
                } else {
                    return COST_INF;
                }
            }
        }

        @Override
        public double breakCostMultiplierAt(int x, int y, int z, BlockState current) {
            if ((!allowBreak && !allowBreakAnyway.contains(current.getBlock())) || isPossiblyProtected(x, y, z)) {
                return COST_INF;
            }
            BlockState sch = getSchematic(x, y, z, current);
            if (sch != null && !Baritone.settings().buildSkipBlocks.value.contains(sch.getBlock())) {
                if (sch.getBlock() instanceof AirBlock) {
                    // it should be air
                    // regardless of current contents, we can break it
                    return 1;
                }
                // it should be a real block
                // is it already that block?
                if (valid(bsi.get0(x, y, z), sch, false)) {
                    return Baritone.settings().breakCorrectBlockPenaltyMultiplier.value;
                } else {
                    // can break if it's wrong
                    // would be great to return less than 1 here, but that would actually make the cost calculation messed up
                    // since we're breaking a block, if we underestimate the cost, then it'll fail when it really takes the correct amount of time
                    return 1;

                }
                // TODO do blocks in render distace only?
                // TODO allow breaking blocks that we have a tool to harvest and immediately place back?
            } else {
                return 1; // why not lol
            }
        }
    }
}<|MERGE_RESOLUTION|>--- conflicted
+++ resolved
@@ -85,12 +85,8 @@
     private boolean paused;
     private int layer;
     private int numRepeats;
-<<<<<<< HEAD
     private List<BlockState> approxPlaceable;
-=======
-    private List<IBlockState> approxPlaceable;
     public int stopAtHeight = 0;
->>>>>>> d05d5fd9
 
     public BuilderProcess(Baritone baritone) {
         super(baritone);
