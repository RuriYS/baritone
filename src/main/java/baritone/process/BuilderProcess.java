/*
 * This file is part of Baritone.
 *
 * Baritone is free software: you can redistribute it and/or modify
 * it under the terms of the GNU Lesser General Public License as published by
 * the Free Software Foundation, either version 3 of the License, or
 * (at your option) any later version.
 *
 * Baritone is distributed in the hope that it will be useful,
 * but WITHOUT ANY WARRANTY; without even the implied warranty of
 * MERCHANTABILITY or FITNESS FOR A PARTICULAR PURPOSE.  See the
 * GNU Lesser General Public License for more details.
 *
 * You should have received a copy of the GNU Lesser General Public License
 * along with Baritone.  If not, see <https://www.gnu.org/licenses/>.
 */

package baritone.process;

import baritone.Baritone;
import baritone.api.pathing.goals.Goal;
import baritone.api.pathing.goals.GoalBlock;
import baritone.api.pathing.goals.GoalComposite;
import baritone.api.pathing.goals.GoalGetToBlock;
import baritone.api.process.IBuilderProcess;
import baritone.api.process.PathingCommand;
import baritone.api.process.PathingCommandType;
import baritone.api.schematic.FillSchematic;
import baritone.api.schematic.ISchematic;
import baritone.api.schematic.IStaticSchematic;
import baritone.api.schematic.format.ISchematicFormat;
import baritone.api.utils.BetterBlockPos;
import baritone.api.utils.RayTraceUtils;
import baritone.api.utils.Rotation;
import baritone.api.utils.RotationUtils;
import baritone.api.utils.input.Input;
import baritone.pathing.movement.CalculationContext;
import baritone.pathing.movement.Movement;
import baritone.pathing.movement.MovementHelper;
import baritone.utils.BaritoneProcessHelper;
import baritone.utils.BlockStateInterface;
import baritone.utils.PathingCommandContext;
import baritone.utils.schematic.MapArtSchematic;
import baritone.utils.schematic.SchematicSystem;
import baritone.utils.schematic.schematica.SchematicaHelper;
import it.unimi.dsi.fastutil.longs.LongOpenHashSet;
import net.minecraft.block.BlockAir;
import net.minecraft.block.BlockFlowingFluid;
import net.minecraft.block.state.IBlockState;
import net.minecraft.init.Blocks;
import net.minecraft.item.BlockItemUseContext;
import net.minecraft.item.ItemBlock;
import net.minecraft.item.ItemStack;
import net.minecraft.item.ItemUseContext;
import net.minecraft.util.EnumFacing;
import net.minecraft.util.Tuple;
import net.minecraft.util.math.*;
import net.minecraft.util.math.shapes.VoxelShape;

import java.io.File;
import java.io.FileInputStream;
import java.util.*;

import static baritone.api.pathing.movement.ActionCosts.COST_INF;

public final class BuilderProcess extends BaritoneProcessHelper implements IBuilderProcess {

    private HashSet<BetterBlockPos> incorrectPositions;
    private LongOpenHashSet observedCompleted; // positions that are completed even if they're out of render distance and we can't make sure right now
    private String name;
    private ISchematic realSchematic;
    private ISchematic schematic;
    private Vec3i origin;
    private int ticks;
    private boolean paused;
    private int layer;
    private int numRepeats;
    private List<IBlockState> approxPlaceable;

    public BuilderProcess(Baritone baritone) {
        super(baritone);
    }

    @Override
    public void build(String name, ISchematic schematic, Vec3i origin) {
        this.name = name;
        this.schematic = schematic;
        this.realSchematic = null;
        int x = origin.getX();
        int y = origin.getY();
        int z = origin.getZ();
        if (Baritone.settings().schematicOrientationX.value) {
            x += schematic.widthX();
        }
        if (Baritone.settings().schematicOrientationY.value) {
            y += schematic.heightY();
        }
        if (Baritone.settings().schematicOrientationZ.value) {
            z += schematic.lengthZ();
        }
        this.origin = new Vec3i(x, y, z);
        this.paused = false;
        this.layer = 0;
        this.numRepeats = 0;
        this.observedCompleted = new LongOpenHashSet();
    }

    public void resume() {
        paused = false;
    }

    public void pause() {
        paused = true;
    }

    @Override
    public boolean isPaused() {
        return paused;
    }

    @Override
    public boolean build(String name, File schematic, Vec3i origin) {
        Optional<ISchematicFormat> format = SchematicSystem.INSTANCE.getByFile(schematic);
        if (!format.isPresent()) {
            return false;
        }

        ISchematic parsed;
        try {
            parsed = format.get().parse(new FileInputStream(schematic));
        } catch (Exception e) {
            e.printStackTrace();
            return false;
        }

        if (Baritone.settings().mapArtMode.value) {
            parsed = new MapArtSchematic((IStaticSchematic) parsed);
        }

        build(name, parsed, origin);
        return true;
    }

    @Override
    public void buildOpenSchematic() {
        if (SchematicaHelper.isSchematicaPresent()) {
            Optional<Tuple<IStaticSchematic, BlockPos>> schematic = SchematicaHelper.getOpenSchematic();
            if (schematic.isPresent()) {
                IStaticSchematic s = schematic.get().getA();
                this.build(
                        schematic.get().getA().toString(),
                        Baritone.settings().mapArtMode.value ? new MapArtSchematic(s) : s,
                        schematic.get().getB()
                );
            } else {
                logDirect("No schematic currently open");
            }
        } else {
            logDirect("Schematica is not present");
        }
    }

    public void clearArea(BlockPos corner1, BlockPos corner2) {
        BlockPos origin = new BlockPos(Math.min(corner1.getX(), corner2.getX()), Math.min(corner1.getY(), corner2.getY()), Math.min(corner1.getZ(), corner2.getZ()));
        int widthX = Math.abs(corner1.getX() - corner2.getX()) + 1;
        int heightY = Math.abs(corner1.getY() - corner2.getY()) + 1;
        int lengthZ = Math.abs(corner1.getZ() - corner2.getZ()) + 1;
        build("clear area", new FillSchematic(widthX, heightY, lengthZ, Blocks.AIR.getDefaultState()), origin);
    }

    @Override
    public List<IBlockState> getApproxPlaceable() {
        return new ArrayList<>(approxPlaceable);
    }

    @Override
    public boolean isActive() {
        return schematic != null;
    }

    public IBlockState placeAt(int x, int y, int z, IBlockState current) {
        if (!isActive()) {
            return null;
        }
        if (!schematic.inSchematic(x - origin.getX(), y - origin.getY(), z - origin.getZ(), current)) {
            return null;
        }
        IBlockState state = schematic.desiredState(x - origin.getX(), y - origin.getY(), z - origin.getZ(), current, this.approxPlaceable);
        if (state.getBlock() instanceof BlockAir) {
            return null;
        }
        return state;
    }

    private Optional<Tuple<BetterBlockPos, Rotation>> toBreakNearPlayer(BuilderCalculationContext bcc) {
        BetterBlockPos center = ctx.playerFeet();
        BetterBlockPos pathStart = baritone.getPathingBehavior().pathStart();
        for (int dx = -5; dx <= 5; dx++) {
            for (int dy = Baritone.settings().breakFromAbove.value ? -1 : 0; dy <= 5; dy++) {
                for (int dz = -5; dz <= 5; dz++) {
                    int x = center.x + dx;
                    int y = center.y + dy;
                    int z = center.z + dz;
                    if (dy == -1 && x == pathStart.x && z == pathStart.z) {
                        continue; // dont mine what we're supported by, but not directly standing on
                    }
                    IBlockState desired = bcc.getSchematic(x, y, z, bcc.bsi.get0(x, y, z));
                    if (desired == null) {
                        continue; // irrelevant
                    }
                    IBlockState curr = bcc.bsi.get0(x, y, z);
<<<<<<< HEAD
                    if (!(curr.getBlock() instanceof BlockAir) && !(curr.getBlock() == Blocks.WATER || curr.getBlock() == Blocks.LAVA) && !valid(curr, desired)) {
=======
                    if (curr.getBlock() != Blocks.AIR && !(curr.getBlock() instanceof BlockLiquid) && !valid(curr, desired, false)) {
>>>>>>> eda18207
                        BetterBlockPos pos = new BetterBlockPos(x, y, z);
                        Optional<Rotation> rot = RotationUtils.reachable(ctx.player(), pos, ctx.playerController().getBlockReachDistance());
                        if (rot.isPresent()) {
                            return Optional.of(new Tuple<>(pos, rot.get()));
                        }
                    }
                }
            }
        }
        return Optional.empty();
    }

    public static class Placement {

        private final int hotbarSelection;
        private final BlockPos placeAgainst;
        private final EnumFacing side;
        private final Rotation rot;

        public Placement(int hotbarSelection, BlockPos placeAgainst, EnumFacing side, Rotation rot) {
            this.hotbarSelection = hotbarSelection;
            this.placeAgainst = placeAgainst;
            this.side = side;
            this.rot = rot;
        }
    }

    private Optional<Placement> searchForPlaceables(BuilderCalculationContext bcc, List<IBlockState> desirableOnHotbar) {
        BetterBlockPos center = ctx.playerFeet();
        for (int dx = -5; dx <= 5; dx++) {
            for (int dy = -5; dy <= 1; dy++) {
                for (int dz = -5; dz <= 5; dz++) {
                    int x = center.x + dx;
                    int y = center.y + dy;
                    int z = center.z + dz;
                    IBlockState desired = bcc.getSchematic(x, y, z, bcc.bsi.get0(x, y, z));
                    if (desired == null) {
                        continue; // irrelevant
                    }
                    IBlockState curr = bcc.bsi.get0(x, y, z);
<<<<<<< HEAD
                    if (MovementHelper.isReplaceable(x, y, z, curr, bcc.bsi) && !valid(curr, desired)) {
                        if (dy == 1 && bcc.bsi.get0(x, y + 1, z).getBlock() instanceof BlockAir) {
=======
                    if (MovementHelper.isReplaceable(x, y, z, curr, bcc.bsi) && !valid(curr, desired, false)) {
                        if (dy == 1 && bcc.bsi.get0(x, y + 1, z).getBlock() == Blocks.AIR) {
>>>>>>> eda18207
                            continue;
                        }
                        desirableOnHotbar.add(desired);
                        Optional<Placement> opt = possibleToPlace(desired, x, y, z, bcc.bsi);
                        if (opt.isPresent()) {
                            return opt;
                        }
                    }
                }
            }
        }
        return Optional.empty();
    }

    public boolean placementPlausible(BlockPos pos, IBlockState state) {
        VoxelShape voxelshape = state.getCollisionShape(ctx.world(), pos);
        return voxelshape.isEmpty() || ctx.world().checkNoEntityCollision(null, voxelshape.withOffset(pos.getX(), pos.getY(), pos.getZ()));
    }

    private Optional<Placement> possibleToPlace(IBlockState toPlace, int x, int y, int z, BlockStateInterface bsi) {
        for (EnumFacing against : EnumFacing.values()) {
            BetterBlockPos placeAgainstPos = new BetterBlockPos(x, y, z).offset(against);
            IBlockState placeAgainstState = bsi.get0(placeAgainstPos);
            if (MovementHelper.isReplaceable(placeAgainstPos.x, placeAgainstPos.y, placeAgainstPos.z, placeAgainstState, bsi)) {
                continue;
            }
            if (!toPlace.isValidPosition(ctx.world(), new BetterBlockPos(x, y, z))) {
                continue;
            }
            if (!placementPlausible(new BetterBlockPos(x, y, z), toPlace)) {
                continue;
            }
            AxisAlignedBB aabb = placeAgainstState.getShape(ctx.world(), placeAgainstPos).getBoundingBox();
            for (Vec3d placementMultiplier : aabbSideMultipliers(against)) {
                double placeX = placeAgainstPos.x + aabb.minX * placementMultiplier.x + aabb.maxX * (1 - placementMultiplier.x);
                double placeY = placeAgainstPos.y + aabb.minY * placementMultiplier.y + aabb.maxY * (1 - placementMultiplier.y);
                double placeZ = placeAgainstPos.z + aabb.minZ * placementMultiplier.z + aabb.maxZ * (1 - placementMultiplier.z);
                Rotation rot = RotationUtils.calcRotationFromVec3d(RayTraceUtils.inferSneakingEyePosition(ctx.player()), new Vec3d(placeX, placeY, placeZ), ctx.playerRotations());
                RayTraceResult result = RayTraceUtils.rayTraceTowards(ctx.player(), rot, ctx.playerController().getBlockReachDistance(), true);
                if (result != null && result.type == RayTraceResult.Type.BLOCK && result.getBlockPos().equals(placeAgainstPos) && result.sideHit == against.getOpposite()) {
                    OptionalInt hotbar = hasAnyItemThatWouldPlace(toPlace, result, rot);
                    if (hotbar.isPresent()) {
                        return Optional.of(new Placement(hotbar.getAsInt(), placeAgainstPos, against.getOpposite(), rot));
                    }
                }
            }
        }
        return Optional.empty();
    }

    private OptionalInt hasAnyItemThatWouldPlace(IBlockState desired, RayTraceResult result, Rotation rot) {
        for (int i = 0; i < 9; i++) {
            ItemStack stack = ctx.player().inventory.mainInventory.get(i);
            if (stack.isEmpty() || !(stack.getItem() instanceof ItemBlock)) {
                continue;
            }
            float originalYaw = ctx.player().rotationYaw;
            float originalPitch = ctx.player().rotationPitch;
            // the state depends on the facing of the player sometimes
            ctx.player().rotationYaw = rot.getYaw();
            ctx.player().rotationPitch = rot.getPitch();
            BlockItemUseContext meme = new BlockItemUseContext(new ItemUseContext(
                    ctx.player(),
                    stack,
                    result.getBlockPos().offset(result.sideHit),
                    result.sideHit,
                    (float) result.hitVec.x - result.getBlockPos().getX(),
                    (float) result.hitVec.y - result.getBlockPos().getY(),
                    (float) result.hitVec.z - result.getBlockPos().getZ()
            ));
            IBlockState wouldBePlaced = ((ItemBlock) stack.getItem()).getBlock().getStateForPlacement(meme);
            ctx.player().rotationYaw = originalYaw;
            ctx.player().rotationPitch = originalPitch;
<<<<<<< HEAD
            if (wouldBePlaced == null) {
                continue;
            }
            if (!meme.canPlace()) {
                continue;
            }
            if (valid(wouldBePlaced, desired)) {
=======
            if (valid(wouldBePlaced, desired, true)) {
>>>>>>> eda18207
                return OptionalInt.of(i);
            }
        }
        return OptionalInt.empty();
    }

    private static Vec3d[] aabbSideMultipliers(EnumFacing side) {
        switch (side) {
            case UP:
                return new Vec3d[]{new Vec3d(0.5, 1, 0.5), new Vec3d(0.1, 1, 0.5), new Vec3d(0.9, 1, 0.5), new Vec3d(0.5, 1, 0.1), new Vec3d(0.5, 1, 0.9)};
            case DOWN:
                return new Vec3d[]{new Vec3d(0.5, 0, 0.5), new Vec3d(0.1, 0, 0.5), new Vec3d(0.9, 0, 0.5), new Vec3d(0.5, 0, 0.1), new Vec3d(0.5, 0, 0.9)};
            case NORTH:
            case SOUTH:
            case EAST:
            case WEST:
                double x = side.getXOffset() == 0 ? 0.5 : (1 + side.getXOffset()) / 2D;
                double z = side.getZOffset() == 0 ? 0.5 : (1 + side.getZOffset()) / 2D;
                return new Vec3d[]{new Vec3d(x, 0.25, z), new Vec3d(x, 0.75, z)};
            default: // null
                throw new IllegalStateException();
        }
    }

    @Override
    public PathingCommand onTick(boolean calcFailed, boolean isSafeToCancel) {
        approxPlaceable = approxPlaceable(36);
        if (baritone.getInputOverrideHandler().isInputForcedDown(Input.CLICK_LEFT)) {
            ticks = 5;
        } else {
            ticks--;
        }
        baritone.getInputOverrideHandler().clearAllKeys();
        if (paused) {
            return new PathingCommand(null, PathingCommandType.CANCEL_AND_SET_GOAL);
        }
        if (Baritone.settings().buildInLayers.value) {
            if (realSchematic == null) {
                realSchematic = schematic;
            }
            ISchematic realSchematic = this.realSchematic; // wrap this properly, dont just have the inner class refer to the builderprocess.this
            int minYInclusive;
            int maxYInclusive;
            // layer = 0 should be nothing
            // layer = realSchematic.heightY() should be everything
            if (Baritone.settings().layerOrder.value) { // top to bottom
                maxYInclusive = realSchematic.heightY() - 1;
                minYInclusive = realSchematic.heightY() - layer;
            } else {
                maxYInclusive = layer - 1;
                minYInclusive = 0;
            }
            schematic = new ISchematic() {
                @Override
                public IBlockState desiredState(int x, int y, int z, IBlockState current, List<IBlockState> approxPlaceable) {
                    return realSchematic.desiredState(x, y, z, current, BuilderProcess.this.approxPlaceable);
                }

                @Override
                public boolean inSchematic(int x, int y, int z, IBlockState currentState) {
                    return ISchematic.super.inSchematic(x, y, z, currentState) && y >= minYInclusive && y <= maxYInclusive && realSchematic.inSchematic(x, y, z, currentState);
                }

                @Override
                public int widthX() {
                    return realSchematic.widthX();
                }

                @Override
                public int heightY() {
                    return realSchematic.heightY();
                }

                @Override
                public int lengthZ() {
                    return realSchematic.lengthZ();
                }
            };
        }
        BuilderCalculationContext bcc = new BuilderCalculationContext();
        if (!recalc(bcc)) {
            if (Baritone.settings().buildInLayers.value && layer < realSchematic.heightY()) {
                logDirect("Starting layer " + layer);
                layer++;
                return onTick(calcFailed, isSafeToCancel);
            }
            Vec3i repeat = Baritone.settings().buildRepeat.value;
            int max = Baritone.settings().buildRepeatCount.value;
            numRepeats++;
            if (repeat.equals(new Vec3i(0, 0, 0)) || (max != -1 && numRepeats >= max)) {
                logDirect("Done building");
                onLostControl();
                return null;
            }
            // build repeat time
            layer = 0;
            origin = new BlockPos(origin).add(repeat);
            logDirect("Repeating build in vector " + repeat + ", new origin is " + origin);
            return onTick(calcFailed, isSafeToCancel);
        }
        if (Baritone.settings().distanceTrim.value) {
            trim();
        }

        Optional<Tuple<BetterBlockPos, Rotation>> toBreak = toBreakNearPlayer(bcc);
        if (toBreak.isPresent() && isSafeToCancel && ctx.player().onGround) {
            // we'd like to pause to break this block
            // only change look direction if it's safe (don't want to fuck up an in progress parkour for example
            Rotation rot = toBreak.get().getB();
            BetterBlockPos pos = toBreak.get().getA();
            baritone.getLookBehavior().updateTarget(rot, true);
            MovementHelper.switchToBestToolFor(ctx, bcc.get(pos));
            if (ctx.player().isSneaking()) {
                // really horrible bug where a block is visible for breaking while sneaking but not otherwise
                // so you can't see it, it goes to place something else, sneaks, then the next tick it tries to break
                // and is unable since it's unsneaked in the intermediary tick
                baritone.getInputOverrideHandler().setInputForceState(Input.SNEAK, true);
            }
            if (ctx.isLookingAt(pos) || ctx.playerRotations().isReallyCloseTo(rot)) {
                baritone.getInputOverrideHandler().setInputForceState(Input.CLICK_LEFT, true);
            }
            return new PathingCommand(null, PathingCommandType.CANCEL_AND_SET_GOAL);
        }
        List<IBlockState> desirableOnHotbar = new ArrayList<>();
        Optional<Placement> toPlace = searchForPlaceables(bcc, desirableOnHotbar);
        if (toPlace.isPresent() && isSafeToCancel && ctx.player().onGround && ticks <= 0) {
            Rotation rot = toPlace.get().rot;
            baritone.getLookBehavior().updateTarget(rot, true);
            ctx.player().inventory.currentItem = toPlace.get().hotbarSelection;
            baritone.getInputOverrideHandler().setInputForceState(Input.SNEAK, true);
            if ((ctx.isLookingAt(toPlace.get().placeAgainst) && ctx.objectMouseOver().sideHit.equals(toPlace.get().side)) || ctx.playerRotations().isReallyCloseTo(rot)) {
                baritone.getInputOverrideHandler().setInputForceState(Input.CLICK_RIGHT, true);
            }
            return new PathingCommand(null, PathingCommandType.CANCEL_AND_SET_GOAL);
        }

        if (Baritone.settings().allowInventory.value) {
            ArrayList<Integer> usefulSlots = new ArrayList<>();
            List<IBlockState> noValidHotbarOption = new ArrayList<>();
            outer:
            for (IBlockState desired : desirableOnHotbar) {
                for (int i = 0; i < 9; i++) {
                    if (valid(approxPlaceable.get(i), desired, true)) {
                        usefulSlots.add(i);
                        continue outer;
                    }
                }
                noValidHotbarOption.add(desired);
            }

            outer:
            for (int i = 9; i < 36; i++) {
                for (IBlockState desired : noValidHotbarOption) {
                    if (valid(approxPlaceable.get(i), desired, true)) {
                        baritone.getInventoryBehavior().attemptToPutOnHotbar(i, usefulSlots::contains);
                        break outer;
                    }
                }
            }
        }

        Goal goal = assemble(bcc, approxPlaceable.subList(0, 9));
        if (goal == null) {
            goal = assemble(bcc, approxPlaceable); // we're far away, so assume that we have our whole inventory to recalculate placeable properly
            if (goal == null) {
                logDirect("Unable to do it. Pausing. resume to resume, cancel to cancel");
                paused = true;
                return new PathingCommand(null, PathingCommandType.REQUEST_PAUSE);
            }
        }
        return new PathingCommandContext(goal, PathingCommandType.FORCE_REVALIDATE_GOAL_AND_PATH, bcc);
    }

    private boolean recalc(BuilderCalculationContext bcc) {
        if (incorrectPositions == null) {
            incorrectPositions = new HashSet<>();
            fullRecalc(bcc);
            if (incorrectPositions.isEmpty()) {
                return false;
            }
        }
        recalcNearby(bcc);
        if (incorrectPositions.isEmpty()) {
            fullRecalc(bcc);
        }
        return !incorrectPositions.isEmpty();
    }

    private void trim() {
        HashSet<BetterBlockPos> copy = new HashSet<>(incorrectPositions);
        copy.removeIf(pos -> pos.distanceSq(ctx.player().posX, ctx.player().posY, ctx.player().posZ) > 200);
        if (!copy.isEmpty()) {
            incorrectPositions = copy;
        }
    }

    private void recalcNearby(BuilderCalculationContext bcc) {
        BetterBlockPos center = ctx.playerFeet();
        int radius = Baritone.settings().builderTickScanRadius.value;
        for (int dx = -radius; dx <= radius; dx++) {
            for (int dy = -radius; dy <= radius; dy++) {
                for (int dz = -radius; dz <= radius; dz++) {
                    int x = center.x + dx;
                    int y = center.y + dy;
                    int z = center.z + dz;
                    IBlockState desired = bcc.getSchematic(x, y, z, bcc.bsi.get0(x, y, z));
                    if (desired != null) {
                        // we care about this position
                        BetterBlockPos pos = new BetterBlockPos(x, y, z);
                        if (valid(bcc.bsi.get0(x, y, z), desired, false)) {
                            incorrectPositions.remove(pos);
                            observedCompleted.add(BetterBlockPos.longHash(pos));
                        } else {
                            incorrectPositions.add(pos);
                            observedCompleted.remove(BetterBlockPos.longHash(pos));
                        }
                    }
                }
            }
        }
    }

    private void fullRecalc(BuilderCalculationContext bcc) {
        incorrectPositions = new HashSet<>();
        for (int y = 0; y < schematic.heightY(); y++) {
            for (int z = 0; z < schematic.lengthZ(); z++) {
                for (int x = 0; x < schematic.widthX(); x++) {
                    int blockX = x + origin.getX();
                    int blockY = y + origin.getY();
                    int blockZ = z + origin.getZ();
                    IBlockState current = bcc.bsi.get0(blockX, blockY, blockZ);
                    if (!schematic.inSchematic(x, y, z, current)) {
                        continue;
                    }
                    if (bcc.bsi.worldContainsLoadedChunk(blockX, blockZ)) { // check if its in render distance, not if its in cache
                        // we can directly observe this block, it is in render distance
                        if (valid(bcc.bsi.get0(blockX, blockY, blockZ), schematic.desiredState(x, y, z, current, this.approxPlaceable), false)) {
                            observedCompleted.add(BetterBlockPos.longHash(blockX, blockY, blockZ));
                        } else {
                            incorrectPositions.add(new BetterBlockPos(blockX, blockY, blockZ));
                            observedCompleted.remove(BetterBlockPos.longHash(blockX, blockY, blockZ));
                            if (incorrectPositions.size() > Baritone.settings().incorrectSize.value) {
                                return;
                            }
                        }
                        continue;
                    }
                    // this is not in render distance
                    if (!observedCompleted.contains(BetterBlockPos.longHash(blockX, blockY, blockZ))) {
                        // and we've never seen this position be correct
                        // therefore mark as incorrect
                        incorrectPositions.add(new BetterBlockPos(blockX, blockY, blockZ));
                        if (incorrectPositions.size() > Baritone.settings().incorrectSize.value) {
                            return;
                        }
                    }
                }
            }
        }
    }

    private Goal assemble(BuilderCalculationContext bcc, List<IBlockState> approxPlaceable) {
        List<BetterBlockPos> placeable = new ArrayList<>();
        List<BetterBlockPos> breakable = new ArrayList<>();
        List<BetterBlockPos> sourceLiquids = new ArrayList<>();
        incorrectPositions.forEach(pos -> {
            IBlockState state = bcc.bsi.get0(pos);
            if (state.getBlock() instanceof BlockAir) {
                if (approxPlaceable.contains(bcc.getSchematic(pos.x, pos.y, pos.z, state))) {
                    placeable.add(pos);
                }
            } else {
                if (state.getBlock() instanceof BlockFlowingFluid) {
                    // if the block itself is JUST a liquid (i.e. not just a waterlogged block), we CANNOT break it
                    // TODO for 1.13 make sure that this only matches pure water, not waterlogged blocks
                    if (!MovementHelper.possiblyFlowing(state)) {
                        // if it's a source block then we want to replace it with a throwaway
                        sourceLiquids.add(pos);
                    }
                } else {
                    breakable.add(pos);
                }
            }
        });
        List<Goal> toBreak = new ArrayList<>();
        breakable.forEach(pos -> toBreak.add(breakGoal(pos, bcc)));
        List<Goal> toPlace = new ArrayList<>();
        placeable.forEach(pos -> {
            if (!placeable.contains(pos.down()) && !placeable.contains(pos.down(2))) {
                toPlace.add(placementGoal(pos, bcc));
            }
        });
        sourceLiquids.forEach(pos -> toPlace.add(new GoalBlock(pos.up())));

        if (!toPlace.isEmpty()) {
            return new JankyGoalComposite(new GoalComposite(toPlace.toArray(new Goal[0])), new GoalComposite(toBreak.toArray(new Goal[0])));
        }
        if (toBreak.isEmpty()) {
            return null;
        }
        return new GoalComposite(toBreak.toArray(new Goal[0]));
    }

    public static class JankyGoalComposite implements Goal {

        private final Goal primary;
        private final Goal fallback;

        public JankyGoalComposite(Goal primary, Goal fallback) {
            this.primary = primary;
            this.fallback = fallback;
        }


        @Override
        public boolean isInGoal(int x, int y, int z) {
            return primary.isInGoal(x, y, z) || fallback.isInGoal(x, y, z);
        }

        @Override
        public double heuristic(int x, int y, int z) {
            return primary.heuristic(x, y, z);
        }

        @Override
        public String toString() {
            return "JankyComposite Primary: " + primary + " Fallback: " + fallback;
        }
    }

    public static class GoalBreak extends GoalGetToBlock {

        public GoalBreak(BlockPos pos) {
            super(pos);
        }

        @Override
        public boolean isInGoal(int x, int y, int z) {
            // can't stand right on top of a block, that might not work (what if it's unsupported, can't break then)
            if (y > this.y) {
                return false;
            }
            // but any other adjacent works for breaking, including inside or below
            return super.isInGoal(x, y, z);
        }
    }

    private Goal placementGoal(BlockPos pos, BuilderCalculationContext bcc) {
        if (!(ctx.world().getBlockState(pos).getBlock() instanceof BlockAir)) {  // TODO can this even happen?
            return new GoalPlace(pos);
        }
        boolean allowSameLevel = !(ctx.world().getBlockState(pos.up()).getBlock() instanceof BlockAir);
        IBlockState current = ctx.world().getBlockState(pos);
        for (EnumFacing facing : Movement.HORIZONTALS_BUT_ALSO_DOWN_____SO_EVERY_DIRECTION_EXCEPT_UP) {
            //noinspection ConstantConditions
            if (MovementHelper.canPlaceAgainst(ctx, pos.offset(facing)) && placementPlausible(pos, bcc.getSchematic(pos.getX(), pos.getY(), pos.getZ(), current))) {
                return new GoalAdjacent(pos, pos.offset(facing), allowSameLevel);
            }
        }
        return new GoalPlace(pos);
    }

    private Goal breakGoal(BlockPos pos, BuilderCalculationContext bcc) {
        if (Baritone.settings().goalBreakFromAbove.value && bcc.bsi.get0(pos.up()).getBlock() instanceof BlockAir && bcc.bsi.get0(pos.up(2)).getBlock() instanceof BlockAir) { // TODO maybe possible without the up(2) check?
            return new JankyGoalComposite(new GoalBreak(pos), new GoalGetToBlock(pos.up()) {
                @Override
                public boolean isInGoal(int x, int y, int z) {
                    if (y > this.y || (x == this.x && y == this.y && z == this.z)) {
                        return false;
                    }
                    return super.isInGoal(x, y, z);
                }
            });
        }
        return new GoalBreak(pos);
    }

    public static class GoalAdjacent extends GoalGetToBlock {

        private boolean allowSameLevel;
        private BlockPos no;

        public GoalAdjacent(BlockPos pos, BlockPos no, boolean allowSameLevel) {
            super(pos);
            this.no = no;
            this.allowSameLevel = allowSameLevel;
        }

        public boolean isInGoal(int x, int y, int z) {
            if (x == this.x && y == this.y && z == this.z) {
                return false;
            }
            if (x == no.getX() && y == no.getY() && z == no.getZ()) {
                return false;
            }
            if (!allowSameLevel && y == this.y - 1) {
                return false;
            }
            if (y < this.y - 1) {
                return false;
            }
            return super.isInGoal(x, y, z);
        }

        public double heuristic(int x, int y, int z) {
            // prioritize lower y coordinates
            return this.y * 100 + super.heuristic(x, y, z);
        }
    }

    public static class GoalPlace extends GoalBlock {

        public GoalPlace(BlockPos placeAt) {
            super(placeAt.up());
        }

        public double heuristic(int x, int y, int z) {
            // prioritize lower y coordinates
            return this.y * 100 + super.heuristic(x, y, z);
        }
    }

    @Override
    public void onLostControl() {
        incorrectPositions = null;
        name = null;
        schematic = null;
        realSchematic = null;
        layer = 0;
        numRepeats = 0;
        paused = false;
        observedCompleted = null;
    }

    @Override
    public String displayName0() {
        return paused ? "Builder Paused" : "Building " + name;
    }

    private List<IBlockState> approxPlaceable(int size) {
        List<IBlockState> result = new ArrayList<>();
        for (int i = 0; i < size; i++) {
            ItemStack stack = ctx.player().inventory.mainInventory.get(i);
            if (stack.isEmpty() || !(stack.getItem() instanceof ItemBlock)) {
                result.add(Blocks.AIR.getDefaultState());
                continue;
            }
            // <toxic cloud>
            result.add(((ItemBlock) stack.getItem()).getBlock().getStateForPlacement(new BlockItemUseContext(new ItemUseContext(ctx.player(), stack, ctx.playerFeet(), EnumFacing.UP, (float) ctx.player().posX, (float) ctx.player().posY, (float) ctx.player().posZ))));
            // </toxic cloud>
        }
        return result;
    }

    private boolean valid(IBlockState current, IBlockState desired, boolean itemVerify) {
        if (desired == null) {
            return true;
        }
        if (current.getBlock() instanceof BlockAir && desired.getBlock() instanceof BlockAir) {
            return true;
        }
        if ((current.getBlock() == Blocks.WATER || current.getBlock() == Blocks.LAVA) && Baritone.settings().okIfWater.value) {
            return true;
        }
        // TODO more complicated comparison logic I guess
        if (desired.getBlock() instanceof BlockAir && Baritone.settings().buildIgnoreBlocks.value.contains(current.getBlock())) {
            return true;
        }
        if (!(current.getBlock() instanceof BlockAir) && Baritone.settings().buildIgnoreExisting.value && !itemVerify) {
            return true;
        }
        return current.equals(desired);
    }

    public class BuilderCalculationContext extends CalculationContext {

        private final List<IBlockState> placeable;
        private final ISchematic schematic;
        private final int originX;
        private final int originY;
        private final int originZ;

        public BuilderCalculationContext() {
            super(BuilderProcess.this.baritone, true); // wew lad
            this.placeable = approxPlaceable(9);
            this.schematic = BuilderProcess.this.schematic;
            this.originX = origin.getX();
            this.originY = origin.getY();
            this.originZ = origin.getZ();

            this.jumpPenalty += 10;
            this.backtrackCostFavoringCoefficient = 1;
        }

        private IBlockState getSchematic(int x, int y, int z, IBlockState current) {
            if (schematic.inSchematic(x - originX, y - originY, z - originZ, current)) {
                return schematic.desiredState(x - originX, y - originY, z - originZ, current, BuilderProcess.this.approxPlaceable);
            } else {
                return null;
            }
        }

        @Override
        public double costOfPlacingAt(int x, int y, int z, IBlockState current) {
            if (isPossiblyProtected(x, y, z) || !worldBorder.canPlaceAt(x, z)) { // make calculation fail properly if we can't build
                return COST_INF;
            }
            IBlockState sch = getSchematic(x, y, z, current);
            if (sch != null) {
                // TODO this can return true even when allowPlace is off.... is that an issue?
                if (sch.getBlock() instanceof BlockAir) {
                    // we want this to be air, but they're asking if they can place here
                    // this won't be a schematic block, this will be a throwaway
                    return placeBlockCost * 2; // we're going to have to break it eventually
                }
                if (placeable.contains(sch)) {
                    return 0; // thats right we gonna make it FREE to place a block where it should go in a structure
                    // no place block penalty at all 😎
                    // i'm such an idiot that i just tried to copy and paste the epic gamer moment emoji too
                    // get added to unicode when?
                }
                if (!hasThrowaway) {
                    return COST_INF;
                }
                // we want it to be something that we don't have
                // even more of a pain to place something wrong
                return placeBlockCost * 3;
            } else {
                if (hasThrowaway) {
                    return placeBlockCost;
                } else {
                    return COST_INF;
                }
            }
        }

        @Override
        public double breakCostMultiplierAt(int x, int y, int z, IBlockState current) {
            if (!allowBreak || isPossiblyProtected(x, y, z)) {
                return COST_INF;
            }
            IBlockState sch = getSchematic(x, y, z, current);
            if (sch != null) {
                if (sch.getBlock() instanceof BlockAir) {
                    // it should be air
                    // regardless of current contents, we can break it
                    return 1;
                }
                // it should be a real block
                // is it already that block?
                if (valid(bsi.get0(x, y, z), sch, false)) {
                    return Baritone.settings().breakCorrectBlockPenaltyMultiplier.value;
                } else {
                    // can break if it's wrong
                    // would be great to return less than 1 here, but that would actually make the cost calculation messed up
                    // since we're breaking a block, if we underestimate the cost, then it'll fail when it really takes the correct amount of time
                    return 1;

                }
                // TODO do blocks in render distace only?
                // TODO allow breaking blocks that we have a tool to harvest and immediately place back?
            } else {
                return 1; // why not lol
            }
        }
    }
}<|MERGE_RESOLUTION|>--- conflicted
+++ resolved
@@ -209,11 +209,7 @@
                         continue; // irrelevant
                     }
                     IBlockState curr = bcc.bsi.get0(x, y, z);
-<<<<<<< HEAD
-                    if (!(curr.getBlock() instanceof BlockAir) && !(curr.getBlock() == Blocks.WATER || curr.getBlock() == Blocks.LAVA) && !valid(curr, desired)) {
-=======
-                    if (curr.getBlock() != Blocks.AIR && !(curr.getBlock() instanceof BlockLiquid) && !valid(curr, desired, false)) {
->>>>>>> eda18207
+                    if (!(curr.getBlock() instanceof BlockAir) && !(curr.getBlock() == Blocks.WATER || curr.getBlock() == Blocks.LAVA) && !valid(curr, desired, false)) {
                         BetterBlockPos pos = new BetterBlockPos(x, y, z);
                         Optional<Rotation> rot = RotationUtils.reachable(ctx.player(), pos, ctx.playerController().getBlockReachDistance());
                         if (rot.isPresent()) {
@@ -254,13 +250,8 @@
                         continue; // irrelevant
                     }
                     IBlockState curr = bcc.bsi.get0(x, y, z);
-<<<<<<< HEAD
-                    if (MovementHelper.isReplaceable(x, y, z, curr, bcc.bsi) && !valid(curr, desired)) {
+                    if (MovementHelper.isReplaceable(x, y, z, curr, bcc.bsi) && !valid(curr, desired, false)) {
                         if (dy == 1 && bcc.bsi.get0(x, y + 1, z).getBlock() instanceof BlockAir) {
-=======
-                    if (MovementHelper.isReplaceable(x, y, z, curr, bcc.bsi) && !valid(curr, desired, false)) {
-                        if (dy == 1 && bcc.bsi.get0(x, y + 1, z).getBlock() == Blocks.AIR) {
->>>>>>> eda18207
                             continue;
                         }
                         desirableOnHotbar.add(desired);
@@ -334,17 +325,13 @@
             IBlockState wouldBePlaced = ((ItemBlock) stack.getItem()).getBlock().getStateForPlacement(meme);
             ctx.player().rotationYaw = originalYaw;
             ctx.player().rotationPitch = originalPitch;
-<<<<<<< HEAD
             if (wouldBePlaced == null) {
                 continue;
             }
             if (!meme.canPlace()) {
                 continue;
             }
-            if (valid(wouldBePlaced, desired)) {
-=======
             if (valid(wouldBePlaced, desired, true)) {
->>>>>>> eda18207
                 return OptionalInt.of(i);
             }
         }
