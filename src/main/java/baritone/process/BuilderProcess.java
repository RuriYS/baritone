--- conflicted
+++ resolved
@@ -209,13 +209,8 @@
                     if (desired == null) {
                         continue; // irrelevant
                     }
-<<<<<<< HEAD
                     BlockState curr = bcc.bsi.get0(x, y, z);
-                    if (!(curr.getBlock() instanceof AirBlock) && !(curr.getBlock() == Blocks.WATER || curr.getBlock() == Blocks.LAVA) && !valid(curr, desired)) {
-=======
-                    IBlockState curr = bcc.bsi.get0(x, y, z);
-                    if (!(curr.getBlock() instanceof BlockAir) && !(curr.getBlock() == Blocks.WATER || curr.getBlock() == Blocks.LAVA) && !valid(curr, desired, false)) {
->>>>>>> ebe3f457
+                    if (!(curr.getBlock() instanceof AirBlock) && !(curr.getBlock() == Blocks.WATER || curr.getBlock() == Blocks.LAVA) && !valid(curr, desired, false)) {
                         BetterBlockPos pos = new BetterBlockPos(x, y, z);
                         Optional<Rotation> rot = RotationUtils.reachable(ctx.player(), pos, ctx.playerController().getBlockReachDistance());
                         if (rot.isPresent()) {
@@ -255,15 +250,9 @@
                     if (desired == null) {
                         continue; // irrelevant
                     }
-<<<<<<< HEAD
                     BlockState curr = bcc.bsi.get0(x, y, z);
-                    if (MovementHelper.isReplaceable(x, y, z, curr, bcc.bsi) && !valid(curr, desired)) {
+                    if (MovementHelper.isReplaceable(x, y, z, curr, bcc.bsi) && !valid(curr, desired, false)) {
                         if (dy == 1 && bcc.bsi.get0(x, y + 1, z).getBlock() instanceof AirBlock) {
-=======
-                    IBlockState curr = bcc.bsi.get0(x, y, z);
-                    if (MovementHelper.isReplaceable(x, y, z, curr, bcc.bsi) && !valid(curr, desired, false)) {
-                        if (dy == 1 && bcc.bsi.get0(x, y + 1, z).getBlock() instanceof BlockAir) {
->>>>>>> ebe3f457
                             continue;
                         }
                         desirableOnHotbar.add(desired);
@@ -494,13 +483,8 @@
 
             outer:
             for (int i = 9; i < 36; i++) {
-<<<<<<< HEAD
                 for (BlockState desired : noValidHotbarOption) {
-                    if (valid(approxPlaceable.get(i), desired)) {
-=======
-                for (IBlockState desired : noValidHotbarOption) {
                     if (valid(approxPlaceable.get(i), desired, true)) {
->>>>>>> ebe3f457
                         baritone.getInventoryBehavior().attemptToPutOnHotbar(i, usefulSlots::contains);
                         break outer;
                     }
@@ -801,11 +785,7 @@
         return result;
     }
 
-<<<<<<< HEAD
-    private boolean valid(BlockState current, BlockState desired) {
-=======
-    private boolean valid(IBlockState current, IBlockState desired, boolean itemVerify) {
->>>>>>> ebe3f457
+    private boolean valid(BlockState current, BlockState desired, boolean itemVerify) {
         if (desired == null) {
             return true;
         }
@@ -819,11 +799,7 @@
         if (desired.getBlock() instanceof AirBlock && Baritone.settings().buildIgnoreBlocks.value.contains(current.getBlock())) {
             return true;
         }
-<<<<<<< HEAD
-        if (!(current.getBlock() instanceof AirBlock) && Baritone.settings().buildIgnoreExisting.value) {
-=======
-        if (!(current.getBlock() instanceof BlockAir) && Baritone.settings().buildIgnoreExisting.value && !itemVerify) {
->>>>>>> ebe3f457
+        if (!(current.getBlock() instanceof AirBlock) && Baritone.settings().buildIgnoreExisting.value && !itemVerify) {
             return true;
         }
         return current.equals(desired);
