--- conflicted
+++ resolved
@@ -65,10 +65,7 @@
 import net.minecraft.world.phys.HitResult;
 import net.minecraft.world.phys.Vec3;
 import net.minecraft.world.phys.shapes.VoxelShape;
-<<<<<<< HEAD
-=======
-
->>>>>>> 59b3fe7c
+
 import java.io.File;
 import java.io.FileInputStream;
 import java.util.*;
@@ -306,19 +303,11 @@
                 continue;
             }
             if (!toPlace.canSurvive(ctx.world(), new BetterBlockPos(x, y, z))) {
-<<<<<<< HEAD
                 continue;
             }
             if (!placementPlausible(new BetterBlockPos(x, y, z), toPlace)) {
                 continue;
             }
-=======
-                continue;
-            }
-            if (!placementPlausible(new BetterBlockPos(x, y, z), toPlace)) {
-                continue;
-            }
->>>>>>> 59b3fe7c
             AABB aabb = placeAgainstState.getShape(ctx.world(), placeAgainstPos).bounds();
             for (Vec3 placementMultiplier : aabbSideMultipliers(against)) {
                 double placeX = placeAgainstPos.x + aabb.minX * placementMultiplier.x + aabb.maxX * (1 - placementMultiplier.x);
