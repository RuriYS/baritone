/*
 * This file is part of Baritone.
 *
 * Baritone is free software: you can redistribute it and/or modify
 * it under the terms of the GNU Lesser General Public License as published by
 * the Free Software Foundation, either version 3 of the License, or
 * (at your option) any later version.
 *
 * Baritone is distributed in the hope that it will be useful,
 * but WITHOUT ANY WARRANTY; without even the implied warranty of
 * MERCHANTABILITY or FITNESS FOR A PARTICULAR PURPOSE.  See the
 * GNU Lesser General Public License for more details.
 *
 * You should have received a copy of the GNU Lesser General Public License
 * along with Baritone.  If not, see <https://www.gnu.org/licenses/>.
 */

package baritone.process;

import baritone.Baritone;
import baritone.api.pathing.goals.Goal;
import baritone.api.pathing.goals.GoalBlock;
import baritone.api.pathing.goals.GoalComposite;
import baritone.api.pathing.goals.GoalGetToBlock;
import baritone.api.process.IBuilderProcess;
import baritone.api.process.PathingCommand;
import baritone.api.process.PathingCommandType;
import baritone.api.schematic.FillSchematic;
import baritone.api.schematic.ISchematic;
import baritone.api.schematic.IStaticSchematic;
import baritone.api.schematic.format.ISchematicFormat;
import baritone.api.utils.BetterBlockPos;
import baritone.api.utils.RayTraceUtils;
import baritone.api.utils.Rotation;
import baritone.api.utils.RotationUtils;
import baritone.api.utils.input.Input;
import baritone.pathing.movement.CalculationContext;
import baritone.pathing.movement.Movement;
import baritone.pathing.movement.MovementHelper;
import baritone.utils.BaritoneProcessHelper;
import baritone.utils.BlockStateInterface;
import baritone.utils.PathingCommandContext;
import baritone.utils.schematic.MapArtSchematic;
import baritone.utils.schematic.SchematicSystem;
import baritone.utils.schematic.schematica.SchematicaHelper;
import it.unimi.dsi.fastutil.longs.LongOpenHashSet;
import net.minecraft.block.BlockAir;
import net.minecraft.block.BlockFlowingFluid;
import net.minecraft.block.state.IBlockState;
import net.minecraft.init.Blocks;
import net.minecraft.item.BlockItemUseContext;
import net.minecraft.item.ItemBlock;
import net.minecraft.item.ItemStack;
<<<<<<< HEAD
import net.minecraft.item.ItemUseContext;
import net.minecraft.nbt.CompressedStreamTools;
import net.minecraft.nbt.NBTTagCompound;
=======
>>>>>>> adff391e
import net.minecraft.util.EnumFacing;
import net.minecraft.util.Tuple;
import net.minecraft.util.math.*;
import net.minecraft.util.math.shapes.VoxelShape;

import java.io.File;
import java.io.FileInputStream;
import java.util.*;

import static baritone.api.pathing.movement.ActionCosts.COST_INF;

public final class BuilderProcess extends BaritoneProcessHelper implements IBuilderProcess {

    private HashSet<BetterBlockPos> incorrectPositions;
    private LongOpenHashSet observedCompleted; // positions that are completed even if they're out of render distance and we can't make sure right now
    private String name;
    private ISchematic realSchematic;
    private ISchematic schematic;
    private Vec3i origin;
    private int ticks;
    private boolean paused;
    private int layer;
    private int numRepeats;
    private List<IBlockState> approxPlaceable;

    public BuilderProcess(Baritone baritone) {
        super(baritone);
    }

    @Override
    public void build(String name, ISchematic schematic, Vec3i origin) {
        this.name = name;
        this.schematic = schematic;
        this.realSchematic = null;
        int x = origin.getX();
        int y = origin.getY();
        int z = origin.getZ();
        if (Baritone.settings().schematicOrientationX.value) {
            x += schematic.widthX();
        }
        if (Baritone.settings().schematicOrientationY.value) {
            y += schematic.heightY();
        }
        if (Baritone.settings().schematicOrientationZ.value) {
            z += schematic.lengthZ();
        }
        this.origin = new Vec3i(x, y, z);
        this.paused = false;
        this.layer = 0;
        this.numRepeats = 0;
        this.observedCompleted = new LongOpenHashSet();
    }

    public void resume() {
        paused = false;
    }

    public void pause() {
        paused = true;
    }

    @Override
    public boolean isPaused() {
        return paused;
    }

    @Override
    public boolean build(String name, File schematic, Vec3i origin) {
        Optional<ISchematicFormat> format = SchematicSystem.INSTANCE.getByFile(schematic);
        if (!format.isPresent()) {
            return false;
        }

        ISchematic parsed;
        try {
            parsed = format.get().parse(new FileInputStream(schematic));
        } catch (Exception e) {
            e.printStackTrace();
            return false;
        }

        if (Baritone.settings().mapArtMode.value) {
            parsed = new MapArtSchematic((IStaticSchematic) parsed);
        }

        build(name, parsed, origin);
        return true;
    }

    @Override
    public void buildOpenSchematic() {
        if (SchematicaHelper.isSchematicaPresent()) {
            Optional<Tuple<IStaticSchematic, BlockPos>> schematic = SchematicaHelper.getOpenSchematic();
            if (schematic.isPresent()) {
<<<<<<< HEAD
                this.build(schematic.get().getA().toString(), schematic.get().getA(), schematic.get().getB());
=======
                IStaticSchematic s = schematic.get().getFirst();
                this.build(
                        schematic.get().getFirst().toString(),
                        Baritone.settings().mapArtMode.value ? new MapArtSchematic(s) : s,
                        schematic.get().getSecond()
                );
>>>>>>> adff391e
            } else {
                logDirect("No schematic currently open");
            }
        } else {
            logDirect("Schematica is not present");
        }
    }

    public void clearArea(BlockPos corner1, BlockPos corner2) {
        BlockPos origin = new BlockPos(Math.min(corner1.getX(), corner2.getX()), Math.min(corner1.getY(), corner2.getY()), Math.min(corner1.getZ(), corner2.getZ()));
        int widthX = Math.abs(corner1.getX() - corner2.getX()) + 1;
        int heightY = Math.abs(corner1.getY() - corner2.getY()) + 1;
        int lengthZ = Math.abs(corner1.getZ() - corner2.getZ()) + 1;
        build("clear area", new FillSchematic(widthX, heightY, lengthZ, Blocks.AIR.getDefaultState()), origin);
    }

    @Override
    public List<IBlockState> getApproxPlaceable() {
        return new ArrayList<>(approxPlaceable);
    }

    @Override
    public boolean isActive() {
        return schematic != null;
    }

    public IBlockState placeAt(int x, int y, int z, IBlockState current) {
        if (!isActive()) {
            return null;
        }
        if (!schematic.inSchematic(x - origin.getX(), y - origin.getY(), z - origin.getZ(), current)) {
            return null;
        }
        IBlockState state = schematic.desiredState(x - origin.getX(), y - origin.getY(), z - origin.getZ(), current, this.approxPlaceable);
        if (state.getBlock() instanceof BlockAir) {
            return null;
        }
        return state;
    }

    private Optional<Tuple<BetterBlockPos, Rotation>> toBreakNearPlayer(BuilderCalculationContext bcc) {
        BetterBlockPos center = ctx.playerFeet();
        BetterBlockPos pathStart = baritone.getPathingBehavior().pathStart();
        for (int dx = -5; dx <= 5; dx++) {
            for (int dy = Baritone.settings().breakFromAbove.value ? -1 : 0; dy <= 5; dy++) {
                for (int dz = -5; dz <= 5; dz++) {
                    int x = center.x + dx;
                    int y = center.y + dy;
                    int z = center.z + dz;
                    if (dy == -1 && x == pathStart.x && z == pathStart.z) {
                        continue; // dont mine what we're supported by, but not directly standing on
                    }
                    IBlockState desired = bcc.getSchematic(x, y, z, bcc.bsi.get0(x, y, z));
                    if (desired == null) {
                        continue; // irrelevant
                    }
                    IBlockState curr = bcc.bsi.get0(x, y, z);
                    if (!(curr.getBlock() instanceof BlockAir) && !(curr.getBlock() == Blocks.WATER || curr.getBlock() == Blocks.LAVA) && !valid(curr, desired)) {
                        BetterBlockPos pos = new BetterBlockPos(x, y, z);
                        Optional<Rotation> rot = RotationUtils.reachable(ctx.player(), pos, ctx.playerController().getBlockReachDistance());
                        if (rot.isPresent()) {
                            return Optional.of(new Tuple<>(pos, rot.get()));
                        }
                    }
                }
            }
        }
        return Optional.empty();
    }

    public static class Placement {

        private final int hotbarSelection;
        private final BlockPos placeAgainst;
        private final EnumFacing side;
        private final Rotation rot;

        public Placement(int hotbarSelection, BlockPos placeAgainst, EnumFacing side, Rotation rot) {
            this.hotbarSelection = hotbarSelection;
            this.placeAgainst = placeAgainst;
            this.side = side;
            this.rot = rot;
        }
    }

    private Optional<Placement> searchForPlaceables(BuilderCalculationContext bcc, List<IBlockState> desirableOnHotbar) {
        BetterBlockPos center = ctx.playerFeet();
        for (int dx = -5; dx <= 5; dx++) {
            for (int dy = -5; dy <= 1; dy++) {
                for (int dz = -5; dz <= 5; dz++) {
                    int x = center.x + dx;
                    int y = center.y + dy;
                    int z = center.z + dz;
                    IBlockState desired = bcc.getSchematic(x, y, z, bcc.bsi.get0(x, y, z));
                    if (desired == null) {
                        continue; // irrelevant
                    }
                    IBlockState curr = bcc.bsi.get0(x, y, z);
                    if (MovementHelper.isReplaceable(x, y, z, curr, bcc.bsi) && !valid(curr, desired)) {
                        if (dy == 1 && bcc.bsi.get0(x, y + 1, z).getBlock() instanceof BlockAir) {
                            continue;
                        }
                        desirableOnHotbar.add(desired);
                        Optional<Placement> opt = possibleToPlace(desired, x, y, z, bcc.bsi);
                        if (opt.isPresent()) {
                            return opt;
                        }
                    }
                }
            }
        }
        return Optional.empty();
    }

    public boolean placementPlausible(BlockPos pos, IBlockState state) {
        VoxelShape voxelshape = state.getCollisionShape(ctx.world(), pos);
        return voxelshape.isEmpty() || ctx.world().checkNoEntityCollision(null, voxelshape.withOffset(pos.getX(), pos.getY(), pos.getZ()));
    }

    private Optional<Placement> possibleToPlace(IBlockState toPlace, int x, int y, int z, BlockStateInterface bsi) {
        for (EnumFacing against : EnumFacing.values()) {
            BetterBlockPos placeAgainstPos = new BetterBlockPos(x, y, z).offset(against);
            IBlockState placeAgainstState = bsi.get0(placeAgainstPos);
            if (MovementHelper.isReplaceable(placeAgainstPos.x, placeAgainstPos.y, placeAgainstPos.z, placeAgainstState, bsi)) {
                continue;
            }
            if (!toPlace.isValidPosition(ctx.world(), new BetterBlockPos(x, y, z))) {
                continue;
            }
            if (!placementPlausible(new BetterBlockPos(x, y, z), toPlace)) {
                continue;
            }
            AxisAlignedBB aabb = placeAgainstState.getShape(ctx.world(), placeAgainstPos).getBoundingBox();
            for (Vec3d placementMultiplier : aabbSideMultipliers(against)) {
                double placeX = placeAgainstPos.x + aabb.minX * placementMultiplier.x + aabb.maxX * (1 - placementMultiplier.x);
                double placeY = placeAgainstPos.y + aabb.minY * placementMultiplier.y + aabb.maxY * (1 - placementMultiplier.y);
                double placeZ = placeAgainstPos.z + aabb.minZ * placementMultiplier.z + aabb.maxZ * (1 - placementMultiplier.z);
                Rotation rot = RotationUtils.calcRotationFromVec3d(ctx.playerHead(), new Vec3d(placeX, placeY, placeZ), ctx.playerRotations());
                RayTraceResult result = RayTraceUtils.rayTraceTowards(ctx.player(), rot, ctx.playerController().getBlockReachDistance());
                if (result != null && result.type == RayTraceResult.Type.BLOCK && result.getBlockPos().equals(placeAgainstPos) && result.sideHit == against.getOpposite()) {
                    OptionalInt hotbar = hasAnyItemThatWouldPlace(toPlace, result, rot);
                    if (hotbar.isPresent()) {
                        return Optional.of(new Placement(hotbar.getAsInt(), placeAgainstPos, against.getOpposite(), rot));
                    }
                }
            }
        }
        return Optional.empty();
    }

    private OptionalInt hasAnyItemThatWouldPlace(IBlockState desired, RayTraceResult result, Rotation rot) {
        for (int i = 0; i < 9; i++) {
            ItemStack stack = ctx.player().inventory.mainInventory.get(i);
            if (stack.isEmpty() || !(stack.getItem() instanceof ItemBlock)) {
                continue;
            }
            float originalYaw = ctx.player().rotationYaw;
            float originalPitch = ctx.player().rotationPitch;
            // the state depends on the facing of the player sometimes
            ctx.player().rotationYaw = rot.getYaw();
            ctx.player().rotationPitch = rot.getPitch();
            BlockItemUseContext meme = new BlockItemUseContext(new ItemUseContext(
                    ctx.player(),
                    stack,
                    result.getBlockPos().offset(result.sideHit),
                    result.sideHit,
                    (float) result.hitVec.x - result.getBlockPos().getX(),
                    (float) result.hitVec.y - result.getBlockPos().getY(),
                    (float) result.hitVec.z - result.getBlockPos().getZ()
            ));
            IBlockState wouldBePlaced = ((ItemBlock) stack.getItem()).getBlock().getStateForPlacement(meme);
            ctx.player().rotationYaw = originalYaw;
            ctx.player().rotationPitch = originalPitch;
            if (wouldBePlaced == null) {
                continue;
            }
            if (!meme.canPlace()) {
                continue;
            }
            if (valid(wouldBePlaced, desired)) {
                return OptionalInt.of(i);
            }
        }
        return OptionalInt.empty();
    }

    private static Vec3d[] aabbSideMultipliers(EnumFacing side) {
        switch (side) {
            case UP:
                return new Vec3d[]{new Vec3d(0.5, 1, 0.5), new Vec3d(0.1, 1, 0.5), new Vec3d(0.9, 1, 0.5), new Vec3d(0.5, 1, 0.1), new Vec3d(0.5, 1, 0.9)};
            case DOWN:
                return new Vec3d[]{new Vec3d(0.5, 0, 0.5), new Vec3d(0.1, 0, 0.5), new Vec3d(0.9, 0, 0.5), new Vec3d(0.5, 0, 0.1), new Vec3d(0.5, 0, 0.9)};
            case NORTH:
            case SOUTH:
            case EAST:
            case WEST:
                double x = side.getXOffset() == 0 ? 0.5 : (1 + side.getXOffset()) / 2D;
                double z = side.getZOffset() == 0 ? 0.5 : (1 + side.getZOffset()) / 2D;
                return new Vec3d[]{new Vec3d(x, 0.25, z), new Vec3d(x, 0.75, z)};
            default: // null
                throw new IllegalStateException();
        }
    }

    @Override
    public PathingCommand onTick(boolean calcFailed, boolean isSafeToCancel) {
        approxPlaceable = approxPlaceable(36);
        if (baritone.getInputOverrideHandler().isInputForcedDown(Input.CLICK_LEFT)) {
            ticks = 5;
        } else {
            ticks--;
        }
        baritone.getInputOverrideHandler().clearAllKeys();
        if (paused) {
            return new PathingCommand(null, PathingCommandType.CANCEL_AND_SET_GOAL);
        }
        if (Baritone.settings().buildInLayers.value) {
            if (realSchematic == null) {
                realSchematic = schematic;
            }
            ISchematic realSchematic = this.realSchematic; // wrap this properly, dont just have the inner class refer to the builderprocess.this
            int minYInclusive;
            int maxYInclusive;
            // layer = 0 should be nothing
            // layer = realSchematic.heightY() should be everything
            if (Baritone.settings().layerOrder.value) { // top to bottom
                maxYInclusive = realSchematic.heightY() - 1;
                minYInclusive = realSchematic.heightY() - layer;
            } else {
                maxYInclusive = layer - 1;
                minYInclusive = 0;
            }
            schematic = new ISchematic() {
                @Override
                public IBlockState desiredState(int x, int y, int z, IBlockState current, List<IBlockState> approxPlaceable) {
                    return realSchematic.desiredState(x, y, z, current, BuilderProcess.this.approxPlaceable);
                }

                @Override
                public boolean inSchematic(int x, int y, int z, IBlockState currentState) {
                    return ISchematic.super.inSchematic(x, y, z, currentState) && y >= minYInclusive && y <= maxYInclusive && realSchematic.inSchematic(x, y, z, currentState);
                }

                @Override
                public int widthX() {
                    return realSchematic.widthX();
                }

                @Override
                public int heightY() {
                    return realSchematic.heightY();
                }

                @Override
                public int lengthZ() {
                    return realSchematic.lengthZ();
                }
            };
        }
        BuilderCalculationContext bcc = new BuilderCalculationContext();
        if (!recalc(bcc)) {
            if (Baritone.settings().buildInLayers.value && layer < realSchematic.heightY()) {
                logDirect("Starting layer " + layer);
                layer++;
                return onTick(calcFailed, isSafeToCancel);
            }
            Vec3i repeat = Baritone.settings().buildRepeat.value;
            int max = Baritone.settings().buildRepeatCount.value;
            numRepeats++;
            if (repeat.equals(new Vec3i(0, 0, 0)) || (max != -1 && numRepeats >= max)) {
                logDirect("Done building");
                onLostControl();
                return null;
            }
            // build repeat time
            layer = 0;
            origin = new BlockPos(origin).add(repeat);
            logDirect("Repeating build in vector " + repeat + ", new origin is " + origin);
            return onTick(calcFailed, isSafeToCancel);
        }
        if (Baritone.settings().distanceTrim.value) {
            trim();
        }

        Optional<Tuple<BetterBlockPos, Rotation>> toBreak = toBreakNearPlayer(bcc);
        if (toBreak.isPresent() && isSafeToCancel && ctx.player().onGround) {
            // we'd like to pause to break this block
            // only change look direction if it's safe (don't want to fuck up an in progress parkour for example
            Rotation rot = toBreak.get().getB();
            BetterBlockPos pos = toBreak.get().getA();
            baritone.getLookBehavior().updateTarget(rot, true);
            MovementHelper.switchToBestToolFor(ctx, bcc.get(pos));
            if (ctx.player().isSneaking()) {
                // really horrible bug where a block is visible for breaking while sneaking but not otherwise
                // so you can't see it, it goes to place something else, sneaks, then the next tick it tries to break
                // and is unable since it's unsneaked in the intermediary tick
                baritone.getInputOverrideHandler().setInputForceState(Input.SNEAK, true);
            }
            if (ctx.isLookingAt(pos) || ctx.playerRotations().isReallyCloseTo(rot)) {
                baritone.getInputOverrideHandler().setInputForceState(Input.CLICK_LEFT, true);
            }
            return new PathingCommand(null, PathingCommandType.CANCEL_AND_SET_GOAL);
        }
        List<IBlockState> desirableOnHotbar = new ArrayList<>();
        Optional<Placement> toPlace = searchForPlaceables(bcc, desirableOnHotbar);
        if (toPlace.isPresent() && isSafeToCancel && ctx.player().onGround && ticks <= 0) {
            Rotation rot = toPlace.get().rot;
            baritone.getLookBehavior().updateTarget(rot, true);
            ctx.player().inventory.currentItem = toPlace.get().hotbarSelection;
            baritone.getInputOverrideHandler().setInputForceState(Input.SNEAK, true);
            if ((ctx.isLookingAt(toPlace.get().placeAgainst) && ctx.objectMouseOver().sideHit.equals(toPlace.get().side)) || ctx.playerRotations().isReallyCloseTo(rot)) {
                baritone.getInputOverrideHandler().setInputForceState(Input.CLICK_RIGHT, true);
            }
            return new PathingCommand(null, PathingCommandType.CANCEL_AND_SET_GOAL);
        }

        if (Baritone.settings().allowInventory.value) {
            ArrayList<Integer> usefulSlots = new ArrayList<>();
            List<IBlockState> noValidHotbarOption = new ArrayList<>();
            outer:
            for (IBlockState desired : desirableOnHotbar) {
                for (int i = 0; i < 9; i++) {
                    if (valid(approxPlaceable.get(i), desired)) {
                        usefulSlots.add(i);
                        continue outer;
                    }
                }
                noValidHotbarOption.add(desired);
            }

            outer:
            for (int i = 9; i < 36; i++) {
                for (IBlockState desired : noValidHotbarOption) {
                    if (valid(approxPlaceable.get(i), desired)) {
                        baritone.getInventoryBehavior().attemptToPutOnHotbar(i, usefulSlots::contains);
                        break outer;
                    }
                }
            }
        }

        Goal goal = assemble(bcc, approxPlaceable.subList(0, 9));
        if (goal == null) {
            goal = assemble(bcc, approxPlaceable); // we're far away, so assume that we have our whole inventory to recalculate placeable properly
            if (goal == null) {
                logDirect("Unable to do it. Pausing. resume to resume, cancel to cancel");
                paused = true;
                return new PathingCommand(null, PathingCommandType.REQUEST_PAUSE);
            }
        }
        return new PathingCommandContext(goal, PathingCommandType.FORCE_REVALIDATE_GOAL_AND_PATH, bcc);
    }

    private boolean recalc(BuilderCalculationContext bcc) {
        if (incorrectPositions == null) {
            incorrectPositions = new HashSet<>();
            fullRecalc(bcc);
            if (incorrectPositions.isEmpty()) {
                return false;
            }
        }
        recalcNearby(bcc);
        if (incorrectPositions.isEmpty()) {
            fullRecalc(bcc);
        }
        return !incorrectPositions.isEmpty();
    }

    private void trim() {
        HashSet<BetterBlockPos> copy = new HashSet<>(incorrectPositions);
        copy.removeIf(pos -> pos.distanceSq(ctx.player().posX, ctx.player().posY, ctx.player().posZ) > 200);
        if (!copy.isEmpty()) {
            incorrectPositions = copy;
        }
    }

    private void recalcNearby(BuilderCalculationContext bcc) {
        BetterBlockPos center = ctx.playerFeet();
        int radius = Baritone.settings().builderTickScanRadius.value;
        for (int dx = -radius; dx <= radius; dx++) {
            for (int dy = -radius; dy <= radius; dy++) {
                for (int dz = -radius; dz <= radius; dz++) {
                    int x = center.x + dx;
                    int y = center.y + dy;
                    int z = center.z + dz;
                    IBlockState desired = bcc.getSchematic(x, y, z, bcc.bsi.get0(x, y, z));
                    if (desired != null) {
                        // we care about this position
                        BetterBlockPos pos = new BetterBlockPos(x, y, z);
                        if (valid(bcc.bsi.get0(x, y, z), desired)) {
                            incorrectPositions.remove(pos);
                            observedCompleted.add(BetterBlockPos.longHash(pos));
                        } else {
                            incorrectPositions.add(pos);
                            observedCompleted.remove(BetterBlockPos.longHash(pos));
                        }
                    }
                }
            }
        }
    }

    private void fullRecalc(BuilderCalculationContext bcc) {
        incorrectPositions = new HashSet<>();
        for (int y = 0; y < schematic.heightY(); y++) {
            for (int z = 0; z < schematic.lengthZ(); z++) {
                for (int x = 0; x < schematic.widthX(); x++) {
                    int blockX = x + origin.getX();
                    int blockY = y + origin.getY();
                    int blockZ = z + origin.getZ();
                    IBlockState current = bcc.bsi.get0(blockX, blockY, blockZ);
                    if (!schematic.inSchematic(x, y, z, current)) {
                        continue;
                    }
                    if (bcc.bsi.worldContainsLoadedChunk(blockX, blockZ)) { // check if its in render distance, not if its in cache
                        // we can directly observe this block, it is in render distance
                        if (valid(bcc.bsi.get0(blockX, blockY, blockZ), schematic.desiredState(x, y, z, current, this.approxPlaceable))) {
                            observedCompleted.add(BetterBlockPos.longHash(blockX, blockY, blockZ));
                        } else {
                            incorrectPositions.add(new BetterBlockPos(blockX, blockY, blockZ));
                            observedCompleted.remove(BetterBlockPos.longHash(blockX, blockY, blockZ));
                            if (incorrectPositions.size() > Baritone.settings().incorrectSize.value) {
                                return;
                            }
                        }
                        continue;
                    }
                    // this is not in render distance
                    if (!observedCompleted.contains(BetterBlockPos.longHash(blockX, blockY, blockZ))) {
                        // and we've never seen this position be correct
                        // therefore mark as incorrect
                        incorrectPositions.add(new BetterBlockPos(blockX, blockY, blockZ));
                        if (incorrectPositions.size() > Baritone.settings().incorrectSize.value) {
                            return;
                        }
                    }
                }
            }
        }
    }

    private Goal assemble(BuilderCalculationContext bcc, List<IBlockState> approxPlaceable) {
        List<BetterBlockPos> placeable = new ArrayList<>();
        List<BetterBlockPos> breakable = new ArrayList<>();
        List<BetterBlockPos> sourceLiquids = new ArrayList<>();
        incorrectPositions.forEach(pos -> {
            IBlockState state = bcc.bsi.get0(pos);
            if (state.getBlock() instanceof BlockAir) {
                if (approxPlaceable.contains(bcc.getSchematic(pos.x, pos.y, pos.z, state))) {
                    placeable.add(pos);
                }
            } else {
                if (state.getBlock() instanceof BlockFlowingFluid) {
                    // if the block itself is JUST a liquid (i.e. not just a waterlogged block), we CANNOT break it
                    // TODO for 1.13 make sure that this only matches pure water, not waterlogged blocks
                    if (!MovementHelper.possiblyFlowing(state)) {
                        // if it's a source block then we want to replace it with a throwaway
                        sourceLiquids.add(pos);
                    }
                } else {
                    breakable.add(pos);
                }
            }
        });
        List<Goal> toBreak = new ArrayList<>();
        breakable.forEach(pos -> toBreak.add(breakGoal(pos, bcc)));
        List<Goal> toPlace = new ArrayList<>();
        placeable.forEach(pos -> {
            if (!placeable.contains(pos.down()) && !placeable.contains(pos.down(2))) {
                toPlace.add(placementGoal(pos, bcc));
            }
        });
        sourceLiquids.forEach(pos -> toPlace.add(new GoalBlock(pos.up())));

        if (!toPlace.isEmpty()) {
            return new JankyGoalComposite(new GoalComposite(toPlace.toArray(new Goal[0])), new GoalComposite(toBreak.toArray(new Goal[0])));
        }
        if (toBreak.isEmpty()) {
            return null;
        }
        return new GoalComposite(toBreak.toArray(new Goal[0]));
    }

    public static class JankyGoalComposite implements Goal {

        private final Goal primary;
        private final Goal fallback;

        public JankyGoalComposite(Goal primary, Goal fallback) {
            this.primary = primary;
            this.fallback = fallback;
        }


        @Override
        public boolean isInGoal(int x, int y, int z) {
            return primary.isInGoal(x, y, z) || fallback.isInGoal(x, y, z);
        }

        @Override
        public double heuristic(int x, int y, int z) {
            return primary.heuristic(x, y, z);
        }

        @Override
        public String toString() {
            return "JankyComposite Primary: " + primary + " Fallback: " + fallback;
        }
    }

    public static class GoalBreak extends GoalGetToBlock {

        public GoalBreak(BlockPos pos) {
            super(pos);
        }

        @Override
        public boolean isInGoal(int x, int y, int z) {
            // can't stand right on top of a block, that might not work (what if it's unsupported, can't break then)
            if (y > this.y) {
                return false;
            }
            // but any other adjacent works for breaking, including inside or below
            return super.isInGoal(x, y, z);
        }
    }

    private Goal placementGoal(BlockPos pos, BuilderCalculationContext bcc) {
        if (!(ctx.world().getBlockState(pos).getBlock() instanceof BlockAir)) {  // TODO can this even happen?
            return new GoalPlace(pos);
        }
        boolean allowSameLevel = !(ctx.world().getBlockState(pos.up()).getBlock() instanceof BlockAir);
        IBlockState current = ctx.world().getBlockState(pos);
        for (EnumFacing facing : Movement.HORIZONTALS_BUT_ALSO_DOWN_____SO_EVERY_DIRECTION_EXCEPT_UP) {
            //noinspection ConstantConditions
            if (MovementHelper.canPlaceAgainst(ctx, pos.offset(facing)) && placementPlausible(pos, bcc.getSchematic(pos.getX(), pos.getY(), pos.getZ(), current))) {
                return new GoalAdjacent(pos, pos.offset(facing), allowSameLevel);
            }
        }
        return new GoalPlace(pos);
    }

    private Goal breakGoal(BlockPos pos, BuilderCalculationContext bcc) {
        if (Baritone.settings().goalBreakFromAbove.value && bcc.bsi.get0(pos.up()).getBlock() instanceof BlockAir && bcc.bsi.get0(pos.up(2)).getBlock() instanceof BlockAir) { // TODO maybe possible without the up(2) check?
            return new JankyGoalComposite(new GoalBreak(pos), new GoalGetToBlock(pos.up()) {
                @Override
                public boolean isInGoal(int x, int y, int z) {
                    if (y > this.y || (x == this.x && y == this.y && z == this.z)) {
                        return false;
                    }
                    return super.isInGoal(x, y, z);
                }
            });
        }
        return new GoalBreak(pos);
    }

    public static class GoalAdjacent extends GoalGetToBlock {

        private boolean allowSameLevel;
        private BlockPos no;

        public GoalAdjacent(BlockPos pos, BlockPos no, boolean allowSameLevel) {
            super(pos);
            this.no = no;
            this.allowSameLevel = allowSameLevel;
        }

        public boolean isInGoal(int x, int y, int z) {
            if (x == this.x && y == this.y && z == this.z) {
                return false;
            }
            if (x == no.getX() && y == no.getY() && z == no.getZ()) {
                return false;
            }
            if (!allowSameLevel && y == this.y - 1) {
                return false;
            }
            if (y < this.y - 1) {
                return false;
            }
            return super.isInGoal(x, y, z);
        }

        public double heuristic(int x, int y, int z) {
            // prioritize lower y coordinates
            return this.y * 100 + super.heuristic(x, y, z);
        }
    }

    public static class GoalPlace extends GoalBlock {

        public GoalPlace(BlockPos placeAt) {
            super(placeAt.up());
        }

        public double heuristic(int x, int y, int z) {
            // prioritize lower y coordinates
            return this.y * 100 + super.heuristic(x, y, z);
        }
    }

    @Override
    public void onLostControl() {
        incorrectPositions = null;
        name = null;
        schematic = null;
        realSchematic = null;
        layer = 0;
        numRepeats = 0;
        paused = false;
        observedCompleted = null;
    }

    @Override
    public String displayName0() {
        return paused ? "Builder Paused" : "Building " + name;
    }

    private List<IBlockState> approxPlaceable(int size) {
        List<IBlockState> result = new ArrayList<>();
        for (int i = 0; i < size; i++) {
            ItemStack stack = ctx.player().inventory.mainInventory.get(i);
            if (stack.isEmpty() || !(stack.getItem() instanceof ItemBlock)) {
                result.add(Blocks.AIR.getDefaultState());
                continue;
            }
            // <toxic cloud>
            result.add(((ItemBlock) stack.getItem()).getBlock().getStateForPlacement(new BlockItemUseContext(new ItemUseContext(ctx.player(), stack, ctx.playerFeet(), EnumFacing.UP, (float) ctx.player().posX, (float) ctx.player().posY, (float) ctx.player().posZ))));
            // </toxic cloud>
        }
        return result;
    }

    private boolean valid(IBlockState current, IBlockState desired) {
        if (desired == null) {
            return true;
        }
        if (current.getBlock() instanceof BlockAir && desired.getBlock() instanceof BlockAir) {
            return true;
        }
        if ((current.getBlock() == Blocks.WATER || current.getBlock() == Blocks.LAVA) && Baritone.settings().okIfWater.value) {
            return true;
        }
        // TODO more complicated comparison logic I guess
        if (desired.getBlock() instanceof BlockAir && Baritone.settings().buildIgnoreBlocks.value.contains(current.getBlock())) {
            return true;
        }
        if (!(current.getBlock() instanceof BlockAir) && Baritone.settings().buildIgnoreExisting.value) {
            return true;
        }
        return current.equals(desired);
    }

    public class BuilderCalculationContext extends CalculationContext {

        private final List<IBlockState> placeable;
        private final ISchematic schematic;
        private final int originX;
        private final int originY;
        private final int originZ;

        public BuilderCalculationContext() {
            super(BuilderProcess.this.baritone, true); // wew lad
            this.placeable = approxPlaceable(9);
            this.schematic = BuilderProcess.this.schematic;
            this.originX = origin.getX();
            this.originY = origin.getY();
            this.originZ = origin.getZ();

            this.jumpPenalty += 10;
            this.backtrackCostFavoringCoefficient = 1;
        }

        private IBlockState getSchematic(int x, int y, int z, IBlockState current) {
            if (schematic.inSchematic(x - originX, y - originY, z - originZ, current)) {
                return schematic.desiredState(x - originX, y - originY, z - originZ, current, BuilderProcess.this.approxPlaceable);
            } else {
                return null;
            }
        }

        @Override
        public double costOfPlacingAt(int x, int y, int z, IBlockState current) {
            if (isPossiblyProtected(x, y, z) || !worldBorder.canPlaceAt(x, z)) { // make calculation fail properly if we can't build
                return COST_INF;
            }
            IBlockState sch = getSchematic(x, y, z, current);
            if (sch != null) {
                // TODO this can return true even when allowPlace is off.... is that an issue?
                if (sch.getBlock() instanceof BlockAir) {
                    // we want this to be air, but they're asking if they can place here
                    // this won't be a schematic block, this will be a throwaway
                    return placeBlockCost * 2; // we're going to have to break it eventually
                }
                if (placeable.contains(sch)) {
                    return 0; // thats right we gonna make it FREE to place a block where it should go in a structure
                    // no place block penalty at all 😎
                    // i'm such an idiot that i just tried to copy and paste the epic gamer moment emoji too
                    // get added to unicode when?
                }
                if (!hasThrowaway) {
                    return COST_INF;
                }
                // we want it to be something that we don't have
                // even more of a pain to place something wrong
                return placeBlockCost * 3;
            } else {
                if (hasThrowaway) {
                    return placeBlockCost;
                } else {
                    return COST_INF;
                }
            }
        }

        @Override
        public double breakCostMultiplierAt(int x, int y, int z, IBlockState current) {
            if (!allowBreak || isPossiblyProtected(x, y, z)) {
                return COST_INF;
            }
            IBlockState sch = getSchematic(x, y, z, current);
            if (sch != null) {
                if (sch.getBlock() instanceof BlockAir) {
                    // it should be air
                    // regardless of current contents, we can break it
                    return 1;
                }
                // it should be a real block
                // is it already that block?
                if (valid(bsi.get0(x, y, z), sch)) {
                    return Baritone.settings().breakCorrectBlockPenaltyMultiplier.value;
                } else {
                    // can break if it's wrong
                    // would be great to return less than 1 here, but that would actually make the cost calculation messed up
                    // since we're breaking a block, if we underestimate the cost, then it'll fail when it really takes the correct amount of time
                    return 1;

                }
                // TODO do blocks in render distace only?
                // TODO allow breaking blocks that we have a tool to harvest and immediately place back?
            } else {
                return 1; // why not lol
            }
        }
    }
}<|MERGE_RESOLUTION|>--- conflicted
+++ resolved
@@ -51,12 +51,9 @@
 import net.minecraft.item.BlockItemUseContext;
 import net.minecraft.item.ItemBlock;
 import net.minecraft.item.ItemStack;
-<<<<<<< HEAD
 import net.minecraft.item.ItemUseContext;
 import net.minecraft.nbt.CompressedStreamTools;
 import net.minecraft.nbt.NBTTagCompound;
-=======
->>>>>>> adff391e
 import net.minecraft.util.EnumFacing;
 import net.minecraft.util.Tuple;
 import net.minecraft.util.math.*;
@@ -151,16 +148,12 @@
         if (SchematicaHelper.isSchematicaPresent()) {
             Optional<Tuple<IStaticSchematic, BlockPos>> schematic = SchematicaHelper.getOpenSchematic();
             if (schematic.isPresent()) {
-<<<<<<< HEAD
-                this.build(schematic.get().getA().toString(), schematic.get().getA(), schematic.get().getB());
-=======
-                IStaticSchematic s = schematic.get().getFirst();
+                IStaticSchematic s = schematic.get().getA();
                 this.build(
-                        schematic.get().getFirst().toString(),
+                        schematic.get().getA().toString(),
                         Baritone.settings().mapArtMode.value ? new MapArtSchematic(s) : s,
-                        schematic.get().getSecond()
+                        schematic.get().getB()
                 );
->>>>>>> adff391e
             } else {
                 logDirect("No schematic currently open");
             }
