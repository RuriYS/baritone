--- conflicted
+++ resolved
@@ -25,10 +25,11 @@
 import baritone.api.utils.Helper;
 import baritone.cache.WorldProvider;
 import baritone.utils.BlockStateInterface;
+import net.minecraft.world.level.Level;
+import net.minecraft.world.level.chunk.LevelChunk;
+
 import java.util.List;
 import java.util.concurrent.CopyOnWriteArrayList;
-import net.minecraft.world.level.Level;
-import net.minecraft.world.level.chunk.LevelChunk;
 
 /**
  * @author Brady
@@ -114,11 +115,7 @@
         if (event.getState() == EventState.POST) {
             cache.closeWorld();
             if (event.getWorld() != null) {
-<<<<<<< HEAD
-                cache.initWorld(event.getWorld().dimension(), event.getWorld().dimensionType());
-=======
                 cache.initWorld(event.getWorld());
->>>>>>> 8ceb89d0
             }
         }
 
