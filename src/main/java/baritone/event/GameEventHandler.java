/*
 * This file is part of Baritone.
 *
 * Baritone is free software: you can redistribute it and/or modify
 * it under the terms of the GNU Lesser General Public License as published by
 * the Free Software Foundation, either version 3 of the License, or
 * (at your option) any later version.
 *
 * Baritone is distributed in the hope that it will be useful,
 * but WITHOUT ANY WARRANTY; without even the implied warranty of
 * MERCHANTABILITY or FITNESS FOR A PARTICULAR PURPOSE.  See the
 * GNU Lesser General Public License for more details.
 *
 * You should have received a copy of the GNU Lesser General Public License
 * along with Baritone.  If not, see <https://www.gnu.org/licenses/>.
 */

package baritone.event;

import baritone.Baritone;
import baritone.api.event.events.*;
import baritone.api.event.events.type.EventState;
import baritone.api.event.listener.IEventBus;
import baritone.api.event.listener.IGameEventListener;
import baritone.api.utils.Helper;
import baritone.cache.WorldProvider;
import baritone.utils.BlockStateInterface;
import net.minecraft.world.World;
import net.minecraft.world.chunk.Chunk;

import java.util.List;
import java.util.concurrent.CopyOnWriteArrayList;

/**
 * @author Brady
 * @since 7/31/2018
 */
public final class GameEventHandler implements IEventBus, Helper {

    private final Baritone baritone;

    private final List<IGameEventListener> listeners = new CopyOnWriteArrayList<>();

    public GameEventHandler(Baritone baritone) {
        this.baritone = baritone;
    }

    @Override
    public final void onTick(TickEvent event) {
        if (event.getType() == TickEvent.Type.IN) {
            try {
                baritone.bsi = new BlockStateInterface(baritone.getPlayerContext(), true);
            } catch (Exception ex) {
                baritone.bsi = null;
            }
        } else {
            baritone.bsi = null;
        }
        listeners.forEach(l -> l.onTick(event));
    }

    @Override
    public final void onPlayerUpdate(PlayerUpdateEvent event) {
        listeners.forEach(l -> l.onPlayerUpdate(event));
    }

    @Override
    public final void onSendChatMessage(ChatEvent event) {
        listeners.forEach(l -> l.onSendChatMessage(event));
    }

    @Override
    public void onPreTabComplete(TabCompleteEvent event) {
        listeners.forEach(l -> l.onPreTabComplete(event));
    }

    @Override
    public final void onChunkEvent(ChunkEvent event) {
        EventState state = event.getState();
        ChunkEvent.Type type = event.getType();

        boolean isPostPopulate = state == EventState.POST
                && (type == ChunkEvent.Type.POPULATE_FULL || type == ChunkEvent.Type.POPULATE_PARTIAL);

        World world = baritone.getPlayerContext().world();

        // Whenever the server sends us to another dimension, chunks are unloaded
        // technically after the new world has been loaded, so we perform a check
        // to make sure the chunk being unloaded is already loaded.
        boolean isPreUnload = state == EventState.PRE
                && type == ChunkEvent.Type.UNLOAD
                && world.getChunkProvider().getChunk(event.getX(), event.getZ(), false, false) != null;

        if (isPostPopulate || isPreUnload) {
            baritone.getWorldProvider().ifWorldLoaded(worldData -> {
                Chunk chunk = world.getChunk(event.getX(), event.getZ());
                worldData.getCachedWorld().queueForPacking(chunk);
            });
        }


        listeners.forEach(l -> l.onChunkEvent(event));
    }

    @Override
    public final void onRenderPass(RenderEvent event) {
        listeners.forEach(l -> l.onRenderPass(event));
    }

    @Override
    public final void onWorldEvent(WorldEvent event) {
        WorldProvider cache = baritone.getWorldProvider();

        if (event.getState() == EventState.POST) {
            cache.closeWorld();
            if (event.getWorld() != null) {
<<<<<<< HEAD
                cache.initWorld(event.getWorld().getDimension().getType());
=======
                cache.initWorld(event.getWorld());
>>>>>>> 6654476d
            }
        }

        listeners.forEach(l -> l.onWorldEvent(event));
    }

    @Override
    public final void onSendPacket(PacketEvent event) {
        listeners.forEach(l -> l.onSendPacket(event));
    }

    @Override
    public final void onReceivePacket(PacketEvent event) {
        listeners.forEach(l -> l.onReceivePacket(event));
    }

    @Override
    public void onPlayerRotationMove(RotationMoveEvent event) {
        listeners.forEach(l -> l.onPlayerRotationMove(event));
    }

    @Override
    public void onPlayerSprintState(SprintStateEvent event) {
        listeners.forEach(l -> l.onPlayerSprintState(event));
    }

    @Override
    public void onBlockInteract(BlockInteractEvent event) {
        listeners.forEach(l -> l.onBlockInteract(event));
    }

    @Override
    public void onPlayerDeath() {
        listeners.forEach(IGameEventListener::onPlayerDeath);
    }

    @Override
    public void onPathEvent(PathEvent event) {
        listeners.forEach(l -> l.onPathEvent(event));
    }

    @Override
    public final void registerEventListener(IGameEventListener listener) {
        this.listeners.add(listener);
    }
}<|MERGE_RESOLUTION|>--- conflicted
+++ resolved
@@ -114,11 +114,7 @@
         if (event.getState() == EventState.POST) {
             cache.closeWorld();
             if (event.getWorld() != null) {
-<<<<<<< HEAD
-                cache.initWorld(event.getWorld().getDimension().getType());
-=======
                 cache.initWorld(event.getWorld());
->>>>>>> 6654476d
             }
         }
 
