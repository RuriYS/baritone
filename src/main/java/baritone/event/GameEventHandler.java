/*
 * This file is part of Baritone.
 *
 * Baritone is free software: you can redistribute it and/or modify
 * it under the terms of the GNU Lesser General Public License as published by
 * the Free Software Foundation, either version 3 of the License, or
 * (at your option) any later version.
 *
 * Baritone is distributed in the hope that it will be useful,
 * but WITHOUT ANY WARRANTY; without even the implied warranty of
 * MERCHANTABILITY or FITNESS FOR A PARTICULAR PURPOSE.  See the
 * GNU Lesser General Public License for more details.
 *
 * You should have received a copy of the GNU Lesser General Public License
 * along with Baritone.  If not, see <https://www.gnu.org/licenses/>.
 */

package baritone.event;

import baritone.Baritone;
import baritone.api.event.events.*;
import baritone.api.event.events.type.EventState;
import baritone.api.event.listener.IEventBus;
import baritone.api.event.listener.IGameEventListener;
import baritone.api.utils.Helper;
import baritone.api.utils.Pair;
import baritone.cache.CachedChunk;
import baritone.cache.WorldProvider;
import baritone.utils.BlockStateInterface;
<<<<<<< HEAD
import net.minecraft.world.level.Level;
import net.minecraft.world.level.chunk.LevelChunk;
=======
import net.minecraft.block.state.IBlockState;
import net.minecraft.util.math.ChunkPos;
import net.minecraft.world.World;
import net.minecraft.world.chunk.Chunk;
>>>>>>> ca4385da

import java.util.List;
import java.util.concurrent.CopyOnWriteArrayList;

/**
 * @author Brady
 * @since 7/31/2018
 */
public final class GameEventHandler implements IEventBus, Helper {

    private final Baritone baritone;

    private final List<IGameEventListener> listeners = new CopyOnWriteArrayList<>();

    public GameEventHandler(Baritone baritone) {
        this.baritone = baritone;
    }

    @Override
    public final void onTick(TickEvent event) {
        if (event.getType() == TickEvent.Type.IN) {
            try {
                baritone.bsi = new BlockStateInterface(baritone.getPlayerContext(), true);
            } catch (Exception ex) {
                ex.printStackTrace();
                baritone.bsi = null;
            }
        } else {
            baritone.bsi = null;
        }
        listeners.forEach(l -> l.onTick(event));
    }

    @Override
    public void onPostTick(TickEvent event) {
        listeners.forEach(l -> l.onPostTick(event));
    }

    @Override
    public final void onPlayerUpdate(PlayerUpdateEvent event) {
        listeners.forEach(l -> l.onPlayerUpdate(event));
    }

    @Override
    public final void onSendChatMessage(ChatEvent event) {
        listeners.forEach(l -> l.onSendChatMessage(event));
    }

    @Override
    public void onPreTabComplete(TabCompleteEvent event) {
        listeners.forEach(l -> l.onPreTabComplete(event));
    }

    @Override
    public void onChunkEvent(ChunkEvent event) {
        EventState state = event.getState();
        ChunkEvent.Type type = event.getType();

<<<<<<< HEAD
        boolean isPostPopulate = state == EventState.POST
                && (type == ChunkEvent.Type.POPULATE_FULL || type == ChunkEvent.Type.POPULATE_PARTIAL);

        Level world = baritone.getPlayerContext().world();
=======
        World world = baritone.getPlayerContext().world();
>>>>>>> ca4385da

        // Whenever the server sends us to another dimension, chunks are unloaded
        // technically after the new world has been loaded, so we perform a check
        // to make sure the chunk being unloaded is already loaded.
        boolean isPreUnload = state == EventState.PRE
                && type == ChunkEvent.Type.UNLOAD
                && world.getChunkSource().getChunk(event.getX(), event.getZ(), null, false) != null;

        if (event.isPostPopulate() || isPreUnload) {
            baritone.getWorldProvider().ifWorldLoaded(worldData -> {
                LevelChunk chunk = world.getChunk(event.getX(), event.getZ());
                worldData.getCachedWorld().queueForPacking(chunk);
            });
        }


        listeners.forEach(l -> l.onChunkEvent(event));
    }

    @Override
    public void onBlockChange(BlockChangeEvent event) {
        if (Baritone.settings().repackOnAnyBlockChange.value) {
            final boolean keepingTrackOf = event.getBlocks().stream()
                    .map(Pair::second).map(IBlockState::getBlock)
                    .anyMatch(CachedChunk.BLOCKS_TO_KEEP_TRACK_OF::contains);

            if (keepingTrackOf) {
                baritone.getWorldProvider().ifWorldLoaded(worldData -> {
                    final World world = baritone.getPlayerContext().world();
                    ChunkPos pos = event.getChunkPos();
                    worldData.getCachedWorld().queueForPacking(world.getChunk(pos.x, pos.z));
                });
            }
        }

        listeners.forEach(l -> l.onBlockChange(event));
    }

    @Override
    public final void onRenderPass(RenderEvent event) {
        listeners.forEach(l -> l.onRenderPass(event));
    }

    @Override
    public final void onWorldEvent(WorldEvent event) {
        WorldProvider cache = baritone.getWorldProvider();

        if (event.getState() == EventState.POST) {
            cache.closeWorld();
            if (event.getWorld() != null) {
                cache.initWorld(event.getWorld());
            }
        }

        listeners.forEach(l -> l.onWorldEvent(event));
    }

    @Override
    public final void onSendPacket(PacketEvent event) {
        listeners.forEach(l -> l.onSendPacket(event));
    }

    @Override
    public final void onReceivePacket(PacketEvent event) {
        listeners.forEach(l -> l.onReceivePacket(event));
    }

    @Override
    public void onPlayerRotationMove(RotationMoveEvent event) {
        listeners.forEach(l -> l.onPlayerRotationMove(event));
    }

    @Override
    public void onPlayerSprintState(SprintStateEvent event) {
        listeners.forEach(l -> l.onPlayerSprintState(event));
    }

    @Override
    public void onBlockInteract(BlockInteractEvent event) {
        listeners.forEach(l -> l.onBlockInteract(event));
    }

    @Override
    public void onPlayerDeath() {
        listeners.forEach(IGameEventListener::onPlayerDeath);
    }

    @Override
    public void onPathEvent(PathEvent event) {
        listeners.forEach(l -> l.onPathEvent(event));
    }

    @Override
    public final void registerEventListener(IGameEventListener listener) {
        this.listeners.add(listener);
    }
}<|MERGE_RESOLUTION|>--- conflicted
+++ resolved
@@ -27,15 +27,10 @@
 import baritone.cache.CachedChunk;
 import baritone.cache.WorldProvider;
 import baritone.utils.BlockStateInterface;
-<<<<<<< HEAD
+import net.minecraft.world.level.ChunkPos;
 import net.minecraft.world.level.Level;
+import net.minecraft.world.level.block.state.BlockState;
 import net.minecraft.world.level.chunk.LevelChunk;
-=======
-import net.minecraft.block.state.IBlockState;
-import net.minecraft.util.math.ChunkPos;
-import net.minecraft.world.World;
-import net.minecraft.world.chunk.Chunk;
->>>>>>> ca4385da
 
 import java.util.List;
 import java.util.concurrent.CopyOnWriteArrayList;
@@ -94,14 +89,7 @@
         EventState state = event.getState();
         ChunkEvent.Type type = event.getType();
 
-<<<<<<< HEAD
-        boolean isPostPopulate = state == EventState.POST
-                && (type == ChunkEvent.Type.POPULATE_FULL || type == ChunkEvent.Type.POPULATE_PARTIAL);
-
         Level world = baritone.getPlayerContext().world();
-=======
-        World world = baritone.getPlayerContext().world();
->>>>>>> ca4385da
 
         // Whenever the server sends us to another dimension, chunks are unloaded
         // technically after the new world has been loaded, so we perform a check
@@ -125,12 +113,12 @@
     public void onBlockChange(BlockChangeEvent event) {
         if (Baritone.settings().repackOnAnyBlockChange.value) {
             final boolean keepingTrackOf = event.getBlocks().stream()
-                    .map(Pair::second).map(IBlockState::getBlock)
+                    .map(Pair::second).map(BlockState::getBlock)
                     .anyMatch(CachedChunk.BLOCKS_TO_KEEP_TRACK_OF::contains);
 
             if (keepingTrackOf) {
                 baritone.getWorldProvider().ifWorldLoaded(worldData -> {
-                    final World world = baritone.getPlayerContext().world();
+                    final Level world = baritone.getPlayerContext().world();
                     ChunkPos pos = event.getChunkPos();
                     worldData.getCachedWorld().queueForPacking(world.getChunk(pos.x, pos.z));
                 });
