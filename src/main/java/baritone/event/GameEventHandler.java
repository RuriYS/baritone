--- conflicted
+++ resolved
@@ -115,11 +115,7 @@
         if (event.getState() == EventState.POST) {
             cache.closeWorld();
             if (event.getWorld() != null) {
-<<<<<<< HEAD
-                cache.initWorld(event.getWorld().getDimensionKey());
-=======
                 cache.initWorld(event.getWorld());
->>>>>>> 45abbb7f
             }
         }
 
