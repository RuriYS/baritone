--- conflicted
+++ resolved
@@ -238,19 +238,11 @@
         if (current != null) {
             switch (event.getState()) {
                 case PRE:
-<<<<<<< HEAD
-                    lastAutoJump = mc.options.autoJump().get();
-                    mc.options.autoJump().set(false);
+                    lastAutoJump = ctx.minecraft().options.autoJump().get();
+                    ctx.minecraft().options.autoJump().set(false);
                     break;
                 case POST:
-                    mc.options.autoJump().set(lastAutoJump);
-=======
-                    lastAutoJump = ctx.minecraft().options.autoJump;
-                    ctx.minecraft().options.autoJump = false;
-                    break;
-                case POST:
-                    ctx.minecraft().options.autoJump = lastAutoJump;
->>>>>>> 29301e8a
+                    ctx.minecraft().options.autoJump().set(lastAutoJump);
                     break;
                 default:
                     break;
