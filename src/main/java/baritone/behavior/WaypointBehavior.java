/*
 * This file is part of Baritone.
 *
 * Baritone is free software: you can redistribute it and/or modify
 * it under the terms of the GNU Lesser General Public License as published by
 * the Free Software Foundation, either version 3 of the License, or
 * (at your option) any later version.
 *
 * Baritone is distributed in the hope that it will be useful,
 * but WITHOUT ANY WARRANTY; without even the implied warranty of
 * MERCHANTABILITY or FITNESS FOR A PARTICULAR PURPOSE.  See the
 * GNU Lesser General Public License for more details.
 *
 * You should have received a copy of the GNU Lesser General Public License
 * along with Baritone.  If not, see <https://www.gnu.org/licenses/>.
 */

package baritone.behavior;

import baritone.Baritone;
import baritone.api.cache.IWaypoint;
import baritone.api.cache.Waypoint;
import baritone.api.event.events.BlockInteractEvent;
import baritone.api.utils.BetterBlockPos;
import baritone.api.utils.Helper;
import baritone.utils.BlockStateInterface;
import net.minecraft.block.BedBlock;
import net.minecraft.block.BlockState;
import net.minecraft.state.properties.BedPart;
import net.minecraft.util.text.ITextComponent;
import net.minecraft.util.text.StringTextComponent;
import net.minecraft.util.text.TextFormatting;
import net.minecraft.util.text.event.ClickEvent;
import net.minecraft.util.text.event.HoverEvent;

import java.util.Set;

import static baritone.api.command.IBaritoneChatControl.FORCE_COMMAND_PREFIX;

public class WaypointBehavior extends Behavior {


    public WaypointBehavior(Baritone baritone) {
        super(baritone);
    }

    @Override
    public void onBlockInteract(BlockInteractEvent event) {
        if (!Baritone.settings().doBedWaypoints.value)
            return;
        if (event.getType() == BlockInteractEvent.Type.USE) {
            BetterBlockPos pos = BetterBlockPos.from(event.getPos());
            BlockState state = BlockStateInterface.get(ctx, pos);
            if (state.getBlock() instanceof BedBlock) {
                if (state.get(BedBlock.PART) == BedPart.FOOT) {
                    pos = pos.offset(state.get(BedBlock.HORIZONTAL_FACING));
                }
                Set<IWaypoint> waypoints = baritone.getWorldProvider().getCurrentWorld().getWaypoints().getByTag(IWaypoint.Tag.BED);
                boolean exists = waypoints.stream().map(IWaypoint::getLocation).filter(pos::equals).findFirst().isPresent();
                if (!exists) {
                    baritone.getWorldProvider().getCurrentWorld().getWaypoints().addWaypoint(new Waypoint("bed", Waypoint.Tag.BED, pos));
                }
            }
        }
    }

    @Override
    public void onPlayerDeath() {
        if (!Baritone.settings().doDeathWaypoints.value)
            return;
        Waypoint deathWaypoint = new Waypoint("death", Waypoint.Tag.DEATH, ctx.playerFeet());
        baritone.getWorldProvider().getCurrentWorld().getWaypoints().addWaypoint(deathWaypoint);
        ITextComponent component = new StringTextComponent("Death position saved.");
        component.getStyle()
<<<<<<< HEAD
            .setColor(TextFormatting.WHITE)
            .setHoverEvent(new HoverEvent(
                HoverEvent.Action.SHOW_TEXT,
                new StringTextComponent("Click to goto death")
            ))
            .setClickEvent(new ClickEvent(
                ClickEvent.Action.RUN_COMMAND,
                String.format(
                    "%s%s goto %s @ %d",
                    FORCE_COMMAND_PREFIX,
                    "wp",
                    deathWaypoint.getTag().getName(),
                    deathWaypoint.getCreationTimestamp()
                )
            ));
=======
                .setColor(TextFormatting.WHITE)
                .setHoverEvent(new HoverEvent(
                        HoverEvent.Action.SHOW_TEXT,
                        new TextComponentString("Click to goto death")
                ))
                .setClickEvent(new ClickEvent(
                        ClickEvent.Action.RUN_COMMAND,
                        String.format(
                                "%s%s goto %s @ %d",
                                FORCE_COMMAND_PREFIX,
                                "wp",
                                deathWaypoint.getTag().getName(),
                                deathWaypoint.getCreationTimestamp()
                        )
                ));
>>>>>>> d05d5fd9
        Helper.HELPER.logDirect(component);
    }

}<|MERGE_RESOLUTION|>--- conflicted
+++ resolved
@@ -72,27 +72,10 @@
         baritone.getWorldProvider().getCurrentWorld().getWaypoints().addWaypoint(deathWaypoint);
         ITextComponent component = new StringTextComponent("Death position saved.");
         component.getStyle()
-<<<<<<< HEAD
-            .setColor(TextFormatting.WHITE)
-            .setHoverEvent(new HoverEvent(
-                HoverEvent.Action.SHOW_TEXT,
-                new StringTextComponent("Click to goto death")
-            ))
-            .setClickEvent(new ClickEvent(
-                ClickEvent.Action.RUN_COMMAND,
-                String.format(
-                    "%s%s goto %s @ %d",
-                    FORCE_COMMAND_PREFIX,
-                    "wp",
-                    deathWaypoint.getTag().getName(),
-                    deathWaypoint.getCreationTimestamp()
-                )
-            ));
-=======
                 .setColor(TextFormatting.WHITE)
                 .setHoverEvent(new HoverEvent(
                         HoverEvent.Action.SHOW_TEXT,
-                        new TextComponentString("Click to goto death")
+                        new StringTextComponent("Click to goto death")
                 ))
                 .setClickEvent(new ClickEvent(
                         ClickEvent.Action.RUN_COMMAND,
@@ -104,7 +87,6 @@
                                 deathWaypoint.getCreationTimestamp()
                         )
                 ));
->>>>>>> d05d5fd9
         Helper.HELPER.logDirect(component);
     }
 
