--- conflicted
+++ resolved
@@ -25,16 +25,10 @@
 import baritone.api.utils.Helper;
 import baritone.utils.BlockStateInterface;
 import net.minecraft.ChatFormatting;
-<<<<<<< HEAD
 import net.minecraft.network.chat.ClickEvent;
 import net.minecraft.network.chat.Component;
 import net.minecraft.network.chat.HoverEvent;
-=======
-import net.minecraft.network.chat.BaseComponent;
-import net.minecraft.network.chat.ClickEvent;
-import net.minecraft.network.chat.HoverEvent;
-import net.minecraft.network.chat.TextComponent;
->>>>>>> 59b3fe7c
+import net.minecraft.network.chat.MutableComponent;
 import net.minecraft.world.level.block.BedBlock;
 import net.minecraft.world.level.block.state.BlockState;
 import net.minecraft.world.level.block.state.properties.BedPart;
@@ -76,21 +70,12 @@
             return;
         Waypoint deathWaypoint = new Waypoint("death", Waypoint.Tag.DEATH, ctx.playerFeet());
         baritone.getWorldProvider().getCurrentWorld().getWaypoints().addWaypoint(deathWaypoint);
-<<<<<<< HEAD
-        Component component = Component.literal("Death position saved.");
-        component.getStyle()
-            .applyFormat(ChatFormatting.WHITE)
-            .withHoverEvent(new HoverEvent(
-                HoverEvent.Action.SHOW_TEXT,
-                Component.literal("Click to goto death")
-=======
-        BaseComponent component = new TextComponent("Death position saved.");
+        MutableComponent component = Component.literal("Death position saved.");
         component.setStyle(component.getStyle()
             .withColor(ChatFormatting.WHITE)
             .withHoverEvent(new HoverEvent(
                 HoverEvent.Action.SHOW_TEXT,
-                new TextComponent("Click to goto death")
->>>>>>> 59b3fe7c
+                Component.literal("Click to goto death")
             ))
             .withClickEvent(new ClickEvent(
                 ClickEvent.Action.RUN_COMMAND,
