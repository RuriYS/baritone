/*
 * This file is part of Baritone.
 *
 * Baritone is free software: you can redistribute it and/or modify
 * it under the terms of the GNU Lesser General Public License as published by
 * the Free Software Foundation, either version 3 of the License, or
 * (at your option) any later version.
 *
 * Baritone is distributed in the hope that it will be useful,
 * but WITHOUT ANY WARRANTY; without even the implied warranty of
 * MERCHANTABILITY or FITNESS FOR A PARTICULAR PURPOSE.  See the
 * GNU Lesser General Public License for more details.
 *
 * You should have received a copy of the GNU Lesser General Public License
 * along with Baritone.  If not, see <https://www.gnu.org/licenses/>.
 */

package baritone.behavior;

import baritone.Baritone;
import baritone.api.cache.IWaypoint;
import baritone.api.cache.Waypoint;
import baritone.api.event.events.BlockInteractEvent;
import baritone.api.utils.BetterBlockPos;
import baritone.api.utils.Helper;
import baritone.utils.BlockStateInterface;
import net.minecraft.ChatFormatting;
import net.minecraft.network.chat.BaseComponent;
import net.minecraft.network.chat.ClickEvent;
import net.minecraft.network.chat.HoverEvent;
import net.minecraft.network.chat.TextComponent;
import net.minecraft.world.level.block.BedBlock;
import net.minecraft.world.level.block.state.BlockState;
import net.minecraft.world.level.block.state.properties.BedPart;

import java.util.Set;

import static baritone.api.command.IBaritoneChatControl.FORCE_COMMAND_PREFIX;

public class WaypointBehavior extends Behavior {


    public WaypointBehavior(Baritone baritone) {
        super(baritone);
    }

    @Override
    public void onBlockInteract(BlockInteractEvent event) {
        if (!Baritone.settings().doBedWaypoints.value)
            return;
        if (event.getType() == BlockInteractEvent.Type.USE) {
            BetterBlockPos pos = BetterBlockPos.from(event.getPos());
            BlockState state = BlockStateInterface.get(ctx, pos);
            if (state.getBlock() instanceof BedBlock) {
                if (state.getValue(BedBlock.PART) == BedPart.FOOT) {
                    pos = pos.relative(state.getValue(BedBlock.FACING));
                }
                Set<IWaypoint> waypoints = baritone.getWorldProvider().getCurrentWorld().getWaypoints().getByTag(IWaypoint.Tag.BED);
                boolean exists = waypoints.stream().map(IWaypoint::getLocation).filter(pos::equals).findFirst().isPresent();
                if (!exists) {
                    baritone.getWorldProvider().getCurrentWorld().getWaypoints().addWaypoint(new Waypoint("bed", Waypoint.Tag.BED, pos));
                }
            }
        }
    }

    @Override
    public void onPlayerDeath() {
        if (!Baritone.settings().doDeathWaypoints.value)
            return;
        Waypoint deathWaypoint = new Waypoint("death", Waypoint.Tag.DEATH, ctx.playerFeet());
        baritone.getWorldProvider().getCurrentWorld().getWaypoints().addWaypoint(deathWaypoint);
        BaseComponent component = new TextComponent("Death position saved.");
        component.setStyle(component.getStyle()
<<<<<<< HEAD
            .withColor(ChatFormatting.WHITE)
            .withHoverEvent(new HoverEvent(
                HoverEvent.Action.SHOW_TEXT,
                new TextComponent("Click to goto death")
            ))
            .withClickEvent(new ClickEvent(
                ClickEvent.Action.RUN_COMMAND,
                String.format(
                    "%s%s goto %s @ %d",
                    FORCE_COMMAND_PREFIX,
                    "wp",
                    deathWaypoint.getTag().getName(),
                    deathWaypoint.getCreationTimestamp()
                )
            )));
=======
                .setFormatting(TextFormatting.WHITE)
                .setHoverEvent(new HoverEvent(
                        HoverEvent.Action.SHOW_TEXT,
                        new StringTextComponent("Click to goto death")
                ))
                .setClickEvent(new ClickEvent(
                        ClickEvent.Action.RUN_COMMAND,
                        String.format(
                                "%s%s goto %s @ %d",
                                FORCE_COMMAND_PREFIX,
                                "wp",
                                deathWaypoint.getTag().getName(),
                                deathWaypoint.getCreationTimestamp()
                        )
                )));
>>>>>>> 6d5cfe41
        Helper.HELPER.logDirect(component);
    }

}<|MERGE_RESOLUTION|>--- conflicted
+++ resolved
@@ -72,29 +72,12 @@
         baritone.getWorldProvider().getCurrentWorld().getWaypoints().addWaypoint(deathWaypoint);
         BaseComponent component = new TextComponent("Death position saved.");
         component.setStyle(component.getStyle()
-<<<<<<< HEAD
-            .withColor(ChatFormatting.WHITE)
-            .withHoverEvent(new HoverEvent(
-                HoverEvent.Action.SHOW_TEXT,
-                new TextComponent("Click to goto death")
-            ))
-            .withClickEvent(new ClickEvent(
-                ClickEvent.Action.RUN_COMMAND,
-                String.format(
-                    "%s%s goto %s @ %d",
-                    FORCE_COMMAND_PREFIX,
-                    "wp",
-                    deathWaypoint.getTag().getName(),
-                    deathWaypoint.getCreationTimestamp()
-                )
-            )));
-=======
-                .setFormatting(TextFormatting.WHITE)
-                .setHoverEvent(new HoverEvent(
+                .withColor(ChatFormatting.WHITE)
+                .withHoverEvent(new HoverEvent(
                         HoverEvent.Action.SHOW_TEXT,
-                        new StringTextComponent("Click to goto death")
+                        new TextComponent("Click to goto death")
                 ))
-                .setClickEvent(new ClickEvent(
+                .withClickEvent(new ClickEvent(
                         ClickEvent.Action.RUN_COMMAND,
                         String.format(
                                 "%s%s goto %s @ %d",
@@ -104,7 +87,6 @@
                                 deathWaypoint.getCreationTimestamp()
                         )
                 )));
->>>>>>> 6d5cfe41
         Helper.HELPER.logDirect(component);
     }
 
