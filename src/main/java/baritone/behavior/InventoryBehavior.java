/*
 * This file is part of Baritone.
 *
 * Baritone is free software: you can redistribute it and/or modify
 * it under the terms of the GNU Lesser General Public License as published by
 * the Free Software Foundation, either version 3 of the License, or
 * (at your option) any later version.
 *
 * Baritone is distributed in the hope that it will be useful,
 * but WITHOUT ANY WARRANTY; without even the implied warranty of
 * MERCHANTABILITY or FITNESS FOR A PARTICULAR PURPOSE.  See the
 * GNU Lesser General Public License for more details.
 *
 * You should have received a copy of the GNU Lesser General Public License
 * along with Baritone.  If not, see <https://www.gnu.org/licenses/>.
 */

package baritone.behavior;

import baritone.Baritone;
import baritone.api.event.events.TickEvent;
import baritone.utils.ToolSet;
import net.minecraft.block.Block;
import net.minecraft.block.BlockState;
import net.minecraft.block.Blocks;
import net.minecraft.client.entity.player.ClientPlayerEntity;
import net.minecraft.inventory.container.ClickType;
import net.minecraft.item.*;
import net.minecraft.util.Direction;
import net.minecraft.util.Hand;
import net.minecraft.util.NonNullList;
import net.minecraft.util.math.BlockRayTraceResult;
import net.minecraft.util.math.Vec3d;

import java.util.ArrayList;
import java.util.OptionalInt;
import java.util.Random;
import java.util.function.Predicate;

public final class InventoryBehavior extends Behavior {

    public InventoryBehavior(Baritone baritone) {
        super(baritone);
    }

    @Override
    public void onTick(TickEvent event) {
        if (!Baritone.settings().allowInventory.value) {
            return;
        }
        if (event.getType() == TickEvent.Type.OUT) {
            return;
        }
        if (ctx.player().openContainer != ctx.player().container) {
            // we have a crafting table or a chest or something open
            return;
        }
        if (firstValidThrowaway() >= 9) { // aka there are none on the hotbar, but there are some in main inventory
            swapWithHotBar(firstValidThrowaway(), 8);
        }
        int pick = bestToolAgainst(Blocks.STONE, PickaxeItem.class);
        if (pick >= 9) {
            swapWithHotBar(pick, 0);
        }
    }

    public void attemptToPutOnHotbar(int inMainInvy, Predicate<Integer> disallowedHotbar) {
        OptionalInt destination = getTempHotbarSlot(disallowedHotbar);
        if (destination.isPresent()) {
            swapWithHotBar(inMainInvy, destination.getAsInt());
        }
    }

    public OptionalInt getTempHotbarSlot(Predicate<Integer> disallowedHotbar) {
        // we're using 0 and 8 for pickaxe and throwaway
        ArrayList<Integer> candidates = new ArrayList<>();
        for (int i = 1; i < 8; i++) {
            if (ctx.player().inventory.mainInventory.get(i).isEmpty() && !disallowedHotbar.test(i)) {
                candidates.add(i);
            }
        }
        if (candidates.isEmpty()) {
            for (int i = 1; i < 8; i++) {
                if (!disallowedHotbar.test(i)) {
                    candidates.add(i);
                }
            }
        }
        if (candidates.isEmpty()) {
            return OptionalInt.empty();
        }
        return OptionalInt.of(candidates.get(new Random().nextInt(candidates.size())));
    }

    private void swapWithHotBar(int inInventory, int inHotbar) {
        ctx.playerController().windowClick(ctx.player().container.windowId, inInventory < 9 ? inInventory + 36 : inInventory, inHotbar, ClickType.SWAP, ctx.player());
    }

    private int firstValidThrowaway() { // TODO offhand idk
        NonNullList<ItemStack> invy = ctx.player().inventory.mainInventory;
        for (int i = 0; i < invy.size(); i++) {
            if (Baritone.settings().acceptableThrowawayItems.value.contains(invy.get(i).getItem())) {
                return i;
            }
        }
        return -1;
    }

<<<<<<< HEAD
    private int bestToolAgainst(Block against, Class<? extends ToolItem> klass) {
=======
    private int bestToolAgainst(Block against, Class<? extends ItemTool> cla$$) {
>>>>>>> 7e505fc6
        NonNullList<ItemStack> invy = ctx.player().inventory.mainInventory;
        int bestInd = -1;
        double bestSpeed = -1;
        for (int i = 0; i < invy.size(); i++) {
            ItemStack stack = invy.get(i);
            if (stack.isEmpty()) {
                continue;
            }
            if (cla$$.isInstance(stack.getItem())) {
                double speed = ToolSet.calculateSpeedVsBlock(stack, against.getDefaultState()); // takes into account enchants
                if (speed > bestSpeed) {
                    bestSpeed = speed;
                    bestInd = i;
                }
            }
        }
        return bestInd;
    }

    public boolean hasGenericThrowaway() {
        for (Item item : Baritone.settings().acceptableThrowawayItems.value) {
            if (throwaway(false, stack -> item.equals(stack.getItem()))) {
                return true;
            }
        }
        return false;
    }

    public boolean selectThrowawayForLocation(boolean select, int x, int y, int z) {
<<<<<<< HEAD
        BlockState maybe = baritone.getBuilderProcess().placeAt(x, y, z);
        if (maybe != null && throwaway(select, stack -> stack.getItem() instanceof BlockItem && maybe.equals(((BlockItem) stack.getItem()).getBlock().getStateForPlacement(new BlockItemUseContext(new ItemUseContext(ctx.world(), ctx.player(), Hand.MAIN_HAND, stack, new BlockRayTraceResult(new Vec3d(ctx.player().posX, ctx.player().posY, ctx.player().posZ), Direction.UP, ctx.playerFeet(), false)) {}))))) {
=======
        IBlockState maybe = baritone.getBuilderProcess().placeAt(x, y, z, baritone.bsi.get0(x, y, z));
        if (maybe != null && throwaway(select, stack -> stack.getItem() instanceof ItemBlock && maybe.equals(((ItemBlock) stack.getItem()).getBlock().getStateForPlacement(new BlockItemUseContext(new ItemUseContext(ctx.player(), stack, ctx.playerFeet(), EnumFacing.UP, (float) ctx.player().posX, (float) ctx.player().posY, (float) ctx.player().posZ)))))) {
>>>>>>> 7e505fc6
            return true; // gotem
        }
        if (maybe != null && throwaway(select, stack -> stack.getItem() instanceof BlockItem && ((BlockItem) stack.getItem()).getBlock().equals(maybe.getBlock()))) {
            return true;
        }
        for (Item item : Baritone.settings().acceptableThrowawayItems.value) {
            if (throwaway(select, stack -> item.equals(stack.getItem()))) {
                return true;
            }
        }
        return false;
    }

    public boolean throwaway(boolean select, Predicate<? super ItemStack> desired) {
        ClientPlayerEntity p = ctx.player();
        NonNullList<ItemStack> inv = p.inventory.mainInventory;
        for (byte i = 0; i < 9; i++) {
            ItemStack item = inv.get(i);
            // this usage of settings() is okay because it's only called once during pathing
            // (while creating the CalculationContext at the very beginning)
            // and then it's called during execution
            // since this function is never called during cost calculation, we don't need to migrate
            // acceptableThrowawayItems to the CalculationContext
            if (desired.test(item)) {
                if (select) {
                    p.inventory.currentItem = i;
                }
                return true;
            }
        }
        if (desired.test(p.inventory.offHandInventory.get(0))) {
            // main hand takes precedence over off hand
            // that means that if we have block A selected in main hand and block B in off hand, right clicking places block B
            // we've already checked above ^ and the main hand can't possible have an acceptablethrowawayitem
            // so we need to select in the main hand something that doesn't right click
            // so not a shovel, not a hoe, not a block, etc
            for (byte i = 0; i < 9; i++) {
                ItemStack item = inv.get(i);
                if (item.isEmpty() || item.getItem() instanceof PickaxeItem) {
                    if (select) {
                        p.inventory.currentItem = i;
                    }
                    return true;
                }
            }
        }
        return false;
    }
}<|MERGE_RESOLUTION|>--- conflicted
+++ resolved
@@ -106,11 +106,7 @@
         return -1;
     }
 
-<<<<<<< HEAD
-    private int bestToolAgainst(Block against, Class<? extends ToolItem> klass) {
-=======
-    private int bestToolAgainst(Block against, Class<? extends ItemTool> cla$$) {
->>>>>>> 7e505fc6
+    private int bestToolAgainst(Block against, Class<? extends ToolItem> cla$$) {
         NonNullList<ItemStack> invy = ctx.player().inventory.mainInventory;
         int bestInd = -1;
         double bestSpeed = -1;
@@ -140,13 +136,8 @@
     }
 
     public boolean selectThrowawayForLocation(boolean select, int x, int y, int z) {
-<<<<<<< HEAD
-        BlockState maybe = baritone.getBuilderProcess().placeAt(x, y, z);
+        BlockState maybe = baritone.getBuilderProcess().placeAt(x, y, z, baritone.bsi.get0(x, y, z));
         if (maybe != null && throwaway(select, stack -> stack.getItem() instanceof BlockItem && maybe.equals(((BlockItem) stack.getItem()).getBlock().getStateForPlacement(new BlockItemUseContext(new ItemUseContext(ctx.world(), ctx.player(), Hand.MAIN_HAND, stack, new BlockRayTraceResult(new Vec3d(ctx.player().posX, ctx.player().posY, ctx.player().posZ), Direction.UP, ctx.playerFeet(), false)) {}))))) {
-=======
-        IBlockState maybe = baritone.getBuilderProcess().placeAt(x, y, z, baritone.bsi.get0(x, y, z));
-        if (maybe != null && throwaway(select, stack -> stack.getItem() instanceof ItemBlock && maybe.equals(((ItemBlock) stack.getItem()).getBlock().getStateForPlacement(new BlockItemUseContext(new ItemUseContext(ctx.player(), stack, ctx.playerFeet(), EnumFacing.UP, (float) ctx.player().posX, (float) ctx.player().posY, (float) ctx.player().posZ)))))) {
->>>>>>> 7e505fc6
             return true; // gotem
         }
         if (maybe != null && throwaway(select, stack -> stack.getItem() instanceof BlockItem && ((BlockItem) stack.getItem()).getBlock().equals(maybe.getBlock()))) {
