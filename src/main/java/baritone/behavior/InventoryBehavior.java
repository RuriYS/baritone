--- conflicted
+++ resolved
@@ -156,15 +156,11 @@
     }
 
     public boolean throwaway(boolean select, Predicate<? super ItemStack> desired) {
-<<<<<<< HEAD
+        return throwaway(select, desired, Baritone.settings().allowInventory.value);
+    }
+
+    public boolean throwaway(boolean select, Predicate<? super ItemStack> desired, boolean allowInventory) {
         ClientPlayerEntity p = ctx.player();
-=======
-        return throwaway(select, desired, Baritone.settings().allowInventory.value);
-    }
-
-    public boolean throwaway(boolean select, Predicate<? super ItemStack> desired, boolean allowInventory) {
-        EntityPlayerSP p = ctx.player();
->>>>>>> 7eecf691
         NonNullList<ItemStack> inv = p.inventory.mainInventory;
         for (int i = 0; i < 9; i++) {
             ItemStack item = inv.get(i);
