--- conflicted
+++ resolved
@@ -109,10 +109,6 @@
         return OptionalInt.of(candidates.get(new Random().nextInt(candidates.size())));
     }
 
-<<<<<<< HEAD
-    private void swapWithHotBar(int inInventory, int inHotbar) {
-        ctx.playerController().windowClick(ctx.player().inventoryMenu.containerId, inInventory < 9 ? inInventory + 36 : inInventory, inHotbar, ClickType.SWAP, ctx.player());
-=======
     private boolean requestSwapWithHotBar(int inInventory, int inHotbar) {
         lastTickRequestedMove = new int[]{inInventory, inHotbar};
         if (ticksSinceLastInventoryMove < Baritone.settings().ticksBetweenInventoryMoves.value) {
@@ -123,11 +119,10 @@
             logDebug("Inventory move requested but delaying until stationary");
             return false;
         }
-        ctx.playerController().windowClick(ctx.player().container.windowId, inInventory < 9 ? inInventory + 36 : inInventory, inHotbar, ClickType.SWAP, ctx.player());
+        ctx.playerController().windowClick(ctx.player().inventoryMenu.containerId, inInventory < 9 ? inInventory + 36 : inInventory, inHotbar, ClickType.SWAP, ctx.player());
         ticksSinceLastInventoryMove = 0;
         lastTickRequestedMove = null;
         return true;
->>>>>>> 8ceb89d0
     }
 
     private int firstValidThrowaway() { // TODO offhand idk
@@ -230,12 +225,8 @@
             for (int i = 9; i < 36; i++) {
                 if (desired.test(inv.get(i))) {
                     if (select) {
-<<<<<<< HEAD
+                        requestSwapWithHotBar(i, 7);
                         p.getInventory().selected = 7;
-=======
-                        requestSwapWithHotBar(i, 7);
-                        p.inventory.currentItem = 7;
->>>>>>> 8ceb89d0
                     }
                     return true;
                 }
