--- conflicted
+++ resolved
@@ -133,13 +133,8 @@
     }
 
     public boolean selectThrowawayForLocation(boolean select, int x, int y, int z) {
-<<<<<<< HEAD
-        IBlockState maybe = baritone.getBuilderProcess().placeAt(x, y, z);
+        IBlockState maybe = baritone.getBuilderProcess().placeAt(x, y, z, baritone.bsi.get0(x, y, z));
         if (maybe != null && throwaway(select, stack -> stack.getItem() instanceof ItemBlock && maybe.equals(((ItemBlock) stack.getItem()).getBlock().getStateForPlacement(new BlockItemUseContext(new ItemUseContext(ctx.player(), stack, ctx.playerFeet(), EnumFacing.UP, (float) ctx.player().posX, (float) ctx.player().posY, (float) ctx.player().posZ)))))) {
-=======
-        IBlockState maybe = baritone.getBuilderProcess().placeAt(x, y, z, baritone.bsi.get0(x, y, z));
-        if (maybe != null && throwaway(select, stack -> stack.getItem() instanceof ItemBlock && maybe.equals(((ItemBlock) stack.getItem()).getBlock().getStateForPlacement(ctx.world(), ctx.playerFeet(), EnumFacing.UP, (float) ctx.player().posX, (float) ctx.player().posY, (float) ctx.player().posZ, stack.getItem().getMetadata(stack.getMetadata()), ctx.player())))) {
->>>>>>> 47e6a039
             return true; // gotem
         }
         if (maybe != null && throwaway(select, stack -> stack.getItem() instanceof ItemBlock && ((ItemBlock) stack.getItem()).getBlock().equals(maybe.getBlock()))) {
