--- conflicted
+++ resolved
@@ -317,16 +317,12 @@
                 final boolean blockFreeLook = settings.blockFreeLook.value;
                 final boolean freeLook = settings.freeLook.value;
 
-<<<<<<< HEAD
+                if (!freeLook) return CLIENT;
+                if (!blockFreeLook && blockInteract) return CLIENT;
+
                 if (ctx.player().isElytraFlying()) {
                     return settings.elytraFreeLook.value ? SERVER : CLIENT;
                 }
-
-                if (!freeLook && !blockFreeLook) return CLIENT;
-=======
-                if (!freeLook) return CLIENT;
->>>>>>> 6654476d
-                if (!blockFreeLook && blockInteract) return CLIENT;
 
                 // Regardless of if antiCheatCompatibility is enabled, if a blockInteract is requested then the player
                 // rotation needs to be set somehow, otherwise Baritone will halt since objectMouseOver() will just be
