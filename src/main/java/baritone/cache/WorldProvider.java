/*
 * This file is part of Baritone.
 *
 * Baritone is free software: you can redistribute it and/or modify
 * it under the terms of the GNU Lesser General Public License as published by
 * the Free Software Foundation, either version 3 of the License, or
 * (at your option) any later version.
 *
 * Baritone is distributed in the hope that it will be useful,
 * but WITHOUT ANY WARRANTY; without even the implied warranty of
 * MERCHANTABILITY or FITNESS FOR A PARTICULAR PURPOSE.  See the
 * GNU Lesser General Public License for more details.
 *
 * You should have received a copy of the GNU Lesser General Public License
 * along with Baritone.  If not, see <https://www.gnu.org/licenses/>.
 */

package baritone.cache;

import baritone.Baritone;
import baritone.api.cache.IWorldProvider;
import baritone.api.utils.Helper;
import net.minecraft.server.integrated.IntegratedServer;
import net.minecraft.world.dimension.DimensionType;
import net.minecraft.world.server.ServerWorld;
import org.apache.commons.lang3.SystemUtils;

import java.io.File;
import java.io.FileOutputStream;
import java.io.IOException;
import java.nio.file.Files;
import java.nio.file.Path;
import java.util.HashMap;
import java.util.Map;
import java.util.function.Consumer;

/**
 * @author Brady
 * @since 8/4/2018
 */
public class WorldProvider implements IWorldProvider, Helper {

    private static final Map<Path, WorldData> worldCache = new HashMap<>(); // this is how the bots have the same cached world

    private WorldData currentWorld;

    @Override
    public final WorldData getCurrentWorld() {
        return this.currentWorld;
    }

    /**
     * Called when a new world is initialized to discover the
     *
     * @param dimension The ID of the world's dimension
     */
    public final void initWorld(DimensionType dimension) {
        File directory;
        File readme;

        IntegratedServer integratedServer = mc.getIntegratedServer();

        // If there is an integrated server running (Aka Singleplayer) then do magic to find the world save file
        if (mc.isSingleplayer()) {
            ServerWorld localServerWorld = integratedServer.getWorld(dimension);
            directory = dimension.getDirectory(localServerWorld.getSaveHandler().getWorldDirectory());

            // Gets the "depth" of this directory relative the the game's run directory, 2 is the location of the world
            if (directory.toPath().relativize(mc.gameDir.toPath()).getNameCount() != 2) {
                // subdirectory of the main save directory for this world
                directory = directory.getParentFile();
            }

            directory = new File(directory, "baritone");
            readme = directory;
        } else { // Otherwise, the server must be remote...
<<<<<<< HEAD
            String folderName = mc.isConnectedToRealms() ? "realms" : mc.getCurrentServerData().serverIP;
=======
            String folderName;
            if (mc.getCurrentServerData() != null) {
                folderName = mc.getCurrentServerData().serverIP;
            } else {
                //replaymod causes null currentServerData and false singleplayer.
                currentWorld = null;
                return;
            }
>>>>>>> 7eecf691
            if (SystemUtils.IS_OS_WINDOWS) {
                folderName = folderName.replace(":", "_");
            }
            directory = new File(Baritone.getDir(), folderName);
            readme = Baritone.getDir();
        }

        // lol wtf is this baritone folder in my minecraft save?
        try (FileOutputStream out = new FileOutputStream(new File(readme, "readme.txt"))) {
            // good thing we have a readme
            out.write("https://github.com/cabaletta/baritone\n".getBytes());
        } catch (IOException ignored) {}

        // We will actually store the world data in a subfolder: "DIM<id>"
        Path dir = new File(directory, "DIM" + dimension.getId()).toPath();
        if (!Files.exists(dir)) {
            try {
                Files.createDirectories(dir);
            } catch (IOException ignored) {}
        }

        System.out.println("Baritone world data dir: " + dir);
        synchronized (worldCache) {
            this.currentWorld = worldCache.computeIfAbsent(dir, d -> new WorldData(d, dimension.getId()));
        }
    }

    public final void closeWorld() {
        WorldData world = this.currentWorld;
        this.currentWorld = null;
        if (world == null) {
            return;
        }
        world.onClose();
    }

    public final void ifWorldLoaded(Consumer<WorldData> currentWorldConsumer) {
        if (this.currentWorld != null) {
            currentWorldConsumer.accept(this.currentWorld);
        }
    }
}<|MERGE_RESOLUTION|>--- conflicted
+++ resolved
@@ -74,18 +74,14 @@
             directory = new File(directory, "baritone");
             readme = directory;
         } else { // Otherwise, the server must be remote...
-<<<<<<< HEAD
-            String folderName = mc.isConnectedToRealms() ? "realms" : mc.getCurrentServerData().serverIP;
-=======
             String folderName;
             if (mc.getCurrentServerData() != null) {
-                folderName = mc.getCurrentServerData().serverIP;
+                folderName = mc.isConnectedToRealms() ? "realms" : mc.getCurrentServerData().serverIP;
             } else {
                 //replaymod causes null currentServerData and false singleplayer.
                 currentWorld = null;
                 return;
             }
->>>>>>> 7eecf691
             if (SystemUtils.IS_OS_WINDOWS) {
                 folderName = folderName.replace(":", "_");
             }
