/*
 * This file is part of Baritone.
 *
 * Baritone is free software: you can redistribute it and/or modify
 * it under the terms of the GNU Lesser General Public License as published by
 * the Free Software Foundation, either version 3 of the License, or
 * (at your option) any later version.
 *
 * Baritone is distributed in the hope that it will be useful,
 * but WITHOUT ANY WARRANTY; without even the implied warranty of
 * MERCHANTABILITY or FITNESS FOR A PARTICULAR PURPOSE.  See the
 * GNU Lesser General Public License for more details.
 *
 * You should have received a copy of the GNU Lesser General Public License
 * along with Baritone.  If not, see <https://www.gnu.org/licenses/>.
 */

package baritone.cache;

import baritone.Baritone;
import baritone.api.cache.IWorldProvider;
import baritone.api.utils.IPlayerContext;
import baritone.utils.accessor.IAnvilChunkLoader;
import baritone.utils.accessor.IChunkProviderServer;
import net.minecraft.client.multiplayer.ServerData;
import net.minecraft.util.Tuple;
import net.minecraft.world.World;
import net.minecraft.world.WorldServer;
import net.minecraft.world.dimension.DimensionType;
import org.apache.commons.lang3.SystemUtils;

import java.io.IOException;
import java.nio.charset.StandardCharsets;
import java.nio.file.Files;
import java.nio.file.Path;
import java.util.HashMap;
import java.util.Map;
import java.util.Optional;

/**
 * @author Brady
 * @since 8/4/2018
 */
public class WorldProvider implements IWorldProvider {

    private static final Map<Path, WorldData> worldCache = new HashMap<>();

    private final Baritone baritone;
    private final IPlayerContext ctx;
    private WorldData currentWorld;

    /**
     * This lets us detect a broken load/unload hook.
     * @see #detectAndHandleBrokenLoading()
     */
    private World mcWorld;

    public WorldProvider(Baritone baritone) {
        this.baritone = baritone;
        this.ctx = baritone.getPlayerContext();
    }

    @Override
    public final WorldData getCurrentWorld() {
        this.detectAndHandleBrokenLoading();
        return this.currentWorld;
    }

    /**
     * Called when a new world is initialized to discover the
     *
     * @param world The new world
     */
<<<<<<< HEAD
    public final void initWorld(DimensionType dimension) {
        File directory;
        File readme;

        IntegratedServer integratedServer = mc.getIntegratedServer();
=======
    public final void initWorld(World world) {
        this.getSaveDirectories(world).ifPresent(dirs -> {
            final Path worldDir = dirs.getFirst();
            final Path readmeDir = dirs.getSecond();
>>>>>>> 6654476d

            try {
                // lol wtf is this baritone folder in my minecraft save?
                // good thing we have a readme
                Files.createDirectories(readmeDir);
                Files.write(
                        readmeDir.resolve("readme.txt"),
                        "https://github.com/cabaletta/baritone\n".getBytes(StandardCharsets.US_ASCII)
                );
            } catch (IOException ignored) {}

<<<<<<< HEAD
        // We will actually store the world data in a subfolder: "DIM<id>"
        Path dir = new File(directory, "DIM" + dimension.getId()).toPath();
        if (!Files.exists(dir)) {
=======
            // We will actually store the world data in a subfolder: "DIM<id>"
            final Path worldDataDir = this.getWorldDataDirectory(worldDir, world);
>>>>>>> 6654476d
            try {
                Files.createDirectories(worldDataDir);
            } catch (IOException ignored) {}

<<<<<<< HEAD
        System.out.println("Baritone world data dir: " + dir);
        synchronized (worldCache) {
            this.currentWorld = worldCache.computeIfAbsent(dir, d -> new WorldData(d, dimension.getId()));
        }
        this.mcWorld = mc.world;
=======
            System.out.println("Baritone world data dir: " + worldDataDir);
            synchronized (worldCache) {
                final int dimension = world.provider.getDimensionType().getId();
                this.currentWorld = worldCache.computeIfAbsent(worldDataDir, d -> new WorldData(d, dimension));
            }
            this.mcWorld = ctx.world();
        });
>>>>>>> 6654476d
    }

    public final void closeWorld() {
        WorldData world = this.currentWorld;
        this.currentWorld = null;
        this.mcWorld = null;
        if (world == null) {
            return;
        }
        world.onClose();
    }

    private Path getWorldDataDirectory(Path parent, World world) {
        return parent.resolve("DIM" + world.provider.getDimensionType().getId());
    }

    /**
     * @param world The world
     * @return An {@link Optional} containing the world's baritone dir and readme dir, or {@link Optional#empty()} if
     *         the world isn't valid for caching.
     */
    private Optional<Tuple<Path, Path>> getSaveDirectories(World world) {
        Path worldDir;
        Path readmeDir;

        // If there is an integrated server running (Aka Singleplayer) then do magic to find the world save file
        if (ctx.minecraft().isSingleplayer()) {
            final int dimension = world.provider.getDimensionType().getId();
            final WorldServer localServerWorld = ctx.minecraft().getIntegratedServer().getWorld(dimension);
            final IChunkProviderServer provider = (IChunkProviderServer) localServerWorld.getChunkProvider();
            final IAnvilChunkLoader loader = (IAnvilChunkLoader) provider.getChunkLoader();
            worldDir = loader.getChunkSaveLocation().toPath();

            // Gets the "depth" of this directory relative to the game's run directory, 2 is the location of the world
            if (worldDir.relativize(ctx.minecraft().gameDir.toPath()).getNameCount() != 2) {
                // subdirectory of the main save directory for this world
                worldDir = worldDir.getParent();
            }

            worldDir = worldDir.resolve("baritone");
            readmeDir = worldDir;
        } else { // Otherwise, the server must be remote...
            String folderName;
            final ServerData serverData = ctx.minecraft().getCurrentServerData();
            if (serverData != null) {
                folderName = serverData.serverIP;
            } else {
                //replaymod causes null currentServerData and false singleplayer.
                System.out.println("World seems to be a replay. Not loading Baritone cache.");
                currentWorld = null;
                mcWorld = ctx.world();
                return Optional.empty();
            }
            if (SystemUtils.IS_OS_WINDOWS) {
                folderName = folderName.replace(":", "_");
            }
            // TODO: This should probably be in "baritone/servers"
            worldDir = baritone.getDirectory().resolve(folderName);
            // Just write the readme to the baritone directory instead of each server save in it
            readmeDir = baritone.getDirectory();
        }

        return Optional.of(new Tuple<>(worldDir, readmeDir));
    }

    /**
     * Why does this exist instead of fixing the event? Some mods break the event. Lol.
     */
    private void detectAndHandleBrokenLoading() {
        if (this.mcWorld != ctx.world()) {
            if (this.currentWorld != null) {
                System.out.println("mc.world unloaded unnoticed! Unloading Baritone cache now.");
                closeWorld();
            }
            if (ctx.world() != null) {
                System.out.println("mc.world loaded unnoticed! Loading Baritone cache now.");
<<<<<<< HEAD
                initWorld(mc.world.getDimension().getType());
=======
                initWorld(ctx.world());
>>>>>>> 6654476d
            }
        } else if (this.currentWorld == null && ctx.world() != null && (ctx.minecraft().isSingleplayer() || ctx.minecraft().getCurrentServerData() != null)) {
            System.out.println("Retrying to load Baritone cache");
<<<<<<< HEAD
            initWorld(mc.world.getDimension().getType());
=======
            initWorld(ctx.world());
>>>>>>> 6654476d
        }
    }
}<|MERGE_RESOLUTION|>--- conflicted
+++ resolved
@@ -71,18 +71,10 @@
      *
      * @param world The new world
      */
-<<<<<<< HEAD
-    public final void initWorld(DimensionType dimension) {
-        File directory;
-        File readme;
-
-        IntegratedServer integratedServer = mc.getIntegratedServer();
-=======
     public final void initWorld(World world) {
         this.getSaveDirectories(world).ifPresent(dirs -> {
-            final Path worldDir = dirs.getFirst();
-            final Path readmeDir = dirs.getSecond();
->>>>>>> 6654476d
+            final Path worldDir = dirs.getA();
+            final Path readmeDir = dirs.getB();
 
             try {
                 // lol wtf is this baritone folder in my minecraft save?
@@ -94,33 +86,19 @@
                 );
             } catch (IOException ignored) {}
 
-<<<<<<< HEAD
-        // We will actually store the world data in a subfolder: "DIM<id>"
-        Path dir = new File(directory, "DIM" + dimension.getId()).toPath();
-        if (!Files.exists(dir)) {
-=======
             // We will actually store the world data in a subfolder: "DIM<id>"
             final Path worldDataDir = this.getWorldDataDirectory(worldDir, world);
->>>>>>> 6654476d
             try {
                 Files.createDirectories(worldDataDir);
             } catch (IOException ignored) {}
 
-<<<<<<< HEAD
-        System.out.println("Baritone world data dir: " + dir);
-        synchronized (worldCache) {
-            this.currentWorld = worldCache.computeIfAbsent(dir, d -> new WorldData(d, dimension.getId()));
-        }
-        this.mcWorld = mc.world;
-=======
             System.out.println("Baritone world data dir: " + worldDataDir);
             synchronized (worldCache) {
-                final int dimension = world.provider.getDimensionType().getId();
+                final int dimension = world.getDimension().getType().getId();
                 this.currentWorld = worldCache.computeIfAbsent(worldDataDir, d -> new WorldData(d, dimension));
             }
             this.mcWorld = ctx.world();
         });
->>>>>>> 6654476d
     }
 
     public final void closeWorld() {
@@ -134,7 +112,7 @@
     }
 
     private Path getWorldDataDirectory(Path parent, World world) {
-        return parent.resolve("DIM" + world.provider.getDimensionType().getId());
+        return parent.resolve("DIM" + world.getDimension().getType().getId());
     }
 
     /**
@@ -148,7 +126,7 @@
 
         // If there is an integrated server running (Aka Singleplayer) then do magic to find the world save file
         if (ctx.minecraft().isSingleplayer()) {
-            final int dimension = world.provider.getDimensionType().getId();
+            final DimensionType dimension = world.getDimension().getType();
             final WorldServer localServerWorld = ctx.minecraft().getIntegratedServer().getWorld(dimension);
             final IChunkProviderServer provider = (IChunkProviderServer) localServerWorld.getChunkProvider();
             final IAnvilChunkLoader loader = (IAnvilChunkLoader) provider.getChunkLoader();
@@ -197,19 +175,11 @@
             }
             if (ctx.world() != null) {
                 System.out.println("mc.world loaded unnoticed! Loading Baritone cache now.");
-<<<<<<< HEAD
-                initWorld(mc.world.getDimension().getType());
-=======
                 initWorld(ctx.world());
->>>>>>> 6654476d
             }
         } else if (this.currentWorld == null && ctx.world() != null && (ctx.minecraft().isSingleplayer() || ctx.minecraft().getCurrentServerData() != null)) {
             System.out.println("Retrying to load Baritone cache");
-<<<<<<< HEAD
-            initWorld(mc.world.getDimension().getType());
-=======
             initWorld(ctx.world());
->>>>>>> 6654476d
         }
     }
 }