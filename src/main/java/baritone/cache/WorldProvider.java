/*
 * This file is part of Baritone.
 *
 * Baritone is free software: you can redistribute it and/or modify
 * it under the terms of the GNU Lesser General Public License as published by
 * the Free Software Foundation, either version 3 of the License, or
 * (at your option) any later version.
 *
 * Baritone is distributed in the hope that it will be useful,
 * but WITHOUT ANY WARRANTY; without even the implied warranty of
 * MERCHANTABILITY or FITNESS FOR A PARTICULAR PURPOSE.  See the
 * GNU Lesser General Public License for more details.
 *
 * You should have received a copy of the GNU Lesser General Public License
 * along with Baritone.  If not, see <https://www.gnu.org/licenses/>.
 */

package baritone.cache;

import baritone.Baritone;
import baritone.api.cache.IWorldProvider;
import baritone.api.utils.IPlayerContext;
import net.minecraft.client.multiplayer.ServerData;
import net.minecraft.resources.ResourceLocation;
import net.minecraft.util.Tuple;
import net.minecraft.world.level.Level;
import net.minecraft.world.level.dimension.DimensionType;
import net.minecraft.world.level.storage.LevelResource;
import org.apache.commons.lang3.SystemUtils;

import java.io.IOException;
import java.nio.charset.StandardCharsets;
import java.nio.file.Files;
import java.nio.file.Path;
import java.util.HashMap;
import java.util.Map;
import java.util.Optional;

/**
 * @author Brady
 * @since 8/4/2018
 */
public class WorldProvider implements IWorldProvider {

    private static final Map<Path, WorldData> worldCache = new HashMap<>();

    private final Baritone baritone;
    private final IPlayerContext ctx;
    private WorldData currentWorld;

    /**
     * This lets us detect a broken load/unload hook.
     * @see #detectAndHandleBrokenLoading()
     */
    private Level mcWorld;

    public WorldProvider(Baritone baritone) {
        this.baritone = baritone;
        this.ctx = baritone.getPlayerContext();
    }

    @Override
    public final WorldData getCurrentWorld() {
        this.detectAndHandleBrokenLoading();
        return this.currentWorld;
    }

    /**
     * Called when a new world is initialized to discover the
     *
     * @param world The new world
     */
<<<<<<< HEAD
    public final void initWorld(ResourceKey<Level> worldKey, DimensionType world) {
        Path directory;
        Path readme;
=======
    public final void initWorld(Level world) {
        this.getSaveDirectories(world).ifPresent(dirs -> {
            final Path worldDir = dirs.getA();
            final Path readmeDir = dirs.getB();
>>>>>>> cbf0d79c

            try {
                // lol wtf is this baritone folder in my minecraft save?
                // good thing we have a readme
                Files.createDirectories(readmeDir);
                Files.write(
                        readmeDir.resolve("readme.txt"),
                        "https://github.com/cabaletta/baritone\n".getBytes(StandardCharsets.US_ASCII)
                );
            } catch (IOException ignored) {}

            // We will actually store the world data in a subfolder: "DIM<id>"
            final Path worldDataDir = this.getWorldDataDirectory(worldDir, world);
            try {
                Files.createDirectories(worldDataDir);
            } catch (IOException ignored) {}

            System.out.println("Baritone world data dir: " + worldDataDir);
            synchronized (worldCache) {
                this.currentWorld = worldCache.computeIfAbsent(worldDataDir, d -> new WorldData(d, world.dimensionType()));
            }
            this.mcWorld = ctx.world();
        });
    }

    public final void closeWorld() {
        WorldData world = this.currentWorld;
        this.currentWorld = null;
        this.mcWorld = null;
        if (world == null) {
            return;
        }
        world.onClose();
    }

    private Path getWorldDataDirectory(Path parent, Level world) {
        ResourceLocation dimId = world.dimension().location();
        int height = world.dimensionType().logicalHeight();
        return parent.resolve(dimId.getNamespace()).resolve(dimId.getPath() + "_" + height);
    }

    /**
     * @param world The world
     * @return An {@link Optional} containing the world's baritone dir and readme dir, or {@link Optional#empty()} if
     *         the world isn't valid for caching.
     */
    private Optional<Tuple<Path, Path>> getSaveDirectories(Level world) {
        Path worldDir;
        Path readmeDir;

        // If there is an integrated server running (Aka Singleplayer) then do magic to find the world save file
<<<<<<< HEAD
        if (mc.hasSingleplayerServer()) {
            directory = DimensionType.getStorageFolder(worldKey, integratedServer.getWorldPath(LevelResource.ROOT));

            // Gets the "depth" of this directory relative the the game's run directory, 2 is the location of the world
            if (directory.relativize(mc.gameDirectory.toPath()).getNameCount() != 2) {
                // subdirectory of the main save directory for this world
                directory = directory.getParent();
            }

            directory = directory.resolve("baritone");
            readme = directory;
=======
        if (ctx.minecraft().hasSingleplayerServer()) {
            worldDir = ctx.minecraft().getSingleplayerServer().getWorldPath(LevelResource.ROOT);

            // Gets the "depth" of this directory relative to the game's run directory, 2 is the location of the world
            if (worldDir.relativize(ctx.minecraft().gameDirectory.toPath()).getNameCount() != 2) {
                // subdirectory of the main save directory for this world
                worldDir = worldDir.getParent();
            }

            worldDir = worldDir.resolve("baritone");
            readmeDir = worldDir;
>>>>>>> cbf0d79c
        } else { // Otherwise, the server must be remote...
            String folderName;
            final ServerData serverData = ctx.minecraft().getCurrentServer();
            if (serverData != null) {
                folderName = ctx.minecraft().isConnectedToRealms() ? "realms" : serverData.ip;
            } else {
                //replaymod causes null currentServer and false singleplayer.
                System.out.println("World seems to be a replay. Not loading Baritone cache.");
                currentWorld = null;
                mcWorld = ctx.world();
                return Optional.empty();
            }
            if (SystemUtils.IS_OS_WINDOWS) {
                folderName = folderName.replace(":", "_");
            }
<<<<<<< HEAD
            directory = Baritone.getDir().toPath().resolve(folderName);
            readme = Baritone.getDir().toPath();
        }

        // lol wtf is this baritone folder in my minecraft save?
        try (FileOutputStream out = new FileOutputStream(readme.resolve("readme.txt").toFile())) {
            // good thing we have a readme
            out.write("https://github.com/cabaletta/baritone\n".getBytes());
        } catch (IOException ignored) {}

        // We will actually store the world data in a subfolder: "DIM<id>"
        Path dir = getDimDir(worldKey, world.logicalHeight(), directory);
        if (!Files.exists(dir)) {
            try {
                Files.createDirectories(dir);
            } catch (IOException ignored) {}
        }

        System.out.println("Baritone world data dir: " + dir);
        synchronized (worldCache) {
            this.currentWorld = worldCache.computeIfAbsent(dir, d -> new WorldData(d, world));
        }
        this.mcWorld = mc.level;
    }

    public final Path getDimDir(ResourceKey<Level> level, int height, Path directory) {
        return directory.resolve(level.location().getNamespace()).resolve(level.location().getPath() + "_" + height);
    }

    public final void closeWorld() {
        WorldData world = this.currentWorld;
        this.currentWorld = null;
        this.mcWorld = null;
        if (world == null) {
            return;
=======
            // TODO: This should probably be in "baritone/servers"
            worldDir = baritone.getDirectory().resolve(folderName);
            // Just write the readme to the baritone directory instead of each server save in it
            readmeDir = baritone.getDirectory();
>>>>>>> cbf0d79c
        }

        return Optional.of(new Tuple<>(worldDir, readmeDir));
    }

    /**
     * Why does this exist instead of fixing the event? Some mods break the event. Lol.
     */
    private void detectAndHandleBrokenLoading() {
        if (this.mcWorld != ctx.world()) {
            if (this.currentWorld != null) {
                System.out.println("mc.world unloaded unnoticed! Unloading Baritone cache now.");
                closeWorld();
            }
            if (ctx.world() != null) {
                System.out.println("mc.world loaded unnoticed! Loading Baritone cache now.");
                initWorld(ctx.world());
            }
        } else if (this.currentWorld == null && ctx.world() != null && (ctx.minecraft().hasSingleplayerServer() || ctx.minecraft().getCurrentServer() != null)) {
            System.out.println("Retrying to load Baritone cache");
            initWorld(ctx.world());
        }
    }
}<|MERGE_RESOLUTION|>--- conflicted
+++ resolved
@@ -70,16 +70,10 @@
      *
      * @param world The new world
      */
-<<<<<<< HEAD
-    public final void initWorld(ResourceKey<Level> worldKey, DimensionType world) {
-        Path directory;
-        Path readme;
-=======
     public final void initWorld(Level world) {
         this.getSaveDirectories(world).ifPresent(dirs -> {
             final Path worldDir = dirs.getA();
             final Path readmeDir = dirs.getB();
->>>>>>> cbf0d79c
 
             try {
                 // lol wtf is this baritone folder in my minecraft save?
@@ -131,19 +125,6 @@
         Path readmeDir;
 
         // If there is an integrated server running (Aka Singleplayer) then do magic to find the world save file
-<<<<<<< HEAD
-        if (mc.hasSingleplayerServer()) {
-            directory = DimensionType.getStorageFolder(worldKey, integratedServer.getWorldPath(LevelResource.ROOT));
-
-            // Gets the "depth" of this directory relative the the game's run directory, 2 is the location of the world
-            if (directory.relativize(mc.gameDirectory.toPath()).getNameCount() != 2) {
-                // subdirectory of the main save directory for this world
-                directory = directory.getParent();
-            }
-
-            directory = directory.resolve("baritone");
-            readme = directory;
-=======
         if (ctx.minecraft().hasSingleplayerServer()) {
             worldDir = ctx.minecraft().getSingleplayerServer().getWorldPath(LevelResource.ROOT);
 
@@ -155,7 +136,6 @@
 
             worldDir = worldDir.resolve("baritone");
             readmeDir = worldDir;
->>>>>>> cbf0d79c
         } else { // Otherwise, the server must be remote...
             String folderName;
             final ServerData serverData = ctx.minecraft().getCurrentServer();
@@ -171,48 +151,10 @@
             if (SystemUtils.IS_OS_WINDOWS) {
                 folderName = folderName.replace(":", "_");
             }
-<<<<<<< HEAD
-            directory = Baritone.getDir().toPath().resolve(folderName);
-            readme = Baritone.getDir().toPath();
-        }
-
-        // lol wtf is this baritone folder in my minecraft save?
-        try (FileOutputStream out = new FileOutputStream(readme.resolve("readme.txt").toFile())) {
-            // good thing we have a readme
-            out.write("https://github.com/cabaletta/baritone\n".getBytes());
-        } catch (IOException ignored) {}
-
-        // We will actually store the world data in a subfolder: "DIM<id>"
-        Path dir = getDimDir(worldKey, world.logicalHeight(), directory);
-        if (!Files.exists(dir)) {
-            try {
-                Files.createDirectories(dir);
-            } catch (IOException ignored) {}
-        }
-
-        System.out.println("Baritone world data dir: " + dir);
-        synchronized (worldCache) {
-            this.currentWorld = worldCache.computeIfAbsent(dir, d -> new WorldData(d, world));
-        }
-        this.mcWorld = mc.level;
-    }
-
-    public final Path getDimDir(ResourceKey<Level> level, int height, Path directory) {
-        return directory.resolve(level.location().getNamespace()).resolve(level.location().getPath() + "_" + height);
-    }
-
-    public final void closeWorld() {
-        WorldData world = this.currentWorld;
-        this.currentWorld = null;
-        this.mcWorld = null;
-        if (world == null) {
-            return;
-=======
             // TODO: This should probably be in "baritone/servers"
             worldDir = baritone.getDirectory().resolve(folderName);
             // Just write the readme to the baritone directory instead of each server save in it
             readmeDir = baritone.getDirectory();
->>>>>>> cbf0d79c
         }
 
         return Optional.of(new Tuple<>(worldDir, readmeDir));
