--- conflicted
+++ resolved
@@ -75,18 +75,18 @@
             directory = new File(directory, "baritone");
             readme = directory;
         } else { // Otherwise, the server must be remote...
-<<<<<<< HEAD
-            String folderName = mc.isConnectedToRealms() ? "realms" : mc.getCurrentServer().ip;
-=======
             String folderName;
-            if (mc.getCurrentServerData() != null) {
-                folderName = mc.getCurrentServerData().serverIP;
+            if (mc.isConnectedToRealms()) {
+                folderName = "realms";
+            } else {
+                if (mc.getCurrentServer() != null) {
+                    folderName = mc.getCurrentServer().ip;
             } else {
                 //replaymod causes null currentServerData and false singleplayer.
                 currentWorld = null;
                 return;
             }
->>>>>>> 0908e509
+        }
             if (SystemUtils.IS_OS_WINDOWS) {
                 folderName = folderName.replace(":", "_");
             }
