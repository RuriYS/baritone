/*
 * This file is part of Baritone.
 *
 * Baritone is free software: you can redistribute it and/or modify
 * it under the terms of the GNU Lesser General Public License as published by
 * the Free Software Foundation, either version 3 of the License, or
 * (at your option) any later version.
 *
 * Baritone is distributed in the hope that it will be useful,
 * but WITHOUT ANY WARRANTY; without even the implied warranty of
 * MERCHANTABILITY or FITNESS FOR A PARTICULAR PURPOSE.  See the
 * GNU Lesser General Public License for more details.
 *
 * You should have received a copy of the GNU Lesser General Public License
 * along with Baritone.  If not, see <https://www.gnu.org/licenses/>.
 */

package baritone.cache;

import baritone.Baritone;
import baritone.api.cache.IWorldProvider;
<<<<<<< HEAD
import baritone.api.utils.Helper;
import net.minecraft.server.integrated.IntegratedServer;
=======
import baritone.api.utils.IPlayerContext;
import baritone.utils.accessor.IAnvilChunkLoader;
import baritone.utils.accessor.IChunkProviderServer;
import net.minecraft.client.multiplayer.ServerData;
import net.minecraft.util.Tuple;
>>>>>>> be54b8ee
import net.minecraft.world.World;
import net.minecraft.world.dimension.DimensionType;
import net.minecraft.world.server.ServerWorld;
import org.apache.commons.lang3.SystemUtils;

import java.io.IOException;
import java.nio.charset.StandardCharsets;
import java.nio.file.Files;
import java.nio.file.Path;
import java.util.HashMap;
import java.util.Map;
import java.util.Optional;

/**
 * @author Brady
 * @since 8/4/2018
 */
public class WorldProvider implements IWorldProvider {

    private static final Map<Path, WorldData> worldCache = new HashMap<>();

    private final Baritone baritone;
    private final IPlayerContext ctx;
    private WorldData currentWorld;

    /**
     * This lets us detect a broken load/unload hook.
     * @see #detectAndHandleBrokenLoading()
     */
    private World mcWorld;

    public WorldProvider(Baritone baritone) {
        this.baritone = baritone;
        this.ctx = baritone.getPlayerContext();
    }

    @Override
    public final WorldData getCurrentWorld() {
        this.detectAndHandleBrokenLoading();
        return this.currentWorld;
    }

    /**
     * Called when a new world is initialized to discover the
     *
     * @param world The new world
     */
    public final void initWorld(World world) {
        this.getSaveDirectories(world).ifPresent(dirs -> {
            final Path worldDir = dirs.getA();
            final Path readmeDir = dirs.getB();

<<<<<<< HEAD
        // If there is an integrated server running (Aka Singleplayer) then do magic to find the world save file
        if (mc.isSingleplayer()) {
            ServerWorld localServerWorld = integratedServer.getWorld(dimension);
            directory = dimension.getDirectory(localServerWorld.getSaveHandler().getWorldDirectory());

            // Gets the "depth" of this directory relative the the game's run directory, 2 is the location of the world
            if (directory.toPath().relativize(mc.gameDir.toPath()).getNameCount() != 2) {
                // subdirectory of the main save directory for this world
                directory = directory.getParentFile();
            }

            directory = new File(directory, "baritone");
            readme = directory;
        } else { // Otherwise, the server must be remote...
            String folderName;
            if (mc.getCurrentServerData() != null) {
                folderName = mc.isConnectedToRealms() ? "realms" : mc.getCurrentServerData().serverIP;
            } else {
                //replaymod causes null currentServerData and false singleplayer.
                System.out.println("World seems to be a replay. Not loading Baritone cache.");
                currentWorld = null;
                mcWorld = mc.world;
                return;
            }
            if (SystemUtils.IS_OS_WINDOWS) {
                folderName = folderName.replace(":", "_");
            }
            directory = new File(Baritone.getDir(), folderName);
            readme = Baritone.getDir();
        }

        // lol wtf is this baritone folder in my minecraft save?
        try (FileOutputStream out = new FileOutputStream(new File(readme, "readme.txt"))) {
            // good thing we have a readme
            out.write("https://github.com/cabaletta/baritone\n".getBytes());
        } catch (IOException ignored) {}
=======
            try {
                // lol wtf is this baritone folder in my minecraft save?
                // good thing we have a readme
                Files.createDirectories(readmeDir);
                Files.write(
                        readmeDir.resolve("readme.txt"),
                        "https://github.com/cabaletta/baritone\n".getBytes(StandardCharsets.US_ASCII)
                );
            } catch (IOException ignored) {}
>>>>>>> be54b8ee

            // We will actually store the world data in a subfolder: "DIM<id>"
            final Path worldDataDir = this.getWorldDataDirectory(worldDir, world);
            try {
                Files.createDirectories(worldDataDir);
            } catch (IOException ignored) {}

            System.out.println("Baritone world data dir: " + worldDataDir);
            synchronized (worldCache) {
                final int dimension = world.getDimension().getType().getId();
                this.currentWorld = worldCache.computeIfAbsent(worldDataDir, d -> new WorldData(d, dimension));
            }
            this.mcWorld = ctx.world();
        });
    }

    public final void closeWorld() {
        WorldData world = this.currentWorld;
        this.currentWorld = null;
        this.mcWorld = null;
        if (world == null) {
            return;
        }
        world.onClose();
    }

    private Path getWorldDataDirectory(Path parent, World world) {
        return parent.resolve("DIM" + world.getDimension().getType().getId());
    }

    /**
     * @param world The world
     * @return An {@link Optional} containing the world's baritone dir and readme dir, or {@link Optional#empty()} if
     *         the world isn't valid for caching.
     */
    private Optional<Tuple<Path, Path>> getSaveDirectories(World world) {
        Path worldDir;
        Path readmeDir;

        // If there is an integrated server running (Aka Singleplayer) then do magic to find the world save file
        if (ctx.minecraft().isSingleplayer()) {
            final DimensionType dimension = world.getDimension().getType();
            final WorldServer localServerWorld = ctx.minecraft().getIntegratedServer().getWorld(dimension);
            final IChunkProviderServer provider = (IChunkProviderServer) localServerWorld.getChunkProvider();
            final IAnvilChunkLoader loader = (IAnvilChunkLoader) provider.getChunkLoader();
            worldDir = loader.getChunkSaveLocation().toPath();

            // Gets the "depth" of this directory relative to the game's run directory, 2 is the location of the world
            if (worldDir.relativize(ctx.minecraft().gameDir.toPath()).getNameCount() != 2) {
                // subdirectory of the main save directory for this world
                worldDir = worldDir.getParent();
            }

            worldDir = worldDir.resolve("baritone");
            readmeDir = worldDir;
        } else { // Otherwise, the server must be remote...
            String folderName;
            final ServerData serverData = ctx.minecraft().getCurrentServerData();
            if (serverData != null) {
                folderName = serverData.serverIP;
            } else {
                //replaymod causes null currentServerData and false singleplayer.
                System.out.println("World seems to be a replay. Not loading Baritone cache.");
                currentWorld = null;
                mcWorld = ctx.world();
                return Optional.empty();
            }
            if (SystemUtils.IS_OS_WINDOWS) {
                folderName = folderName.replace(":", "_");
            }
            // TODO: This should probably be in "baritone/servers"
            worldDir = baritone.getDirectory().resolve(folderName);
            // Just write the readme to the baritone directory instead of each server save in it
            readmeDir = baritone.getDirectory();
        }

        return Optional.of(new Tuple<>(worldDir, readmeDir));
    }

    /**
     * Why does this exist instead of fixing the event? Some mods break the event. Lol.
     */
    private void detectAndHandleBrokenLoading() {
        if (this.mcWorld != ctx.world()) {
            if (this.currentWorld != null) {
                System.out.println("mc.world unloaded unnoticed! Unloading Baritone cache now.");
                closeWorld();
            }
            if (ctx.world() != null) {
                System.out.println("mc.world loaded unnoticed! Loading Baritone cache now.");
                initWorld(ctx.world());
            }
        } else if (this.currentWorld == null && ctx.world() != null && (ctx.minecraft().isSingleplayer() || ctx.minecraft().getCurrentServerData() != null)) {
            System.out.println("Retrying to load Baritone cache");
            initWorld(ctx.world());
        }
    }
}<|MERGE_RESOLUTION|>--- conflicted
+++ resolved
@@ -19,16 +19,9 @@
 
 import baritone.Baritone;
 import baritone.api.cache.IWorldProvider;
-<<<<<<< HEAD
-import baritone.api.utils.Helper;
-import net.minecraft.server.integrated.IntegratedServer;
-=======
 import baritone.api.utils.IPlayerContext;
-import baritone.utils.accessor.IAnvilChunkLoader;
-import baritone.utils.accessor.IChunkProviderServer;
 import net.minecraft.client.multiplayer.ServerData;
 import net.minecraft.util.Tuple;
->>>>>>> be54b8ee
 import net.minecraft.world.World;
 import net.minecraft.world.dimension.DimensionType;
 import net.minecraft.world.server.ServerWorld;
@@ -81,44 +74,6 @@
             final Path worldDir = dirs.getA();
             final Path readmeDir = dirs.getB();
 
-<<<<<<< HEAD
-        // If there is an integrated server running (Aka Singleplayer) then do magic to find the world save file
-        if (mc.isSingleplayer()) {
-            ServerWorld localServerWorld = integratedServer.getWorld(dimension);
-            directory = dimension.getDirectory(localServerWorld.getSaveHandler().getWorldDirectory());
-
-            // Gets the "depth" of this directory relative the the game's run directory, 2 is the location of the world
-            if (directory.toPath().relativize(mc.gameDir.toPath()).getNameCount() != 2) {
-                // subdirectory of the main save directory for this world
-                directory = directory.getParentFile();
-            }
-
-            directory = new File(directory, "baritone");
-            readme = directory;
-        } else { // Otherwise, the server must be remote...
-            String folderName;
-            if (mc.getCurrentServerData() != null) {
-                folderName = mc.isConnectedToRealms() ? "realms" : mc.getCurrentServerData().serverIP;
-            } else {
-                //replaymod causes null currentServerData and false singleplayer.
-                System.out.println("World seems to be a replay. Not loading Baritone cache.");
-                currentWorld = null;
-                mcWorld = mc.world;
-                return;
-            }
-            if (SystemUtils.IS_OS_WINDOWS) {
-                folderName = folderName.replace(":", "_");
-            }
-            directory = new File(Baritone.getDir(), folderName);
-            readme = Baritone.getDir();
-        }
-
-        // lol wtf is this baritone folder in my minecraft save?
-        try (FileOutputStream out = new FileOutputStream(new File(readme, "readme.txt"))) {
-            // good thing we have a readme
-            out.write("https://github.com/cabaletta/baritone\n".getBytes());
-        } catch (IOException ignored) {}
-=======
             try {
                 // lol wtf is this baritone folder in my minecraft save?
                 // good thing we have a readme
@@ -128,7 +83,6 @@
                         "https://github.com/cabaletta/baritone\n".getBytes(StandardCharsets.US_ASCII)
                 );
             } catch (IOException ignored) {}
->>>>>>> be54b8ee
 
             // We will actually store the world data in a subfolder: "DIM<id>"
             final Path worldDataDir = this.getWorldDataDirectory(worldDir, world);
@@ -171,10 +125,8 @@
         // If there is an integrated server running (Aka Singleplayer) then do magic to find the world save file
         if (ctx.minecraft().isSingleplayer()) {
             final DimensionType dimension = world.getDimension().getType();
-            final WorldServer localServerWorld = ctx.minecraft().getIntegratedServer().getWorld(dimension);
-            final IChunkProviderServer provider = (IChunkProviderServer) localServerWorld.getChunkProvider();
-            final IAnvilChunkLoader loader = (IAnvilChunkLoader) provider.getChunkLoader();
-            worldDir = loader.getChunkSaveLocation().toPath();
+            final ServerWorld localServerWorld = ctx.minecraft().getIntegratedServer().getWorld(dimension);
+            worldDir = dimension.getDirectory(localServerWorld.getSaveHandler().getWorldDirectory()).toPath();
 
             // Gets the "depth" of this directory relative to the game's run directory, 2 is the location of the world
             if (worldDir.relativize(ctx.minecraft().gameDir.toPath()).getNameCount() != 2) {
@@ -188,7 +140,7 @@
             String folderName;
             final ServerData serverData = ctx.minecraft().getCurrentServerData();
             if (serverData != null) {
-                folderName = serverData.serverIP;
+                folderName = ctx.minecraft().isConnectedToRealms() ? "realms" : serverData.serverIP;
             } else {
                 //replaymod causes null currentServerData and false singleplayer.
                 System.out.println("World seems to be a replay. Not loading Baritone cache.");
