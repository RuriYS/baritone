/*
 * This file is part of Baritone.
 *
 * Baritone is free software: you can redistribute it and/or modify
 * it under the terms of the GNU Lesser General Public License as published by
 * the Free Software Foundation, either version 3 of the License, or
 * (at your option) any later version.
 *
 * Baritone is distributed in the hope that it will be useful,
 * but WITHOUT ANY WARRANTY; without even the implied warranty of
 * MERCHANTABILITY or FITNESS FOR A PARTICULAR PURPOSE.  See the
 * GNU Lesser General Public License for more details.
 *
 * You should have received a copy of the GNU Lesser General Public License
 * along with Baritone.  If not, see <https://www.gnu.org/licenses/>.
 */

package baritone.cache;

import baritone.Baritone;
import baritone.api.cache.IWorldProvider;
import baritone.api.utils.Helper;
import org.apache.commons.lang3.SystemUtils;

import java.io.File;
import java.io.FileOutputStream;
import java.io.IOException;
import java.nio.file.Files;
import java.nio.file.Path;
import java.util.HashMap;
import java.util.Map;
import java.util.function.Consumer;
import net.minecraft.client.server.IntegratedServer;
import net.minecraft.resources.ResourceKey;
import net.minecraft.world.level.Level;
import net.minecraft.world.level.dimension.DimensionType;
import net.minecraft.world.level.storage.LevelResource;

/**
 * @author Brady
 * @since 8/4/2018
 */
public class WorldProvider implements IWorldProvider, Helper {

    private static final Map<Path, WorldData> worldCache = new HashMap<>(); // this is how the bots have the same cached world

    private WorldData currentWorld;
    private World mcWorld; // this let's us detect a broken load/unload hook

    @Override
    public final WorldData getCurrentWorld() {
        detectAndHandleBrokenLoading();
        return this.currentWorld;
    }

    /**
     * Called when a new world is initialized to discover the
     *
     * @param world The world's Registry Data
     */
    public final void initWorld(ResourceKey<Level> worldKey, DimensionType world) {
        File directory;
        File readme;

        IntegratedServer integratedServer = mc.getSingleplayerServer();

        // If there is an integrated server running (Aka Singleplayer) then do magic to find the world save file
        if (mc.hasSingleplayerServer()) {
            directory = DimensionType.getStorageFolder(worldKey, integratedServer.getWorldPath(LevelResource.ROOT).toFile());

            // Gets the "depth" of this directory relative the the game's run directory, 2 is the location of the world
            if (directory.toPath().relativize(mc.gameDirectory.toPath()).getNameCount() != 2) {
                // subdirectory of the main save directory for this world
                directory = directory.getParentFile();
            }

            directory = new File(directory, "baritone");
            readme = directory;
        } else { // Otherwise, the server must be remote...
            String folderName;
            if (mc.isConnectedToRealms()) {
                folderName = "realms";
            } else {
<<<<<<< HEAD
                if (mc.getCurrentServer() != null) {
                    folderName = mc.getCurrentServer().ip;
                } else {
                    //replaymod causes null currentServerData and false singleplayer.
                    currentWorld = null;
                    return;
                }
=======
                //replaymod causes null currentServerData and false singleplayer.
                System.out.println("World seems to be a replay. Not loading Baritone cache.");
                currentWorld = null;
                mcWorld = mc.world;
                return;
>>>>>>> 6d5cfe41
            }
            if (SystemUtils.IS_OS_WINDOWS) {
                folderName = folderName.replace(":", "_");
            }
            directory = new File(Baritone.getDir(), folderName);
            readme = Baritone.getDir();
        }

        // lol wtf is this baritone folder in my minecraft save?
        try (FileOutputStream out = new FileOutputStream(new File(readme, "readme.txt"))) {
            // good thing we have a readme
            out.write("https://github.com/cabaletta/baritone\n".getBytes());
        } catch (IOException ignored) {}

        // We will actually store the world data in a subfolder: "DIM<id>"
        Path dir = getDimDir(worldKey, world.logicalHeight(), directory);
        if (!Files.exists(dir)) {
            try {
                Files.createDirectories(dir);
            } catch (IOException ignored) {}
        }

        System.out.println("Baritone world data dir: " + dir);
        synchronized (worldCache) {
            this.currentWorld = worldCache.computeIfAbsent(dir, d -> new WorldData(d, world));
        }
        this.mcWorld = mc.world;
    }

    public final Path getDimDir(ResourceKey<Level> level, int height, File directory) {
        return directory.toPath().resolve(level.location().getNamespace()).resolve(level.location().getPath() + "_" + height);
    }

    public final void closeWorld() {
        WorldData world = this.currentWorld;
        this.currentWorld = null;
        this.mcWorld = null;
        if (world == null) {
            return;
        }
        world.onClose();
    }

    public final void ifWorldLoaded(Consumer<WorldData> currentWorldConsumer) {
        detectAndHandleBrokenLoading();
        if (this.currentWorld != null) {
            currentWorldConsumer.accept(this.currentWorld);
        }
    }

    private final void detectAndHandleBrokenLoading() {
        if (this.mcWorld != mc.world) {
            if (this.currentWorld != null) {
                System.out.println("mc.world unloaded unnoticed! Unloading Baritone cache now.");
                closeWorld();
            }
            if (mc.world != null) {
                System.out.println("mc.world loaded unnoticed! Loading Baritone cache now.");
                initWorld(mc.world.getDimensionKey());
            }
        } else if (currentWorld == null && mc.world != null && (mc.isSingleplayer() || mc.getCurrentServerData() != null)) {
            System.out.println("Retrying to load Baritone cache");
            initWorld(mc.world.getDimensionKey());
        }
    }
}<|MERGE_RESOLUTION|>--- conflicted
+++ resolved
@@ -45,7 +45,7 @@
     private static final Map<Path, WorldData> worldCache = new HashMap<>(); // this is how the bots have the same cached world
 
     private WorldData currentWorld;
-    private World mcWorld; // this let's us detect a broken load/unload hook
+    private Level mcWorld; // this let's us detect a broken load/unload hook
 
     @Override
     public final WorldData getCurrentWorld() {
@@ -78,24 +78,14 @@
             readme = directory;
         } else { // Otherwise, the server must be remote...
             String folderName;
-            if (mc.isConnectedToRealms()) {
-                folderName = "realms";
+            if (mc.getCurrentServer() != null) {
+                folderName = mc.isConnectedToRealms() ? "realms" : mc.getCurrentServer().ip;
             } else {
-<<<<<<< HEAD
-                if (mc.getCurrentServer() != null) {
-                    folderName = mc.getCurrentServer().ip;
-                } else {
-                    //replaymod causes null currentServerData and false singleplayer.
-                    currentWorld = null;
-                    return;
-                }
-=======
-                //replaymod causes null currentServerData and false singleplayer.
+                //replaymod causes null currentServer and false singleplayer.
                 System.out.println("World seems to be a replay. Not loading Baritone cache.");
                 currentWorld = null;
-                mcWorld = mc.world;
+                mcWorld = mc.level;
                 return;
->>>>>>> 6d5cfe41
             }
             if (SystemUtils.IS_OS_WINDOWS) {
                 folderName = folderName.replace(":", "_");
@@ -122,7 +112,7 @@
         synchronized (worldCache) {
             this.currentWorld = worldCache.computeIfAbsent(dir, d -> new WorldData(d, world));
         }
-        this.mcWorld = mc.world;
+        this.mcWorld = mc.level;
     }
 
     public final Path getDimDir(ResourceKey<Level> level, int height, File directory) {
@@ -147,18 +137,18 @@
     }
 
     private final void detectAndHandleBrokenLoading() {
-        if (this.mcWorld != mc.world) {
+        if (this.mcWorld != mc.level) {
             if (this.currentWorld != null) {
                 System.out.println("mc.world unloaded unnoticed! Unloading Baritone cache now.");
                 closeWorld();
             }
-            if (mc.world != null) {
+            if (mc.level != null) {
                 System.out.println("mc.world loaded unnoticed! Loading Baritone cache now.");
-                initWorld(mc.world.getDimensionKey());
+                initWorld(mc.level.dimension(), mc.level.dimensionType());
             }
-        } else if (currentWorld == null && mc.world != null && (mc.isSingleplayer() || mc.getCurrentServerData() != null)) {
+        } else if (currentWorld == null && mc.level != null && (mc.hasSingleplayerServer() || mc.getCurrentServer() != null)) {
             System.out.println("Retrying to load Baritone cache");
-            initWorld(mc.world.getDimensionKey());
+            initWorld(mc.level.dimension(), mc.level.dimensionType());
         }
     }
 }