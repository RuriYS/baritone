/*
 * This file is part of Baritone.
 *
 * Baritone is free software: you can redistribute it and/or modify
 * it under the terms of the GNU Lesser General Public License as published by
 * the Free Software Foundation, either version 3 of the License, or
 * (at your option) any later version.
 *
 * Baritone is distributed in the hope that it will be useful,
 * but WITHOUT ANY WARRANTY; without even the implied warranty of
 * MERCHANTABILITY or FITNESS FOR A PARTICULAR PURPOSE.  See the
 * GNU Lesser General Public License for more details.
 *
 * You should have received a copy of the GNU Lesser General Public License
 * along with Baritone.  If not, see <https://www.gnu.org/licenses/>.
 */

package baritone.cache;

import baritone.Baritone;
import baritone.api.BaritoneAPI;
import baritone.api.IBaritone;
import baritone.api.cache.ICachedWorld;
import baritone.api.cache.IWorldData;
import baritone.api.utils.Helper;
import it.unimi.dsi.fastutil.longs.Long2ObjectMap;
import it.unimi.dsi.fastutil.longs.Long2ObjectOpenHashMap;
import java.io.IOException;
import java.nio.file.Files;
import java.nio.file.Path;
import java.util.ArrayList;
import java.util.List;
import java.util.Map;
import java.util.concurrent.ConcurrentHashMap;
import java.util.concurrent.LinkedBlockingQueue;
import net.minecraft.core.BlockPos;
import net.minecraft.resources.ResourceKey;
import net.minecraft.world.level.ChunkPos;
import net.minecraft.world.level.Level;
import net.minecraft.world.level.chunk.LevelChunk;
import net.minecraft.world.level.dimension.DimensionType;

/**
 * @author Brady
 * @since 8/4/2018
 */
public final class CachedWorld implements ICachedWorld, Helper {

    /**
     * The maximum number of regions in any direction from (0,0)
     */
    private static final int REGION_MAX = 30_000_000 / 512 + 1;

    /**
     * A map of all of the cached regions.
     */
    private Long2ObjectMap<CachedRegion> cachedRegions = new Long2ObjectOpenHashMap<>();

    /**
     * The directory that the cached region files are saved to
     */
    private final String directory;

    /**
     * Queue of positions to pack. Refers to the toPackMap, in that every element of this queue will be a
     * key in that map.
     */
    private final LinkedBlockingQueue<ChunkPos> toPackQueue = new LinkedBlockingQueue<>();

    /**
     * All chunk positions pending packing. This map will be updated in-place if a new update to the chunk occurs
     * while waiting in the queue for the packer thread to get to it.
     */
    private final Map<ChunkPos, LevelChunk> toPackMap = new ConcurrentHashMap<>();

    private final DimensionType dimension;

    CachedWorld(Path directory, DimensionType dimension) {
        if (!Files.exists(directory)) {
            try {
                Files.createDirectories(directory);
            } catch (IOException ignored) {
            }
        }
        this.directory = directory.toString();
        this.dimension = dimension;
        System.out.println("Cached world directory: " + directory);
        Baritone.getExecutor().execute(new PackerThread());
        Baritone.getExecutor().execute(() -> {
            try {
                Thread.sleep(30000);
                while (true) {
                    // since a region only saves if it's been modified since its last save
                    // saving every 10 minutes means that once it's time to exit
                    // we'll only have a couple regions to save
                    save();
                    Thread.sleep(600000);
                }
            } catch (InterruptedException e) {
                e.printStackTrace();
            }
        });
    }

    @Override
    public final void queueForPacking(LevelChunk chunk) {
        if (toPackMap.put(chunk.getPos(), chunk) == null) {
            toPackQueue.add(chunk.getPos());
        }
    }

    @Override
    public final boolean isCached(int blockX, int blockZ) {
        CachedRegion region = getRegion(blockX >> 9, blockZ >> 9);
        if (region == null) {
            return false;
        }
        return region.isCached(blockX & 511, blockZ & 511);
    }

    public final boolean regionLoaded(int blockX, int blockZ) {
        return getRegion(blockX >> 9, blockZ >> 9) != null;
    }

    @Override
    public final ArrayList<BlockPos> getLocationsOf(String block, int maximum, int centerX, int centerZ, int maxRegionDistanceSq) {
        ArrayList<BlockPos> res = new ArrayList<>();
        int centerRegionX = centerX >> 9;
        int centerRegionZ = centerZ >> 9;

        int searchRadius = 0;
        while (searchRadius <= maxRegionDistanceSq) {
            for (int xoff = -searchRadius; xoff <= searchRadius; xoff++) {
                for (int zoff = -searchRadius; zoff <= searchRadius; zoff++) {
                    int distance = xoff * xoff + zoff * zoff;
                    if (distance != searchRadius) {
                        continue;
                    }
                    int regionX = xoff + centerRegionX;
                    int regionZ = zoff + centerRegionZ;
                    CachedRegion region = getOrCreateRegion(regionX, regionZ);
                    if (region != null) {
                        // TODO: 100% verify if this or addAll is faster.
                        res.addAll(region.getLocationsOf(block));
                    }
                }
            }
            if (res.size() >= maximum) {
                return res;
            }
            searchRadius++;
        }
        return res;
    }

    private void updateCachedChunk(CachedChunk chunk) {
        CachedRegion region = getOrCreateRegion(chunk.x >> 5, chunk.z >> 5);
        region.updateCachedChunk(chunk.x & 31, chunk.z & 31, chunk);
    }

    @Override
    public final void save() {
        if (!Baritone.settings().chunkCaching.value) {
            System.out.println("Not saving to disk; chunk caching is disabled.");
            allRegions().forEach(region -> {
                if (region != null) {
                    region.removeExpired();
                }
            }); // even if we aren't saving to disk, still delete expired old chunks from RAM
            prune();
            return;
        }
        long start = System.nanoTime() / 1000000L;
        allRegions().parallelStream().forEach(region -> {
            if (region != null) {
                region.save(this.directory);
            }
        });
        long now = System.nanoTime() / 1000000L;
        System.out.println("World save took " + (now - start) + "ms");
        prune();
    }

    /**
     * Delete regions that are too far from the player
     */
    private synchronized void prune() {
        if (!Baritone.settings().pruneRegionsFromRAM.value) {
            return;
        }
        BlockPos pruneCenter = guessPosition();
        for (CachedRegion region : allRegions()) {
            if (region == null) {
                continue;
            }
            int distX = ((region.getX() << 9) + 256) - pruneCenter.getX();
            int distZ = ((region.getZ() << 9) + 256) - pruneCenter.getZ();
            double dist = Math.sqrt(distX * distX + distZ * distZ);
            if (dist > 1024) {
                if (!Baritone.settings().censorCoordinates.value) {
                    logDebug("Deleting cached region " + region.getX() + "," + region.getZ() + " from ram");
                }
                cachedRegions.remove(getRegionID(region.getX(), region.getZ()));
            }
        }
    }

    /**
     * If we are still in this world and dimension, return player feet, otherwise return most recently modified chunk
     */
    private BlockPos guessPosition() {
        for (IBaritone ibaritone : BaritoneAPI.getProvider().getAllBaritones()) {
            IWorldData data = ibaritone.getWorldProvider().getCurrentWorld();
            if (data != null && data.getCachedWorld() == this && ibaritone.getPlayerContext().player() != null) {
                return ibaritone.getPlayerContext().playerFeet();
            }
        }
        CachedChunk mostRecentlyModified = null;
        for (CachedRegion region : allRegions()) {
            if (region == null) {
                continue;
            }
            CachedChunk ch = region.mostRecentlyModified();
            if (ch == null) {
                continue;
            }
            if (mostRecentlyModified == null || mostRecentlyModified.cacheTimestamp < ch.cacheTimestamp) {
                mostRecentlyModified = ch;
            }
        }
        if (mostRecentlyModified == null) {
            return new BlockPos(0, 0, 0);
        }
        return new BlockPos((mostRecentlyModified.x << 4) + 8, 0, (mostRecentlyModified.z << 4) + 8);
    }

    private synchronized List<CachedRegion> allRegions() {
        return new ArrayList<>(this.cachedRegions.values());
    }

    @Override
    public final void reloadAllFromDisk() {
        long start = System.nanoTime() / 1000000L;
        allRegions().forEach(region -> {
            if (region != null) {
                region.load(this.directory);
            }
        });
        long now = System.nanoTime() / 1000000L;
        System.out.println("World load took " + (now - start) + "ms");
    }

    @Override
    public final synchronized CachedRegion getRegion(int regionX, int regionZ) {
        return cachedRegions.get(getRegionID(regionX, regionZ));
    }

    /**
     * Returns the region at the specified region coordinates. If a
     * region is not found, then a new one is created.
     *
     * @param regionX The region X coordinate
     * @param regionZ The region Z coordinate
     * @return The region located at the specified coordinates
     */
    private synchronized CachedRegion getOrCreateRegion(int regionX, int regionZ) {
        return cachedRegions.computeIfAbsent(getRegionID(regionX, regionZ), id -> {
            CachedRegion newRegion = new CachedRegion(regionX, regionZ, dimension);
            newRegion.load(this.directory);
            return newRegion;
        });
    }

    public void tryLoadFromDisk(int regionX, int regionZ) {
        getOrCreateRegion(regionX, regionZ);
    }

    /**
     * Returns the region ID based on the region coordinates. 0 will be
     * returned if the specified region coordinates are out of bounds.
     *
     * @param regionX The region X coordinate
     * @param regionZ The region Z coordinate
     * @return The region ID
     */
    private long getRegionID(int regionX, int regionZ) {
        if (!isRegionInWorld(regionX, regionZ)) {
            return 0;
        }

        return (long) regionX & 0xFFFFFFFFL | ((long) regionZ & 0xFFFFFFFFL) << 32;
    }

    /**
     * Returns whether or not the specified region coordinates is within the world bounds.
     *
     * @param regionX The region X coordinate
     * @param regionZ The region Z coordinate
     * @return Whether or not the region is in world bounds
     */
    private boolean isRegionInWorld(int regionX, int regionZ) {
        return regionX <= REGION_MAX && regionX >= -REGION_MAX && regionZ <= REGION_MAX && regionZ >= -REGION_MAX;
    }

    private class PackerThread implements Runnable {

        public void run() {
            while (true) {
                try {
                    ChunkPos pos = toPackQueue.take();
<<<<<<< HEAD
                    LevelChunk chunk = toPackMap.remove(pos);
=======
                    Chunk chunk = toPackMap.remove(pos);
                    if (toPackQueue.size() > Baritone.settings().chunkPackerQueueMaxSize.value) {
                        continue;
                    }
>>>>>>> 8ceb89d0
                    CachedChunk cached = ChunkPacker.pack(chunk);
                    CachedWorld.this.updateCachedChunk(cached);
                    //System.out.println("Processed chunk at " + chunk.x + "," + chunk.z);
                } catch (InterruptedException e) {
                    e.printStackTrace();
                    break;
                } catch (Throwable th) {
                    // in the case of an exception, keep consuming from the queue so as not to leak memory
                    th.printStackTrace();
                }
            }
        }
    }
}<|MERGE_RESOLUTION|>--- conflicted
+++ resolved
@@ -25,6 +25,13 @@
 import baritone.api.utils.Helper;
 import it.unimi.dsi.fastutil.longs.Long2ObjectMap;
 import it.unimi.dsi.fastutil.longs.Long2ObjectOpenHashMap;
+import net.minecraft.core.BlockPos;
+import net.minecraft.resources.ResourceKey;
+import net.minecraft.world.level.ChunkPos;
+import net.minecraft.world.level.Level;
+import net.minecraft.world.level.chunk.LevelChunk;
+import net.minecraft.world.level.dimension.DimensionType;
+
 import java.io.IOException;
 import java.nio.file.Files;
 import java.nio.file.Path;
@@ -33,12 +40,6 @@
 import java.util.Map;
 import java.util.concurrent.ConcurrentHashMap;
 import java.util.concurrent.LinkedBlockingQueue;
-import net.minecraft.core.BlockPos;
-import net.minecraft.resources.ResourceKey;
-import net.minecraft.world.level.ChunkPos;
-import net.minecraft.world.level.Level;
-import net.minecraft.world.level.chunk.LevelChunk;
-import net.minecraft.world.level.dimension.DimensionType;
 
 /**
  * @author Brady
@@ -308,14 +309,10 @@
             while (true) {
                 try {
                     ChunkPos pos = toPackQueue.take();
-<<<<<<< HEAD
                     LevelChunk chunk = toPackMap.remove(pos);
-=======
-                    Chunk chunk = toPackMap.remove(pos);
                     if (toPackQueue.size() > Baritone.settings().chunkPackerQueueMaxSize.value) {
                         continue;
                     }
->>>>>>> 8ceb89d0
                     CachedChunk cached = ChunkPacker.pack(chunk);
                     CachedWorld.this.updateCachedChunk(cached);
                     //System.out.println("Processed chunk at " + chunk.x + "," + chunk.z);
