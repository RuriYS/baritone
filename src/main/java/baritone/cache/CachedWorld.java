/*
 * This file is part of Baritone.
 *
 * Baritone is free software: you can redistribute it and/or modify
 * it under the terms of the GNU Lesser General Public License as published by
 * the Free Software Foundation, either version 3 of the License, or
 * (at your option) any later version.
 *
 * Baritone is distributed in the hope that it will be useful,
 * but WITHOUT ANY WARRANTY; without even the implied warranty of
 * MERCHANTABILITY or FITNESS FOR A PARTICULAR PURPOSE.  See the
 * GNU Lesser General Public License for more details.
 *
 * You should have received a copy of the GNU Lesser General Public License
 * along with Baritone.  If not, see <https://www.gnu.org/licenses/>.
 */

package baritone.cache;

import baritone.Baritone;
import baritone.api.BaritoneAPI;
import baritone.api.IBaritone;
import baritone.api.cache.ICachedWorld;
import baritone.api.cache.IWorldData;
import baritone.api.utils.Helper;
import it.unimi.dsi.fastutil.longs.Long2ObjectMap;
import it.unimi.dsi.fastutil.longs.Long2ObjectOpenHashMap;
<<<<<<< HEAD
=======
import net.minecraft.util.RegistryKey;
import net.minecraft.util.math.BlockPos;
import net.minecraft.util.math.ChunkPos;
import net.minecraft.world.World;
import net.minecraft.world.chunk.Chunk;

>>>>>>> b54ddead
import java.io.IOException;
import java.nio.file.Files;
import java.nio.file.Path;
import java.util.ArrayList;
import java.util.List;
import java.util.Map;
import java.util.concurrent.ConcurrentHashMap;
import java.util.concurrent.LinkedBlockingQueue;
import net.minecraft.core.BlockPos;
import net.minecraft.resources.ResourceKey;
import net.minecraft.world.level.ChunkPos;
import net.minecraft.world.level.Level;
import net.minecraft.world.level.chunk.LevelChunk;
import net.minecraft.world.level.dimension.DimensionType;

/**
 * @author Brady
 * @since 8/4/2018
 */
public final class CachedWorld implements ICachedWorld, Helper {

    /**
     * The maximum number of regions in any direction from (0,0)
     */
    private static final int REGION_MAX = 30_000_000 / 512 + 1;

    /**
     * A map of all of the cached regions.
     */
    private Long2ObjectMap<CachedRegion> cachedRegions = new Long2ObjectOpenHashMap<>();

    /**
     * The directory that the cached region files are saved to
     */
    private final String directory;

    /**
     * Queue of positions to pack. Refers to the toPackMap, in that every element of this queue will be a
     * key in that map.
     */
    private final LinkedBlockingQueue<ChunkPos> toPackQueue = new LinkedBlockingQueue<>();

    /**
     * All chunk positions pending packing. This map will be updated in-place if a new update to the chunk occurs
     * while waiting in the queue for the packer thread to get to it.
     */
    private final Map<ChunkPos, LevelChunk> toPackMap = new ConcurrentHashMap<>();

<<<<<<< HEAD
    private final DimensionType dimension;

    CachedWorld(Path directory, DimensionType dimension) {
=======
    private final RegistryKey<World> dimension;

    CachedWorld(Path directory, RegistryKey<World> dimension) {
>>>>>>> b54ddead
        if (!Files.exists(directory)) {
            try {
                Files.createDirectories(directory);
            } catch (IOException ignored) {
            }
        }
        this.directory = directory.toString();
        this.dimension = dimension;
        System.out.println("Cached world directory: " + directory);
        Baritone.getExecutor().execute(new PackerThread());
        Baritone.getExecutor().execute(() -> {
            try {
                Thread.sleep(30000);
                while (true) {
                    // since a region only saves if it's been modified since its last save
                    // saving every 10 minutes means that once it's time to exit
                    // we'll only have a couple regions to save
                    save();
                    Thread.sleep(600000);
                }
            } catch (InterruptedException e) {
                e.printStackTrace();
            }
        });
    }

    @Override
    public final void queueForPacking(LevelChunk chunk) {
        if (toPackMap.put(chunk.getPos(), chunk) == null) {
            toPackQueue.add(chunk.getPos());
        }
    }

    @Override
    public final boolean isCached(int blockX, int blockZ) {
        CachedRegion region = getRegion(blockX >> 9, blockZ >> 9);
        if (region == null) {
            return false;
        }
        return region.isCached(blockX & 511, blockZ & 511);
    }

    public final boolean regionLoaded(int blockX, int blockZ) {
        return getRegion(blockX >> 9, blockZ >> 9) != null;
    }

    @Override
    public final ArrayList<BlockPos> getLocationsOf(String block, int maximum, int centerX, int centerZ, int maxRegionDistanceSq) {
        ArrayList<BlockPos> res = new ArrayList<>();
        int centerRegionX = centerX >> 9;
        int centerRegionZ = centerZ >> 9;

        int searchRadius = 0;
        while (searchRadius <= maxRegionDistanceSq) {
            for (int xoff = -searchRadius; xoff <= searchRadius; xoff++) {
                for (int zoff = -searchRadius; zoff <= searchRadius; zoff++) {
                    int distance = xoff * xoff + zoff * zoff;
                    if (distance != searchRadius) {
                        continue;
                    }
                    int regionX = xoff + centerRegionX;
                    int regionZ = zoff + centerRegionZ;
                    CachedRegion region = getOrCreateRegion(regionX, regionZ);
                    if (region != null) {
                        // TODO: 100% verify if this or addAll is faster.
                        res.addAll(region.getLocationsOf(block));
                    }
                }
            }
            if (res.size() >= maximum) {
                return res;
            }
            searchRadius++;
        }
        return res;
    }

    private void updateCachedChunk(CachedChunk chunk) {
        CachedRegion region = getOrCreateRegion(chunk.x >> 5, chunk.z >> 5);
        region.updateCachedChunk(chunk.x & 31, chunk.z & 31, chunk);
    }

    @Override
    public final void save() {
        if (!Baritone.settings().chunkCaching.value) {
            System.out.println("Not saving to disk; chunk caching is disabled.");
            allRegions().forEach(region -> {
                if (region != null) {
                    region.removeExpired();
                }
            }); // even if we aren't saving to disk, still delete expired old chunks from RAM
            prune();
            return;
        }
        long start = System.nanoTime() / 1000000L;
        allRegions().parallelStream().forEach(region -> {
            if (region != null) {
                region.save(this.directory);
            }
        });
        long now = System.nanoTime() / 1000000L;
        System.out.println("World save took " + (now - start) + "ms");
        prune();
    }

    /**
     * Delete regions that are too far from the player
     */
    private synchronized void prune() {
        if (!Baritone.settings().pruneRegionsFromRAM.value) {
            return;
        }
        BlockPos pruneCenter = guessPosition();
        for (CachedRegion region : allRegions()) {
            if (region == null) {
                continue;
            }
            int distX = ((region.getX() << 9) + 256) - pruneCenter.getX();
            int distZ = ((region.getZ() << 9) + 256) - pruneCenter.getZ();
            double dist = Math.sqrt(distX * distX + distZ * distZ);
            if (dist > 1024) {
                if (!Baritone.settings().censorCoordinates.value) {
                    logDebug("Deleting cached region " + region.getX() + "," + region.getZ() + " from ram");
                }
                cachedRegions.remove(getRegionID(region.getX(), region.getZ()));
            }
        }
    }

    /**
     * If we are still in this world and dimension, return player feet, otherwise return most recently modified chunk
     */
    private BlockPos guessPosition() {
        for (IBaritone ibaritone : BaritoneAPI.getProvider().getAllBaritones()) {
            IWorldData data = ibaritone.getWorldProvider().getCurrentWorld();
            if (data != null && data.getCachedWorld() == this && ibaritone.getPlayerContext().player() != null) {
                return ibaritone.getPlayerContext().playerFeet();
            }
        }
        CachedChunk mostRecentlyModified = null;
        for (CachedRegion region : allRegions()) {
            if (region == null) {
                continue;
            }
            CachedChunk ch = region.mostRecentlyModified();
            if (ch == null) {
                continue;
            }
            if (mostRecentlyModified == null || mostRecentlyModified.cacheTimestamp < ch.cacheTimestamp) {
                mostRecentlyModified = ch;
            }
        }
        if (mostRecentlyModified == null) {
            return new BlockPos(0, 0, 0);
        }
        return new BlockPos((mostRecentlyModified.x << 4) + 8, 0, (mostRecentlyModified.z << 4) + 8);
    }

    private synchronized List<CachedRegion> allRegions() {
        return new ArrayList<>(this.cachedRegions.values());
    }

    @Override
    public final void reloadAllFromDisk() {
        long start = System.nanoTime() / 1000000L;
        allRegions().forEach(region -> {
            if (region != null) {
                region.load(this.directory);
            }
        });
        long now = System.nanoTime() / 1000000L;
        System.out.println("World load took " + (now - start) + "ms");
    }

    @Override
    public final synchronized CachedRegion getRegion(int regionX, int regionZ) {
        return cachedRegions.get(getRegionID(regionX, regionZ));
    }

    /**
     * Returns the region at the specified region coordinates. If a
     * region is not found, then a new one is created.
     *
     * @param regionX The region X coordinate
     * @param regionZ The region Z coordinate
     * @return The region located at the specified coordinates
     */
    private synchronized CachedRegion getOrCreateRegion(int regionX, int regionZ) {
        return cachedRegions.computeIfAbsent(getRegionID(regionX, regionZ), id -> {
            CachedRegion newRegion = new CachedRegion(regionX, regionZ, dimension);
            newRegion.load(this.directory);
            return newRegion;
        });
    }

    public void tryLoadFromDisk(int regionX, int regionZ) {
        getOrCreateRegion(regionX, regionZ);
    }

    /**
     * Returns the region ID based on the region coordinates. 0 will be
     * returned if the specified region coordinates are out of bounds.
     *
     * @param regionX The region X coordinate
     * @param regionZ The region Z coordinate
     * @return The region ID
     */
    private long getRegionID(int regionX, int regionZ) {
        if (!isRegionInWorld(regionX, regionZ)) {
            return 0;
        }

        return (long) regionX & 0xFFFFFFFFL | ((long) regionZ & 0xFFFFFFFFL) << 32;
    }

    /**
     * Returns whether or not the specified region coordinates is within the world bounds.
     *
     * @param regionX The region X coordinate
     * @param regionZ The region Z coordinate
     * @return Whether or not the region is in world bounds
     */
    private boolean isRegionInWorld(int regionX, int regionZ) {
        return regionX <= REGION_MAX && regionX >= -REGION_MAX && regionZ <= REGION_MAX && regionZ >= -REGION_MAX;
    }

    private class PackerThread implements Runnable {

        public void run() {
            while (true) {
                try {
                    ChunkPos pos = toPackQueue.take();
                    LevelChunk chunk = toPackMap.remove(pos);
                    CachedChunk cached = ChunkPacker.pack(chunk);
                    CachedWorld.this.updateCachedChunk(cached);
                    //System.out.println("Processed chunk at " + chunk.x + "," + chunk.z);
                } catch (InterruptedException e) {
                    e.printStackTrace();
                    break;
                } catch (Throwable th) {
                    // in the case of an exception, keep consuming from the queue so as not to leak memory
                    th.printStackTrace();
                }
            }
        }
    }
}<|MERGE_RESOLUTION|>--- conflicted
+++ resolved
@@ -25,15 +25,6 @@
 import baritone.api.utils.Helper;
 import it.unimi.dsi.fastutil.longs.Long2ObjectMap;
 import it.unimi.dsi.fastutil.longs.Long2ObjectOpenHashMap;
-<<<<<<< HEAD
-=======
-import net.minecraft.util.RegistryKey;
-import net.minecraft.util.math.BlockPos;
-import net.minecraft.util.math.ChunkPos;
-import net.minecraft.world.World;
-import net.minecraft.world.chunk.Chunk;
-
->>>>>>> b54ddead
 import java.io.IOException;
 import java.nio.file.Files;
 import java.nio.file.Path;
@@ -82,15 +73,9 @@
      */
     private final Map<ChunkPos, LevelChunk> toPackMap = new ConcurrentHashMap<>();
 
-<<<<<<< HEAD
     private final DimensionType dimension;
 
     CachedWorld(Path directory, DimensionType dimension) {
-=======
-    private final RegistryKey<World> dimension;
-
-    CachedWorld(Path directory, RegistryKey<World> dimension) {
->>>>>>> b54ddead
         if (!Files.exists(directory)) {
             try {
                 Files.createDirectories(directory);
