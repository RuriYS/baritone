--- conflicted
+++ resolved
@@ -27,9 +27,7 @@
 import it.unimi.dsi.fastutil.longs.Long2ObjectMap;
 import it.unimi.dsi.fastutil.longs.Long2ObjectOpenHashMap;
 import net.minecraft.core.BlockPos;
-import net.minecraft.resources.ResourceKey;
 import net.minecraft.world.level.ChunkPos;
-import net.minecraft.world.level.Level;
 import net.minecraft.world.level.chunk.LevelChunk;
 import net.minecraft.world.level.dimension.DimensionType;
 
@@ -72,11 +70,7 @@
      * All chunk positions pending packing. This map will be updated in-place if a new update to the chunk occurs
      * while waiting in the queue for the packer thread to get to it.
      */
-<<<<<<< HEAD
-    private final Map<ChunkPos, LevelChunk> toPackMap = new ConcurrentHashMap<>();
-=======
-    private final Map<ChunkPos, Chunk> toPackMap = CacheBuilder.newBuilder().softValues().<ChunkPos, Chunk>build().asMap();
->>>>>>> ca4385da
+    private final Map<ChunkPos, LevelChunk> toPackMap = CacheBuilder.newBuilder().softValues().<ChunkPos, LevelChunk>build().asMap();
 
     private final DimensionType dimension;
 
