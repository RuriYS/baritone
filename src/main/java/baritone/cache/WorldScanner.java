--- conflicted
+++ resolved
@@ -155,11 +155,7 @@
                 continue;
             }
             int yReal = y0 << 4;
-<<<<<<< HEAD
-            IBlockStateContainer bsc = (IBlockStateContainer) section.getData();
-=======
-            IBlockStateContainer<IBlockState> bsc = (IBlockStateContainer<IBlockState>) extendedblockstorage.getData();
->>>>>>> be54b8ee
+            IBlockStateContainer<BlockState> bsc = (IBlockStateContainer<BlockState>) section.getData();
             // storageArray uses an optimized algorithm that's faster than getAt
             // creating this array and then using getAtPalette is faster than even getFast(int index)
             int[] storage = bsc.storageArray();
