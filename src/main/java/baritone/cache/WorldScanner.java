--- conflicted
+++ resolved
@@ -28,12 +28,8 @@
 import net.minecraft.util.math.BlockPos;
 import net.minecraft.util.math.ChunkPos;
 import net.minecraft.world.chunk.Chunk;
-<<<<<<< HEAD
 import net.minecraft.world.chunk.ChunkSection;
-=======
 import net.minecraft.world.chunk.IChunkProvider;
-import net.minecraft.world.chunk.storage.ExtendedBlockStorage;
->>>>>>> 47e6a039
 
 import java.util.*;
 import java.util.stream.IntStream;
@@ -115,13 +111,8 @@
         return res;
     }
 
-<<<<<<< HEAD
-    private boolean scanChunkInto(int chunkX, int chunkZ, Chunk chunk, List<Block> search, Collection<BlockPos> result, int max, int yLevelThreshold, int playerY, int[] coordinateIterationOrder) {
+    private boolean scanChunkInto(int chunkX, int chunkZ, Chunk chunk, BlockOptionalMetaLookup filter, Collection<BlockPos> result, int max, int yLevelThreshold, int playerY, int[] coordinateIterationOrder) {
         ChunkSection[] chunkInternalStorageArray = chunk.getSections();
-=======
-    private boolean scanChunkInto(int chunkX, int chunkZ, Chunk chunk, BlockOptionalMetaLookup filter, Collection<BlockPos> result, int max, int yLevelThreshold, int playerY, int[] coordinateIterationOrder) {
-        ExtendedBlockStorage[] chunkInternalStorageArray = chunk.getBlockStorageArray();
->>>>>>> 47e6a039
         boolean foundWithinY = false;
         for (int yIndex = 0; yIndex < 16; yIndex++) {
             int y0 = coordinateIterationOrder[yIndex];
@@ -130,27 +121,6 @@
                 continue;
             }
             int yReal = y0 << 4;
-<<<<<<< HEAD
-            BlockStateContainer<IBlockState> bsc = extendedblockstorage.getData();
-            // the mapping of BlockStateContainer.getIndex from xyz to index is y << 8 | z << 4 | x;
-            // for better cache locality, iterate in that order
-            for (int y = 0; y < 16; y++) {
-                for (int z = 0; z < 16; z++) {
-                    for (int x = 0; x < 16; x++) {
-                        IBlockState state = bsc.get(x, y, z);
-                        if (search.contains(state.getBlock())) {
-                            int yy = yReal | y;
-                            if (result.size() >= max) {
-                                if (Math.abs(yy - playerY) < yLevelThreshold) {
-                                    foundWithinY = true;
-                                } else {
-                                    if (foundWithinY) {
-                                        // have found within Y in this chunk, so don't need to consider outside Y
-                                        // TODO continue iteration to one more sorted Y coordinate block
-                                        return true;
-                                    }
-                                }
-=======
             IBlockStateContainer bsc = (IBlockStateContainer) extendedblockstorage.getData();
             // storageArray uses an optimized algorithm that's faster than getAt
             // creating this array and then using getAtPalette is faster than even getFast(int index)
@@ -168,7 +138,6 @@
                                 // have found within Y in this chunk, so don't need to consider outside Y
                                 // TODO continue iteration to one more sorted Y coordinate block
                                 return true;
->>>>>>> 47e6a039
                             }
                         }
                     }
@@ -189,7 +158,7 @@
         int queued = 0;
         for (int x = playerChunkX - 40; x <= playerChunkX + 40; x++) {
             for (int z = playerChunkZ - 40; z <= playerChunkZ + 40; z++) {
-                Chunk chunk = chunkProvider.getLoadedChunk(x, z);
+                Chunk chunk = chunkProvider.getChunk(x, z, false, false);
 
                 if (chunk != null && !chunk.isEmpty()) {
                     queued++;
