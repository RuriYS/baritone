--- conflicted
+++ resolved
@@ -123,11 +123,7 @@
                 return PathingBlockType.AVOID;
             }
             if (x == 0 || x == 15 || z == 0 || z == 15) {
-<<<<<<< HEAD
-                Vec3d flow = state.getFluidState().getFlow(chunk.getWorld(), new BlockPos(x + chunk.getPos().x << 4, y, z + chunk.getPos().z << 4));
-=======
-                Vec3d flow = state.getFluidState().getFlow(chunk.getWorld(), new BlockPos(x + (chunk.x << 4), y, z + (chunk.z << 4)));
->>>>>>> 7eecf691
+                Vec3d flow = state.getFluidState().getFlow(chunk.getWorld(), new BlockPos(x + (chunk.getPos().x << 4), y, z + (chunk.getPos().z << 4)));
                 if (flow.x != 0.0 || flow.z != 0.0) {
                     return PathingBlockType.WATER;
                 }
