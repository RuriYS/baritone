/*
 * This file is part of Baritone.
 *
 * Baritone is free software: you can redistribute it and/or modify
 * it under the terms of the GNU Lesser General Public License as published by
 * the Free Software Foundation, either version 3 of the License, or
 * (at your option) any later version.
 *
 * Baritone is distributed in the hope that it will be useful,
 * but WITHOUT ANY WARRANTY; without even the implied warranty of
 * MERCHANTABILITY or FITNESS FOR A PARTICULAR PURPOSE.  See the
 * GNU Lesser General Public License for more details.
 *
 * You should have received a copy of the GNU Lesser General Public License
 * along with Baritone.  If not, see <https://www.gnu.org/licenses/>.
 */

package baritone.cache;

import baritone.api.utils.BlockUtils;
import baritone.pathing.movement.MovementHelper;
import baritone.utils.pathing.PathingBlockType;
import net.minecraft.core.BlockPos;
import net.minecraft.world.level.block.AirBlock;
import net.minecraft.world.level.block.Block;
import net.minecraft.world.level.block.Blocks;
import net.minecraft.world.level.block.DoublePlantBlock;
import net.minecraft.world.level.block.FlowerBlock;
import net.minecraft.world.level.block.TallGrassBlock;
import net.minecraft.world.level.block.state.BlockState;
import net.minecraft.world.level.chunk.LevelChunk;
import net.minecraft.world.level.chunk.LevelChunkSection;
import net.minecraft.world.level.chunk.PalettedContainer;
<<<<<<< HEAD
import net.minecraft.world.level.dimension.BuiltinDimensionTypes;
=======
>>>>>>> 59b3fe7c
import net.minecraft.world.level.dimension.DimensionType;
import net.minecraft.world.phys.Vec3;
import java.util.*;

import static baritone.utils.BlockStateInterface.getFromChunk;

/**
 * @author Brady
 * @since 8/3/2018
 */
public final class ChunkPacker {

    private ChunkPacker() {}

    public static CachedChunk pack(LevelChunk chunk) {
        //long start = System.nanoTime() / 1000000L;

        Map<String, List<BlockPos>> specialBlocks = new HashMap<>();
        final int height = chunk.getLevel().dimensionType().height();
        BitSet bitSet = new BitSet(CachedChunk.size(height));
        try {
            LevelChunkSection[] chunkInternalStorageArray = chunk.getSections();
            for (int y0 = 0; y0 < height / 16; y0++) {
                LevelChunkSection extendedblockstorage = chunkInternalStorageArray[y0];
                if (extendedblockstorage == null) {
                    // any 16x16x16 area that's all air will have null storage
                    // for example, in an ocean biome, with air from y=64 to y=256
                    // the first 4 extended blocks storages will be full
                    // and the remaining 12 will be null

                    // since the index into the bitset is calculated from the x y and z
                    // and doesn't function as an append, we can entirely skip the scanning
                    // since a bitset is initialized to all zero, and air is saved as zeros
                    continue;
                }
                PalettedContainer<BlockState> bsc = extendedblockstorage.getStates();
                int yReal = y0 << 4;
                // the mapping of BlockStateContainer.getIndex from xyz to index is y << 8 | z << 4 | x;
                // for better cache locality, iterate in that order
                for (int y1 = 0; y1 < 16; y1++) {
                    int y = y1 | yReal;
                    for (int z = 0; z < 16; z++) {
                        for (int x = 0; x < 16; x++) {
                            int index = CachedChunk.getPositionIndex(x, y, z);
                            BlockState state = bsc.get(x, y1, z);
                            boolean[] bits = getPathingBlockType(state, chunk, x, y, z).getBits();
                            bitSet.set(index, bits[0]);
                            bitSet.set(index + 1, bits[1]);
                            Block block = state.getBlock();
                            if (CachedChunk.BLOCKS_TO_KEEP_TRACK_OF.contains(block)) {
                                String name = BlockUtils.blockToString(block);
                                specialBlocks.computeIfAbsent(name, b -> new ArrayList<>()).add(new BlockPos(x, y+chunk.getMinBuildHeight(), z));
                            }
                        }
                    }
                }
            }
        } catch (Exception e) {
            e.printStackTrace();
        }
        //long end = System.nanoTime() / 1000000L;
        //System.out.println("Chunk packing took " + (end - start) + "ms for " + chunk.x + "," + chunk.z);
        BlockState[] blocks = new BlockState[256];

        // get top block in columns
        // @formatter:off
        for (int z = 0; z < 16; z++) {
            https://www.ibm.com/developerworks/library/j-perry-writing-good-java-code/index.html
            for (int x = 0; x < 16; x++) {
                for (int y = height - 1; y >= 0; y--) {
                    int index = CachedChunk.getPositionIndex(x, y, z);
                    if (bitSet.get(index) || bitSet.get(index + 1)) {
                        blocks[z << 4 | x] = getFromChunk(chunk, x, y, z);
                        continue https;
                    }
                }
                blocks[z << 4 | x] = Blocks.AIR.defaultBlockState();
            }
        }
        // @formatter:on
        return new CachedChunk(chunk.getPos().x, chunk.getPos().z, height, bitSet, blocks, specialBlocks, System.currentTimeMillis());
    }

    private static PathingBlockType getPathingBlockType(BlockState state, LevelChunk chunk, int x, int y, int z) {
        Block block = state.getBlock();
        if (MovementHelper.isWater(state)) {
            // only water source blocks are plausibly usable, flowing water should be avoid
            // FLOWING_WATER is a waterfall, it doesn't really matter and caching it as AVOID just makes it look wrong
            if (MovementHelper.possiblyFlowing(state)) {
                return PathingBlockType.AVOID;
            }
            int adjY = y - chunk.getLevel().dimensionType().minY();
            if (
                    (x != 15 && MovementHelper.possiblyFlowing(getFromChunk(chunk, x + 1, adjY, z)))
                            || (x != 0 && MovementHelper.possiblyFlowing(getFromChunk(chunk, x - 1, adjY, z)))
                            || (z != 15 && MovementHelper.possiblyFlowing(getFromChunk(chunk, x, adjY, z + 1)))
                            || (z != 0 && MovementHelper.possiblyFlowing(getFromChunk(chunk, x, adjY, z - 1)))
            ) {
                return PathingBlockType.AVOID;
            }
            if (x == 0 || x == 15 || z == 0 || z == 15) {
<<<<<<< HEAD
                Vec3 flow = state.getFluidState().getFlow(chunk.getLevel(), new BlockPos(x + chunk.getPos().x << 4, y, z + chunk.getPos().z << 4));
=======
                Vec3 flow = state.getFluidState().getFlow(chunk.getLevel(), new BlockPos(x + (chunk.getPos().x << 4), y, z + (chunk.getPos().z << 4)));
>>>>>>> 59b3fe7c
                if (flow.x != 0.0 || flow.z != 0.0) {
                    return PathingBlockType.WATER;
                }
                return PathingBlockType.AVOID;
            }
            return PathingBlockType.WATER;
        }

        if (MovementHelper.avoidWalkingInto(state) || MovementHelper.isBottomSlab(state)) {
            return PathingBlockType.AVOID;
        }
        // We used to do an AABB check here
        // however, this failed in the nether when you were near a nether fortress
        // because fences check their adjacent blocks in the world for their fence connection status to determine AABB shape
        // this caused a nullpointerexception when we saved chunks on unload, because they were unable to check their neighbors
        if (block instanceof AirBlock || block instanceof TallGrassBlock || block instanceof DoublePlantBlock || block instanceof FlowerBlock) {
            return PathingBlockType.AIR;
        }

        return PathingBlockType.SOLID;
    }

    public static BlockState pathingTypeToBlock(PathingBlockType type, DimensionType dimension) {
        switch (type) {
            case AIR:
                return Blocks.AIR.defaultBlockState();
            case WATER:
                return Blocks.WATER.defaultBlockState();
            case AVOID:
                return Blocks.LAVA.defaultBlockState();
            case SOLID:
                // Dimension solid types
                if (dimension.natural()) {
                    return Blocks.STONE.defaultBlockState();
                }
                if (dimension.ultraWarm()) {
                    return Blocks.NETHERRACK.defaultBlockState();
                }
<<<<<<< HEAD
                if (dimension.effectsLocation().equals(BuiltinDimensionTypes.END_EFFECTS)) {
=======
                if (dimension.createDragonFight()) {
>>>>>>> 59b3fe7c
                    return Blocks.END_STONE.defaultBlockState();
                }
            default:
                return null;
        }
    }
}<|MERGE_RESOLUTION|>--- conflicted
+++ resolved
@@ -31,10 +31,7 @@
 import net.minecraft.world.level.chunk.LevelChunk;
 import net.minecraft.world.level.chunk.LevelChunkSection;
 import net.minecraft.world.level.chunk.PalettedContainer;
-<<<<<<< HEAD
 import net.minecraft.world.level.dimension.BuiltinDimensionTypes;
-=======
->>>>>>> 59b3fe7c
 import net.minecraft.world.level.dimension.DimensionType;
 import net.minecraft.world.phys.Vec3;
 import java.util.*;
@@ -136,11 +133,7 @@
                 return PathingBlockType.AVOID;
             }
             if (x == 0 || x == 15 || z == 0 || z == 15) {
-<<<<<<< HEAD
-                Vec3 flow = state.getFluidState().getFlow(chunk.getLevel(), new BlockPos(x + chunk.getPos().x << 4, y, z + chunk.getPos().z << 4));
-=======
                 Vec3 flow = state.getFluidState().getFlow(chunk.getLevel(), new BlockPos(x + (chunk.getPos().x << 4), y, z + (chunk.getPos().z << 4)));
->>>>>>> 59b3fe7c
                 if (flow.x != 0.0 || flow.z != 0.0) {
                     return PathingBlockType.WATER;
                 }
@@ -179,11 +172,7 @@
                 if (dimension.ultraWarm()) {
                     return Blocks.NETHERRACK.defaultBlockState();
                 }
-<<<<<<< HEAD
                 if (dimension.effectsLocation().equals(BuiltinDimensionTypes.END_EFFECTS)) {
-=======
-                if (dimension.createDragonFight()) {
->>>>>>> 59b3fe7c
                     return Blocks.END_STONE.defaultBlockState();
                 }
             default:
