/*
 * This file is part of Baritone.
 *
 * Baritone is free software: you can redistribute it and/or modify
 * it under the terms of the GNU Lesser General Public License as published by
 * the Free Software Foundation, either version 3 of the License, or
 * (at your option) any later version.
 *
 * Baritone is distributed in the hope that it will be useful,
 * but WITHOUT ANY WARRANTY; without even the implied warranty of
 * MERCHANTABILITY or FITNESS FOR A PARTICULAR PURPOSE.  See the
 * GNU Lesser General Public License for more details.
 *
 * You should have received a copy of the GNU Lesser General Public License
 * along with Baritone.  If not, see <https://www.gnu.org/licenses/>.
 */

package baritone.cache;

import baritone.api.utils.BlockUtils;
import baritone.pathing.movement.MovementHelper;
import baritone.utils.pathing.PathingBlockType;
<<<<<<< HEAD
import net.minecraft.core.BlockPos;
import net.minecraft.world.level.block.AirBlock;
import net.minecraft.world.level.block.Block;
import net.minecraft.world.level.block.Blocks;
import net.minecraft.world.level.block.DoublePlantBlock;
import net.minecraft.world.level.block.FlowerBlock;
import net.minecraft.world.level.block.TallGrassBlock;
import net.minecraft.world.level.block.state.BlockState;
import net.minecraft.world.level.chunk.LevelChunk;
import net.minecraft.world.level.chunk.LevelChunkSection;
import net.minecraft.world.level.chunk.PalettedContainer;
import net.minecraft.world.level.dimension.DimensionType;
import net.minecraft.world.phys.Vec3;
=======
import net.minecraft.block.*;
import net.minecraft.util.RegistryKey;
import net.minecraft.util.math.BlockPos;
import net.minecraft.util.math.vector.Vector3d;
import net.minecraft.util.palette.PalettedContainer;
import net.minecraft.world.World;
import net.minecraft.world.chunk.Chunk;
import net.minecraft.world.chunk.ChunkSection;

>>>>>>> b54ddead
import java.util.*;

import static baritone.utils.BlockStateInterface.getFromChunk;

/**
 * @author Brady
 * @since 8/3/2018
 */
public final class ChunkPacker {

    private ChunkPacker() {}

    public static CachedChunk pack(LevelChunk chunk) {
        //long start = System.nanoTime() / 1000000L;

        Map<String, List<BlockPos>> specialBlocks = new HashMap<>();
        final int height = chunk.getLevel().dimensionType().height();
        BitSet bitSet = new BitSet(CachedChunk.size(height));
        try {
<<<<<<< HEAD
            LevelChunkSection[] chunkInternalStorageArray = chunk.getSections();
            for (int y0 = 0; y0 < height / 16; y0++) {
                LevelChunkSection extendedblockstorage = chunkInternalStorageArray[y0];
=======
            ChunkSection[] chunkInternalStorageArray = chunk.getSections();
            for (int y0 = 0; y0 < 16; y0++) {
                ChunkSection extendedblockstorage = chunkInternalStorageArray[y0];
>>>>>>> b54ddead
                if (extendedblockstorage == null) {
                    // any 16x16x16 area that's all air will have null storage
                    // for example, in an ocean biome, with air from y=64 to y=256
                    // the first 4 extended blocks storages will be full
                    // and the remaining 12 will be null

                    // since the index into the bitset is calculated from the x y and z
                    // and doesn't function as an append, we can entirely skip the scanning
                    // since a bitset is initialized to all zero, and air is saved as zeros
                    continue;
                }
<<<<<<< HEAD
                PalettedContainer<BlockState> bsc = extendedblockstorage.getStates();
=======
                PalettedContainer<BlockState> bsc = extendedblockstorage.getData();
>>>>>>> b54ddead
                int yReal = y0 << 4;
                // the mapping of BlockStateContainer.getIndex from xyz to index is y << 8 | z << 4 | x;
                // for better cache locality, iterate in that order
                for (int y1 = 0; y1 < 16; y1++) {
                    int y = y1 | yReal;
                    for (int z = 0; z < 16; z++) {
                        for (int x = 0; x < 16; x++) {
                            int index = CachedChunk.getPositionIndex(x, y, z);
                            BlockState state = bsc.get(x, y1, z);
                            boolean[] bits = getPathingBlockType(state, chunk, x, y, z).getBits();
                            bitSet.set(index, bits[0]);
                            bitSet.set(index + 1, bits[1]);
                            Block block = state.getBlock();
                            if (CachedChunk.BLOCKS_TO_KEEP_TRACK_OF.contains(block)) {
                                String name = BlockUtils.blockToString(block);
                                specialBlocks.computeIfAbsent(name, b -> new ArrayList<>()).add(new BlockPos(x, y, z));
                            }
                        }
                    }
                }
            }
        } catch (Exception e) {
            e.printStackTrace();
        }
        //long end = System.nanoTime() / 1000000L;
        //System.out.println("Chunk packing took " + (end - start) + "ms for " + chunk.x + "," + chunk.z);
        BlockState[] blocks = new BlockState[256];

        // get top block in columns
        // @formatter:off
        for (int z = 0; z < 16; z++) {
            https://www.ibm.com/developerworks/library/j-perry-writing-good-java-code/index.html
            for (int x = 0; x < 16; x++) {
                for (int y = height - 1; y >= 0; y--) {
                    int index = CachedChunk.getPositionIndex(x, y, z);
                    if (bitSet.get(index) || bitSet.get(index + 1)) {
                        blocks[z << 4 | x] = getFromChunk(chunk, x, y, z);
                        continue https;
                    }
                }
                blocks[z << 4 | x] = Blocks.AIR.defaultBlockState();
            }
        }
        // @formatter:on
<<<<<<< HEAD
        return new CachedChunk(chunk.getPos().x, chunk.getPos().z, height, bitSet, blocks, specialBlocks, System.currentTimeMillis());
    }

    private static PathingBlockType getPathingBlockType(BlockState state, LevelChunk chunk, int x, int y, int z) {
=======
        return new CachedChunk(chunk.getPos().x, chunk.getPos().z, bitSet, blocks, specialBlocks, System.currentTimeMillis());
    }

    private static PathingBlockType getPathingBlockType(BlockState state, Chunk chunk, int x, int y, int z) {
>>>>>>> b54ddead
        Block block = state.getBlock();
        if (MovementHelper.isWater(state)) {
            // only water source blocks are plausibly usable, flowing water should be avoid
            // FLOWING_WATER is a waterfall, it doesn't really matter and caching it as AVOID just makes it look wrong
            if (MovementHelper.possiblyFlowing(state)) {
                return PathingBlockType.AVOID;
            }
            int adjY = y - chunk.getLevel().dimensionType().minY();
            if (
<<<<<<< HEAD
                    (x != 15 && MovementHelper.possiblyFlowing(getFromChunk(chunk, x + 1, adjY, z)))
                            || (x != 0 && MovementHelper.possiblyFlowing(getFromChunk(chunk, x - 1, adjY, z)))
                            || (z != 15 && MovementHelper.possiblyFlowing(getFromChunk(chunk, x, adjY, z + 1)))
                            || (z != 0 && MovementHelper.possiblyFlowing(getFromChunk(chunk, x, adjY, z - 1)))
=======
                    (x != 15 && MovementHelper.possiblyFlowing(getFromChunk(chunk, x + 1, y, z)))
                            || (x != 0 && MovementHelper.possiblyFlowing(getFromChunk(chunk, x - 1, y, z)))
                            || (z != 15 && MovementHelper.possiblyFlowing(getFromChunk(chunk, x, y, z + 1)))
                            || (z != 0 && MovementHelper.possiblyFlowing(getFromChunk(chunk, x, y, z - 1)))
>>>>>>> b54ddead
            ) {
                return PathingBlockType.AVOID;
            }
            if (x == 0 || x == 15 || z == 0 || z == 15) {
<<<<<<< HEAD
                Vec3 flow = state.getFluidState().getFlow(chunk.getLevel(), new BlockPos(x + chunk.getPos().x << 4, y, z + chunk.getPos().z << 4));
=======
                Vector3d flow = state.getFluidState().getFlow(chunk.getWorld(), new BlockPos(x + (chunk.getPos().x << 4), y, z + (chunk.getPos().z << 4)));
>>>>>>> b54ddead
                if (flow.x != 0.0 || flow.z != 0.0) {
                    return PathingBlockType.WATER;
                }
                return PathingBlockType.AVOID;
            }
            return PathingBlockType.WATER;
        }

        if (MovementHelper.avoidWalkingInto(state) || MovementHelper.isBottomSlab(state)) {
            return PathingBlockType.AVOID;
        }
        // We used to do an AABB check here
        // however, this failed in the nether when you were near a nether fortress
        // because fences check their adjacent blocks in the world for their fence connection status to determine AABB shape
        // this caused a nullpointerexception when we saved chunks on unload, because they were unable to check their neighbors
        if (block instanceof AirBlock || block instanceof TallGrassBlock || block instanceof DoublePlantBlock || block instanceof FlowerBlock) {
            return PathingBlockType.AIR;
        }

        return PathingBlockType.SOLID;
    }

<<<<<<< HEAD
    public static BlockState pathingTypeToBlock(PathingBlockType type, DimensionType dimension) {
=======
    public static BlockState pathingTypeToBlock(PathingBlockType type, RegistryKey<World> dimension) {
>>>>>>> b54ddead
        switch (type) {
            case AIR:
                return Blocks.AIR.defaultBlockState();
            case WATER:
                return Blocks.WATER.defaultBlockState();
            case AVOID:
                return Blocks.LAVA.defaultBlockState();
            case SOLID:
                // Dimension solid types
<<<<<<< HEAD
                if (dimension.natural()) {
                    return Blocks.STONE.defaultBlockState();
                }
                if (dimension.ultraWarm()) {
                    return Blocks.NETHERRACK.defaultBlockState();
                }
                if (dimension.createDragonFight()) {
                    return Blocks.END_STONE.defaultBlockState();
=======
                if (dimension == World.OVERWORLD) {
                    return Blocks.STONE.getDefaultState();
                }
                if (dimension == World.THE_NETHER) {
                    return Blocks.NETHERRACK.getDefaultState();
                }
                if (dimension == World.THE_END) {
                    return Blocks.END_STONE.getDefaultState();
>>>>>>> b54ddead
                }
            default:
                return null;
        }
    }
}<|MERGE_RESOLUTION|>--- conflicted
+++ resolved
@@ -20,7 +20,6 @@
 import baritone.api.utils.BlockUtils;
 import baritone.pathing.movement.MovementHelper;
 import baritone.utils.pathing.PathingBlockType;
-<<<<<<< HEAD
 import net.minecraft.core.BlockPos;
 import net.minecraft.world.level.block.AirBlock;
 import net.minecraft.world.level.block.Block;
@@ -34,17 +33,6 @@
 import net.minecraft.world.level.chunk.PalettedContainer;
 import net.minecraft.world.level.dimension.DimensionType;
 import net.minecraft.world.phys.Vec3;
-=======
-import net.minecraft.block.*;
-import net.minecraft.util.RegistryKey;
-import net.minecraft.util.math.BlockPos;
-import net.minecraft.util.math.vector.Vector3d;
-import net.minecraft.util.palette.PalettedContainer;
-import net.minecraft.world.World;
-import net.minecraft.world.chunk.Chunk;
-import net.minecraft.world.chunk.ChunkSection;
-
->>>>>>> b54ddead
 import java.util.*;
 
 import static baritone.utils.BlockStateInterface.getFromChunk;
@@ -64,15 +52,9 @@
         final int height = chunk.getLevel().dimensionType().height();
         BitSet bitSet = new BitSet(CachedChunk.size(height));
         try {
-<<<<<<< HEAD
             LevelChunkSection[] chunkInternalStorageArray = chunk.getSections();
             for (int y0 = 0; y0 < height / 16; y0++) {
                 LevelChunkSection extendedblockstorage = chunkInternalStorageArray[y0];
-=======
-            ChunkSection[] chunkInternalStorageArray = chunk.getSections();
-            for (int y0 = 0; y0 < 16; y0++) {
-                ChunkSection extendedblockstorage = chunkInternalStorageArray[y0];
->>>>>>> b54ddead
                 if (extendedblockstorage == null) {
                     // any 16x16x16 area that's all air will have null storage
                     // for example, in an ocean biome, with air from y=64 to y=256
@@ -84,11 +66,7 @@
                     // since a bitset is initialized to all zero, and air is saved as zeros
                     continue;
                 }
-<<<<<<< HEAD
                 PalettedContainer<BlockState> bsc = extendedblockstorage.getStates();
-=======
-                PalettedContainer<BlockState> bsc = extendedblockstorage.getData();
->>>>>>> b54ddead
                 int yReal = y0 << 4;
                 // the mapping of BlockStateContainer.getIndex from xyz to index is y << 8 | z << 4 | x;
                 // for better cache locality, iterate in that order
@@ -133,17 +111,10 @@
             }
         }
         // @formatter:on
-<<<<<<< HEAD
         return new CachedChunk(chunk.getPos().x, chunk.getPos().z, height, bitSet, blocks, specialBlocks, System.currentTimeMillis());
     }
 
     private static PathingBlockType getPathingBlockType(BlockState state, LevelChunk chunk, int x, int y, int z) {
-=======
-        return new CachedChunk(chunk.getPos().x, chunk.getPos().z, bitSet, blocks, specialBlocks, System.currentTimeMillis());
-    }
-
-    private static PathingBlockType getPathingBlockType(BlockState state, Chunk chunk, int x, int y, int z) {
->>>>>>> b54ddead
         Block block = state.getBlock();
         if (MovementHelper.isWater(state)) {
             // only water source blocks are plausibly usable, flowing water should be avoid
@@ -153,26 +124,15 @@
             }
             int adjY = y - chunk.getLevel().dimensionType().minY();
             if (
-<<<<<<< HEAD
                     (x != 15 && MovementHelper.possiblyFlowing(getFromChunk(chunk, x + 1, adjY, z)))
                             || (x != 0 && MovementHelper.possiblyFlowing(getFromChunk(chunk, x - 1, adjY, z)))
                             || (z != 15 && MovementHelper.possiblyFlowing(getFromChunk(chunk, x, adjY, z + 1)))
                             || (z != 0 && MovementHelper.possiblyFlowing(getFromChunk(chunk, x, adjY, z - 1)))
-=======
-                    (x != 15 && MovementHelper.possiblyFlowing(getFromChunk(chunk, x + 1, y, z)))
-                            || (x != 0 && MovementHelper.possiblyFlowing(getFromChunk(chunk, x - 1, y, z)))
-                            || (z != 15 && MovementHelper.possiblyFlowing(getFromChunk(chunk, x, y, z + 1)))
-                            || (z != 0 && MovementHelper.possiblyFlowing(getFromChunk(chunk, x, y, z - 1)))
->>>>>>> b54ddead
             ) {
                 return PathingBlockType.AVOID;
             }
             if (x == 0 || x == 15 || z == 0 || z == 15) {
-<<<<<<< HEAD
-                Vec3 flow = state.getFluidState().getFlow(chunk.getLevel(), new BlockPos(x + chunk.getPos().x << 4, y, z + chunk.getPos().z << 4));
-=======
-                Vector3d flow = state.getFluidState().getFlow(chunk.getWorld(), new BlockPos(x + (chunk.getPos().x << 4), y, z + (chunk.getPos().z << 4)));
->>>>>>> b54ddead
+                Vec3 flow = state.getFluidState().getFlow(chunk.getLevel(), new BlockPos(x + (chunk.getPos().x << 4), y, z + (chunk.getPos().z << 4)));
                 if (flow.x != 0.0 || flow.z != 0.0) {
                     return PathingBlockType.WATER;
                 }
@@ -195,11 +155,7 @@
         return PathingBlockType.SOLID;
     }
 
-<<<<<<< HEAD
     public static BlockState pathingTypeToBlock(PathingBlockType type, DimensionType dimension) {
-=======
-    public static BlockState pathingTypeToBlock(PathingBlockType type, RegistryKey<World> dimension) {
->>>>>>> b54ddead
         switch (type) {
             case AIR:
                 return Blocks.AIR.defaultBlockState();
@@ -209,7 +165,6 @@
                 return Blocks.LAVA.defaultBlockState();
             case SOLID:
                 // Dimension solid types
-<<<<<<< HEAD
                 if (dimension.natural()) {
                     return Blocks.STONE.defaultBlockState();
                 }
@@ -218,16 +173,6 @@
                 }
                 if (dimension.createDragonFight()) {
                     return Blocks.END_STONE.defaultBlockState();
-=======
-                if (dimension == World.OVERWORLD) {
-                    return Blocks.STONE.getDefaultState();
-                }
-                if (dimension == World.THE_NETHER) {
-                    return Blocks.NETHERRACK.getDefaultState();
-                }
-                if (dimension == World.THE_END) {
-                    return Blocks.END_STONE.getDefaultState();
->>>>>>> b54ddead
                 }
             default:
                 return null;
