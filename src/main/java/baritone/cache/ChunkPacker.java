/*
 * This file is part of Baritone.
 *
 * Baritone is free software: you can redistribute it and/or modify
 * it under the terms of the GNU Lesser General Public License as published by
 * the Free Software Foundation, either version 3 of the License, or
 * (at your option) any later version.
 *
 * Baritone is distributed in the hope that it will be useful,
 * but WITHOUT ANY WARRANTY; without even the implied warranty of
 * MERCHANTABILITY or FITNESS FOR A PARTICULAR PURPOSE.  See the
 * GNU Lesser General Public License for more details.
 *
 * You should have received a copy of the GNU Lesser General Public License
 * along with Baritone.  If not, see <https://www.gnu.org/licenses/>.
 */

package baritone.cache;

import baritone.api.utils.BlockUtils;
import baritone.pathing.movement.MovementHelper;
import baritone.utils.pathing.PathingBlockType;
import net.minecraft.block.*;
import net.minecraft.block.state.IBlockState;
import net.minecraft.init.Blocks;
import net.minecraft.util.math.BlockPos;
import net.minecraft.util.math.Vec3d;
import net.minecraft.world.chunk.BlockStateContainer;
import net.minecraft.world.chunk.Chunk;
import net.minecraft.world.chunk.ChunkSection;

import java.util.*;

/**
 * @author Brady
 * @since 8/3/2018
 */
public final class ChunkPacker {

    private ChunkPacker() {}

    public static CachedChunk pack(Chunk chunk) {
        //long start = System.nanoTime() / 1000000L;

        Map<String, List<BlockPos>> specialBlocks = new HashMap<>();
        BitSet bitSet = new BitSet(CachedChunk.SIZE);
        try {
            ChunkSection[] chunkInternalStorageArray = chunk.getSections();
            for (int y0 = 0; y0 < 16; y0++) {
                ChunkSection extendedblockstorage = chunkInternalStorageArray[y0];
                if (extendedblockstorage == null) {
                    // any 16x16x16 area that's all air will have null storage
                    // for example, in an ocean biome, with air from y=64 to y=256
                    // the first 4 extended blocks storages will be full
                    // and the remaining 12 will be null

                    // since the index into the bitset is calculated from the x y and z
                    // and doesn't function as an append, we can entirely skip the scanning
                    // since a bitset is initialized to all zero, and air is saved as zeros
                    continue;
                }
                BlockStateContainer<IBlockState> bsc = extendedblockstorage.getData();
                int yReal = y0 << 4;
                // the mapping of BlockStateContainer.getIndex from xyz to index is y << 8 | z << 4 | x;
                // for better cache locality, iterate in that order
                for (int y1 = 0; y1 < 16; y1++) {
                    int y = y1 | yReal;
                    for (int z = 0; z < 16; z++) {
                        for (int x = 0; x < 16; x++) {
                            int index = CachedChunk.getPositionIndex(x, y, z);
                            IBlockState state = bsc.get(x, y1, z);
                            boolean[] bits = getPathingBlockType(state, chunk, x, y, z).getBits();
                            bitSet.set(index, bits[0]);
                            bitSet.set(index + 1, bits[1]);
                            Block block = state.getBlock();
                            if (CachedChunk.BLOCKS_TO_KEEP_TRACK_OF.contains(block)) {
                                String name = BlockUtils.blockToString(block);
                                specialBlocks.computeIfAbsent(name, b -> new ArrayList<>()).add(new BlockPos(x, y, z));
                            }
                        }
                    }
                }
            }
        } catch (Exception e) {
            e.printStackTrace();
        }
        //long end = System.nanoTime() / 1000000L;
        //System.out.println("Chunk packing took " + (end - start) + "ms for " + chunk.x + "," + chunk.z);
        IBlockState[] blocks = new IBlockState[256];

        // @formatter:off
        for (int z = 0; z < 16; z++) {
            https://www.ibm.com/developerworks/library/j-perry-writing-good-java-code/index.html
            for (int x = 0; x < 16; x++) {
                for (int y = 255; y >= 0; y--) {
                    int index = CachedChunk.getPositionIndex(x, y, z);
                    if (bitSet.get(index) || bitSet.get(index + 1)) {
                        blocks[z << 4 | x] = chunk.getBlockState(x, y, z);
                        continue https;
                    }
                }
                blocks[z << 4 | x] = Blocks.AIR.getDefaultState();
            }
        }
        // @formatter:on
        return new CachedChunk(chunk.x, chunk.z, bitSet, blocks, specialBlocks, System.currentTimeMillis());
    }

    private static PathingBlockType getPathingBlockType(IBlockState state, Chunk chunk, int x, int y, int z) {
        Block block = state.getBlock();
        if (MovementHelper.isWater(state)) {
            // only water source blocks are plausibly usable, flowing water should be avoid
            // FLOWING_WATER is a waterfall, it doesn't really matter and caching it as AVOID just makes it look wrong
            if (MovementHelper.possiblyFlowing(state)) {
                return PathingBlockType.AVOID;
            }
            if (
                    (x != 15 && MovementHelper.possiblyFlowing(chunk.getBlockState(x + 1, y, z)))
                            || (x != 0 && MovementHelper.possiblyFlowing(chunk.getBlockState(x - 1, y, z)))
                            || (z != 15 && MovementHelper.possiblyFlowing(chunk.getBlockState(x, y, z + 1)))
                            || (z != 0 && MovementHelper.possiblyFlowing(chunk.getBlockState(x, y, z - 1)))
            ) {
                return PathingBlockType.AVOID;
            }
            if (x == 0 || x == 15 || z == 0 || z == 15) {
<<<<<<< HEAD
                Vec3d flow = state.getFluidState().getFlow(chunk.getWorld(), new BlockPos(x + chunk.x << 4, y, z + chunk.z << 4));
                if (flow.x != 0.0 || flow.z != 0.0) {
=======
                if (BlockLiquid.getSlopeAngle(chunk.getWorld(), new BlockPos(x + (chunk.x << 4), y, z + (chunk.z << 4)), state.getMaterial(), state) == -1000.0F) {
>>>>>>> bcc33362
                    return PathingBlockType.WATER;
                }
                return PathingBlockType.AVOID;
            }
            return PathingBlockType.WATER;
        }

        if (MovementHelper.avoidWalkingInto(state) || MovementHelper.isBottomSlab(state)) {
            return PathingBlockType.AVOID;
        }
        // We used to do an AABB check here
        // however, this failed in the nether when you were near a nether fortress
        // because fences check their adjacent blocks in the world for their fence connection status to determine AABB shape
        // this caused a nullpointerexception when we saved chunks on unload, because they were unable to check their neighbors
        if (block instanceof BlockAir || block instanceof BlockTallGrass || block instanceof BlockDoublePlant || block instanceof BlockFlower) {
            return PathingBlockType.AIR;
        }

        return PathingBlockType.SOLID;
    }

    public static IBlockState pathingTypeToBlock(PathingBlockType type, int dimension) {
        switch (type) {
            case AIR:
                return Blocks.AIR.getDefaultState();
            case WATER:
                return Blocks.WATER.getDefaultState();
            case AVOID:
                return Blocks.LAVA.getDefaultState();
            case SOLID:
                // Dimension solid types
                switch (dimension) {
                    case -1:
                        return Blocks.NETHERRACK.getDefaultState();
                    case 0:
                    default: // The fallback solid type
                        return Blocks.STONE.getDefaultState();
                    case 1:
                        return Blocks.END_STONE.getDefaultState();
                }
            default:
                return null;
        }
    }
}<|MERGE_RESOLUTION|>--- conflicted
+++ resolved
@@ -123,12 +123,8 @@
                 return PathingBlockType.AVOID;
             }
             if (x == 0 || x == 15 || z == 0 || z == 15) {
-<<<<<<< HEAD
-                Vec3d flow = state.getFluidState().getFlow(chunk.getWorld(), new BlockPos(x + chunk.x << 4, y, z + chunk.z << 4));
+                Vec3d flow = state.getFluidState().getFlow(chunk.getWorld(), new BlockPos(x + (chunk.x << 4), y, z + (chunk.z << 4)));
                 if (flow.x != 0.0 || flow.z != 0.0) {
-=======
-                if (BlockLiquid.getSlopeAngle(chunk.getWorld(), new BlockPos(x + (chunk.x << 4), y, z + (chunk.z << 4)), state.getMaterial(), state) == -1000.0F) {
->>>>>>> bcc33362
                     return PathingBlockType.WATER;
                 }
                 return PathingBlockType.AVOID;
