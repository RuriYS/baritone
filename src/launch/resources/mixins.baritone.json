{
  "required": true,
  "package": "baritone.launch.mixins",
  "compatibilityLevel": "JAVA_17",
  "verbose": false,
  "injectors": {
    "maxShiftBy": 2,
    "defaultRequire": 1
  },
  "client": [
<<<<<<< HEAD
    "MixinChunkArray",
    "MixinClientChunkProvider",
    "MixinClientPlayerEntity",
    "MixinClientPlayNetHandler",
    "MixinCommandSuggestionHelper",
    "MixinEntity",
    "MixinEntityRenderManager",
=======
    "MixinAnvilChunkLoader",
    "MixinBitArray",
    "MixinBlockStateContainer",
    "MixinChatTabCompleter",
    "MixinChunkProviderClient",
    "MixinChunkProviderServer",
    "MixinChunkRenderContainer",
    "MixinChunkRenderWorker",
    "MixinEntityFireworkRocket",
    "MixinEntityLivingBase",
    "MixinEntityPlayerSP",
    "MixinEntityRenderer",
    "MixinGuiScreen",
>>>>>>> ca4385da
    "MixinItemStack",
    "MixinLivingEntity",
    "MixinLootContext",
    "MixinMinecraft",
    "MixinNetworkManager",
    "MixinPalettedContainer",
    "MixinPalettedContainer$Data",
    "MixinPlayerController",
    "MixinScreen",
    "MixinWorldRenderer"
  ]
}<|MERGE_RESOLUTION|>--- conflicted
+++ resolved
@@ -8,7 +8,6 @@
     "defaultRequire": 1
   },
   "client": [
-<<<<<<< HEAD
     "MixinChunkArray",
     "MixinClientChunkProvider",
     "MixinClientPlayerEntity",
@@ -16,21 +15,7 @@
     "MixinCommandSuggestionHelper",
     "MixinEntity",
     "MixinEntityRenderManager",
-=======
-    "MixinAnvilChunkLoader",
-    "MixinBitArray",
-    "MixinBlockStateContainer",
-    "MixinChatTabCompleter",
-    "MixinChunkProviderClient",
-    "MixinChunkProviderServer",
-    "MixinChunkRenderContainer",
-    "MixinChunkRenderWorker",
-    "MixinEntityFireworkRocket",
-    "MixinEntityLivingBase",
-    "MixinEntityPlayerSP",
-    "MixinEntityRenderer",
-    "MixinGuiScreen",
->>>>>>> ca4385da
+    "MixinFireworkRocketEntity",
     "MixinItemStack",
     "MixinLivingEntity",
     "MixinLootContext",
