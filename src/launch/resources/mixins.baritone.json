--- conflicted
+++ resolved
@@ -1,13 +1,8 @@
 {
   "required": true,
   "package": "baritone.launch.mixins",
-<<<<<<< HEAD
   "compatibilityLevel": "JAVA_17",
   "refmap": "baritone-common-refmap.json",
-=======
-  "refmap": "mixins.baritone.refmap.json",
-  "compatibilityLevel": "JAVA_16",
->>>>>>> 59b3fe7c
   "verbose": false,
   "injectors": {
     "maxShiftBy": 2,
@@ -22,10 +17,6 @@
     "MixinEntity",
     "MixinEntityRenderManager",
     "MixinItemStack",
-<<<<<<< HEAD
-    "MixinItemTool",
-=======
->>>>>>> 59b3fe7c
     "MixinLivingEntity",
     "MixinLootContext",
     "MixinMinecraft",
