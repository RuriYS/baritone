--- conflicted
+++ resolved
@@ -8,8 +8,8 @@
     "maxShiftBy": 2
   },
   "client": [
-<<<<<<< HEAD
-    "MixinBlockPos",
+    "MixinBitArray",
+    "MixinBlockStateContainer",
     "MixinChunkArray",
     "MixinClientChunkProvider",
     "MixinClientPlayerEntity",
@@ -17,31 +17,12 @@
     "MixinEntity",
     "MixinEntityRenderManager",
     "MixinGameRenderer",
+    "MixinItemStack",
     "MixinLivingEntity",
     "MixinLootContext",
     "MixinMinecraft",
-    "MixinNetworkManager"
-=======
-    "MixinAnvilChunkLoader",
-    "MixinBitArray",
-    "MixinBlockStateContainer",
-    "MixinChunkProviderClient",
-    "MixinChunkProviderServer",
-    "MixinChunkRenderContainer",
-    "MixinChunkRenderWorker",
-    "MixinEntityLivingBase",
-    "MixinEntityPlayerSP",
-    "MixinGameRenderer",
-    "MixinGuiScreen",
-    "MixinItemStack",
-    "MixinMinecraft",
-    "MixinNetHandlerPlayClient",
     "MixinNetworkManager",
-    "MixinPlayerControllerMP",
-    "MixinRenderChunk",
-    "MixinRenderChunkCache",
-    "MixinRenderList",
-    "MixinVboRenderList"
->>>>>>> 7e505fc6
+    "MixinPlayerController",
+    "MixinScreen"
   ]
 }