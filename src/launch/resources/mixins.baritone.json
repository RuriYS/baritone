--- conflicted
+++ resolved
@@ -11,21 +11,15 @@
     "MixinAnvilChunkLoader",
     "MixinBitArray",
     "MixinBlockStateContainer",
-    "MixinChatTabCompleter",
     "MixinChunkProviderClient",
     "MixinChunkProviderServer",
     "MixinChunkRenderContainer",
     "MixinChunkRenderWorker",
     "MixinEntityLivingBase",
     "MixinEntityPlayerSP",
-<<<<<<< HEAD
     "MixinGameRenderer",
-=======
-    "MixinEntityRenderer",
-    "MixinGuiChat",
     "MixinGuiScreen",
     "MixinItemStack",
->>>>>>> 47e6a039
     "MixinMinecraft",
     "MixinNetHandlerPlayClient",
     "MixinNetworkManager",
@@ -33,13 +27,6 @@
     "MixinRenderChunk",
     "MixinRenderChunkCache",
     "MixinRenderList",
-<<<<<<< HEAD
     "MixinVboRenderList"
-=======
-    "MixinStateImplementation",
-    "MixinTabCompleter",
-    "MixinVboRenderList",
-    "MixinWorldClient"
->>>>>>> 47e6a039
   ]
 }