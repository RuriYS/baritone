{
  "required": true,
  "package": "baritone.launch.mixins",
  "compatibilityLevel": "JAVA_17",
  "refmap": "baritone-common-refmap.json",
  "verbose": false,
  "injectors": {
    "maxShiftBy": 2,
    "defaultRequire": 1
  },
  "client": [
    "MixinChunkArray",
    "MixinClientChunkProvider",
    "MixinClientPlayerEntity",
    "MixinClientPlayNetHandler",
    "MixinCommandSuggestionHelper",
    "MixinEntity",
    "MixinEntityRenderManager",
    "MixinItemStack",
<<<<<<< HEAD
    "MixinLivingEntity",
    "MixinLootContext",
=======
    "MixinItemTool",
>>>>>>> 2b4da2a4
    "MixinMinecraft",
    "MixinNetworkManager",
    "MixinPlayerController",
    "MixinScreen",
    "MixinWorldRenderer"
  ]
}<|MERGE_RESOLUTION|>--- conflicted
+++ resolved
@@ -17,12 +17,9 @@
     "MixinEntity",
     "MixinEntityRenderManager",
     "MixinItemStack",
-<<<<<<< HEAD
+    "MixinItemTool",
     "MixinLivingEntity",
     "MixinLootContext",
-=======
-    "MixinItemTool",
->>>>>>> 2b4da2a4
     "MixinMinecraft",
     "MixinNetworkManager",
     "MixinPlayerController",
