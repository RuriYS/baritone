{
  "required": true,
  "package": "baritone.launch.mixins",
  "refmap": "mixins.baritone.refmap.json",
  "compatibilityLevel": "JAVA_8",
  "verbose": false,
  "injectors": {
    "maxShiftBy": 2
  },
  "client": [
    "MixinBitArray",
    "MixinBlockStateContainer",
    "MixinChunkArray",
    "MixinClientChunkProvider",
    "MixinClientPlayerEntity",
    "MixinClientPlayNetHandler",
    "MixinEntity",
    "MixinEntityRenderManager",
    "MixinGameRenderer",
<<<<<<< HEAD
=======
    "MixinGuiChat",
    "MixinGuiScreen",
>>>>>>> 1c00e167
    "MixinItemStack",
    "MixinLivingEntity",
    "MixinLootContext",
    "MixinMinecraft",
    "MixinNetworkManager",
    "MixinPlayerController",
    "MixinScreen"
  ]
}<|MERGE_RESOLUTION|>--- conflicted
+++ resolved
@@ -10,6 +10,7 @@
   "client": [
     "MixinBitArray",
     "MixinBlockStateContainer",
+    "MixinChatScreen",
     "MixinChunkArray",
     "MixinClientChunkProvider",
     "MixinClientPlayerEntity",
@@ -17,11 +18,6 @@
     "MixinEntity",
     "MixinEntityRenderManager",
     "MixinGameRenderer",
-<<<<<<< HEAD
-=======
-    "MixinGuiChat",
-    "MixinGuiScreen",
->>>>>>> 1c00e167
     "MixinItemStack",
     "MixinLivingEntity",
     "MixinLootContext",
