--- conflicted
+++ resolved
@@ -1,13 +1,8 @@
 {
   "required": true,
   "package": "baritone.launch.mixins",
-<<<<<<< HEAD
   "refmap": "baritone-common-refmap.json",
-  "compatibilityLevel": "JAVA_16",
-=======
-  "refmap": "mixins.baritone.refmap.json",
   "compatibilityLevel": "JAVA_17",
->>>>>>> 4b2d1fe6
   "verbose": false,
   "injectors": {
     "maxShiftBy": 2
