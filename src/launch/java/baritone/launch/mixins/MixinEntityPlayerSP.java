/*
 * This file is part of Baritone.
 *
 * Baritone is free software: you can redistribute it and/or modify
 * it under the terms of the GNU Lesser General Public License as published by
 * the Free Software Foundation, either version 3 of the License, or
 * (at your option) any later version.
 *
 * Baritone is distributed in the hope that it will be useful,
 * but WITHOUT ANY WARRANTY; without even the implied warranty of
 * MERCHANTABILITY or FITNESS FOR A PARTICULAR PURPOSE.  See the
 * GNU Lesser General Public License for more details.
 *
 * You should have received a copy of the GNU Lesser General Public License
 * along with Baritone.  If not, see <https://www.gnu.org/licenses/>.
 */

package baritone.launch.mixins;

import baritone.api.BaritoneAPI;
import baritone.api.IBaritone;
import baritone.api.event.events.ChatEvent;
import baritone.api.event.events.PlayerUpdateEvent;
import baritone.api.event.events.SprintStateEvent;
import baritone.api.event.events.type.EventState;
import baritone.behavior.LookBehavior;
import net.minecraft.client.entity.EntityPlayerSP;
import net.minecraft.client.settings.KeyBinding;
import net.minecraft.entity.player.PlayerCapabilities;
import org.spongepowered.asm.mixin.Mixin;
import org.spongepowered.asm.mixin.injection.At;
import org.spongepowered.asm.mixin.injection.Inject;
import org.spongepowered.asm.mixin.injection.Redirect;
import org.spongepowered.asm.mixin.injection.callback.CallbackInfo;

/**
 * @author Brady
 * @since 8/1/2018
 */
@Mixin(EntityPlayerSP.class)
public class MixinEntityPlayerSP {

    @Inject(
            method = "sendChatMessage",
            at = @At("HEAD"),
            cancellable = true
    )
    private void sendChatMessage(String msg, CallbackInfo ci) {
        ChatEvent event = new ChatEvent(msg);
        IBaritone baritone = BaritoneAPI.getProvider().getBaritoneForPlayer((EntityPlayerSP) (Object) this);
        if (baritone == null) {
            return;
        }
        baritone.getGameEventHandler().onSendChatMessage(event);
        if (event.isCancelled()) {
            ci.cancel();
        }
    }

    @Inject(
            method = "tick",
            at = @At(
                    value = "INVOKE",
<<<<<<< HEAD
                    target = "net/minecraft/client/entity/EntityPlayerSP.isPassenger()Z",
                    shift = At.Shift.BY,
                    by = -3
=======
                    target = "net/minecraft/client/entity/AbstractClientPlayer.onUpdate()V",
                    shift = At.Shift.AFTER
>>>>>>> 6654476d
            )
    )
    private void onPreUpdate(CallbackInfo ci) {
        IBaritone baritone = BaritoneAPI.getProvider().getBaritoneForPlayer((EntityPlayerSP) (Object) this);
        if (baritone != null) {
            baritone.getGameEventHandler().onPlayerUpdate(new PlayerUpdateEvent(EventState.PRE));
        }
    }

<<<<<<< HEAD
    @Inject(
            method = "tick",
            at = @At(
                    value = "INVOKE",
                    target = "net/minecraft/client/entity/EntityPlayerSP.onUpdateWalkingPlayer()V",
                    shift = At.Shift.BY,
                    by = 2
            )
    )
    private void onPostUpdate(CallbackInfo ci) {
        IBaritone baritone = BaritoneAPI.getProvider().getBaritoneForPlayer((EntityPlayerSP) (Object) this);
        if (baritone != null) {
            baritone.getGameEventHandler().onPlayerUpdate(new PlayerUpdateEvent(EventState.POST));
        }
    }

=======
>>>>>>> 6654476d
    @Redirect(
            method = "livingTick",
            at = @At(
                    value = "FIELD",
                    target = "net/minecraft/entity/player/PlayerCapabilities.allowFlying:Z"
            )
    )
    private boolean isAllowFlying(PlayerCapabilities capabilities) {
        IBaritone baritone = BaritoneAPI.getProvider().getBaritoneForPlayer((EntityPlayerSP) (Object) this);
        if (baritone == null) {
            return capabilities.allowFlying;
        }
        return !baritone.getPathingBehavior().isPathing() && capabilities.allowFlying;
    }

    @Redirect(
            method = "livingTick",
            at = @At(
                    value = "INVOKE",
                    target = "net/minecraft/client/settings/KeyBinding.isKeyDown()Z"
            )
    )
    private boolean isKeyDown(KeyBinding keyBinding) {
        IBaritone baritone = BaritoneAPI.getProvider().getBaritoneForPlayer((EntityPlayerSP) (Object) this);
        if (baritone == null) {
            return keyBinding.isKeyDown();
        }
        SprintStateEvent event = new SprintStateEvent();
        baritone.getGameEventHandler().onPlayerSprintState(event);
        if (event.getState() != null) {
            return event.getState();
        }
        if (baritone != BaritoneAPI.getProvider().getPrimaryBaritone()) {
            // hitting control shouldn't make all bots sprint
            return false;
        }
        return keyBinding.isKeyDown();
    }

    @Inject(
            method = "updateRidden",
            at = @At(
                    value = "HEAD"
            )
    )
    private void updateRidden(CallbackInfo cb) {
        IBaritone baritone = BaritoneAPI.getProvider().getBaritoneForPlayer((EntityPlayerSP) (Object) this);
        if (baritone != null) {
            ((LookBehavior) baritone.getLookBehavior()).pig();
        }
    }
}<|MERGE_RESOLUTION|>--- conflicted
+++ resolved
@@ -61,14 +61,8 @@
             method = "tick",
             at = @At(
                     value = "INVOKE",
-<<<<<<< HEAD
-                    target = "net/minecraft/client/entity/EntityPlayerSP.isPassenger()Z",
-                    shift = At.Shift.BY,
-                    by = -3
-=======
-                    target = "net/minecraft/client/entity/AbstractClientPlayer.onUpdate()V",
+                    target = "net/minecraft/client/entity/AbstractClientPlayer.tick()V",
                     shift = At.Shift.AFTER
->>>>>>> 6654476d
             )
     )
     private void onPreUpdate(CallbackInfo ci) {
@@ -78,25 +72,6 @@
         }
     }
 
-<<<<<<< HEAD
-    @Inject(
-            method = "tick",
-            at = @At(
-                    value = "INVOKE",
-                    target = "net/minecraft/client/entity/EntityPlayerSP.onUpdateWalkingPlayer()V",
-                    shift = At.Shift.BY,
-                    by = 2
-            )
-    )
-    private void onPostUpdate(CallbackInfo ci) {
-        IBaritone baritone = BaritoneAPI.getProvider().getBaritoneForPlayer((EntityPlayerSP) (Object) this);
-        if (baritone != null) {
-            baritone.getGameEventHandler().onPlayerUpdate(new PlayerUpdateEvent(EventState.POST));
-        }
-    }
-
-=======
->>>>>>> 6654476d
     @Redirect(
             method = "livingTick",
             at = @At(
