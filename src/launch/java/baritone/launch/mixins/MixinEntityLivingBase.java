/*
 * This file is part of Baritone.
 *
 * Baritone is free software: you can redistribute it and/or modify
 * it under the terms of the GNU Lesser General Public License as published by
 * the Free Software Foundation, either version 3 of the License, or
 * (at your option) any later version.
 *
 * Baritone is distributed in the hope that it will be useful,
 * but WITHOUT ANY WARRANTY; without even the implied warranty of
 * MERCHANTABILITY or FITNESS FOR A PARTICULAR PURPOSE.  See the
 * GNU Lesser General Public License for more details.
 *
 * You should have received a copy of the GNU Lesser General Public License
 * along with Baritone.  If not, see <https://www.gnu.org/licenses/>.
 */

package baritone.launch.mixins;

import baritone.api.BaritoneAPI;
import baritone.api.IBaritone;
import baritone.api.event.events.RotationMoveEvent;
import net.minecraft.client.entity.EntityPlayerSP;
import net.minecraft.entity.Entity;
import net.minecraft.entity.EntityLivingBase;
import net.minecraft.entity.EntityType;
import net.minecraft.world.World;
import org.spongepowered.asm.mixin.Mixin;
import org.spongepowered.asm.mixin.Unique;
import org.spongepowered.asm.mixin.injection.At;
import org.spongepowered.asm.mixin.injection.Inject;
import org.spongepowered.asm.mixin.injection.Redirect;
import org.spongepowered.asm.mixin.injection.callback.CallbackInfo;

import java.util.Optional;

import static org.spongepowered.asm.lib.Opcodes.GETFIELD;

/**
 * @author Brady
 * @since 9/10/2018
 */
@Mixin(EntityLivingBase.class)
public abstract class MixinEntityLivingBase extends Entity {

    /**
     * Event called to override the movement direction when jumping
     */
    @Unique
    private RotationMoveEvent jumpRotationEvent;

<<<<<<< HEAD
    public MixinEntityLivingBase(EntityType<?> entityTypeIn, World worldIn) {
        super(entityTypeIn, worldIn);
=======
    @Unique
    private RotationMoveEvent elytraRotationEvent;

    public MixinEntityLivingBase(World worldIn) {
        super(worldIn);
>>>>>>> 6654476d
    }

    @Inject(
            method = "jump",
            at = @At("HEAD")
    )
    private void preMoveRelative(CallbackInfo ci) {
        this.getBaritone().ifPresent(baritone -> {
            this.jumpRotationEvent = new RotationMoveEvent(RotationMoveEvent.Type.JUMP, this.rotationYaw, this.rotationPitch);
            baritone.getGameEventHandler().onPlayerRotationMove(this.jumpRotationEvent);
        });
    }

    @Redirect(
            method = "jump",
            at = @At(
                    value = "FIELD",
                    opcode = GETFIELD,
                    target = "net/minecraft/entity/EntityLivingBase.rotationYaw:F"
            )
    )
    private float overrideYaw(EntityLivingBase self) {
        if (self instanceof EntityPlayerSP && BaritoneAPI.getProvider().getBaritoneForPlayer((EntityPlayerSP) (Object) this) != null) {
            return this.jumpRotationEvent.getYaw();
        }
        return self.rotationYaw;
    }

    @Inject(
            method = "travel",
            at = @At(
                    value = "INVOKE",
                    target = "net/minecraft/entity/EntityLivingBase.getLookVec()Lnet/minecraft/util/math/Vec3d;"
            )
    )
    private void onPreElytraMove(float strafe, float vertical, float forward, CallbackInfo ci) {
        this.getBaritone().ifPresent(baritone -> {
            this.elytraRotationEvent = new RotationMoveEvent(RotationMoveEvent.Type.MOTION_UPDATE, this.rotationYaw, this.rotationPitch);
            baritone.getGameEventHandler().onPlayerRotationMove(this.elytraRotationEvent);
            this.rotationYaw = this.elytraRotationEvent.getYaw();
            this.rotationPitch = this.elytraRotationEvent.getPitch();
        });
    }

    @Inject(
            method = "travel",
            at = @At(
                    value = "INVOKE",
                    target = "net/minecraft/entity/EntityLivingBase.move(Lnet/minecraft/entity/MoverType;DDD)V",
                    shift = At.Shift.AFTER
            )
    )
    private void onPostElytraMove(float strafe, float vertical, float forward, CallbackInfo ci) {
        if (this.elytraRotationEvent != null) {
            this.rotationYaw = this.elytraRotationEvent.getOriginal().getYaw();
            this.rotationPitch = this.elytraRotationEvent.getOriginal().getPitch();
            this.elytraRotationEvent = null;
        }
    }

    @Redirect(
            method = "travel",
            at = @At(
                    value = "INVOKE",
                    target = "net/minecraft/entity/EntityLivingBase.moveRelative(FFFF)V"
            )
    )
    private void onMoveRelative(EntityLivingBase self, float strafe, float up, float forward, float friction) {
        Optional<IBaritone> baritone = this.getBaritone();
        if (!baritone.isPresent()) {
            moveRelative(strafe, up, forward, friction);
            return;
        }

        RotationMoveEvent event = new RotationMoveEvent(RotationMoveEvent.Type.MOTION_UPDATE, this.rotationYaw, this.rotationPitch);
        baritone.get().getGameEventHandler().onPlayerRotationMove(event);

        this.rotationYaw = event.getYaw();
        this.rotationPitch = event.getPitch();

        this.moveRelative(strafe, up, forward, friction);

        this.rotationYaw = event.getOriginal().getYaw();
        this.rotationPitch = event.getOriginal().getPitch();
    }

    @Unique
    private Optional<IBaritone> getBaritone() {
        // noinspection ConstantConditions
        if (EntityPlayerSP.class.isInstance(this)) {
            return Optional.ofNullable(BaritoneAPI.getProvider().getBaritoneForPlayer((EntityPlayerSP) (Object) this));
        } else {
            return Optional.empty();
        }
    }
}<|MERGE_RESOLUTION|>--- conflicted
+++ resolved
@@ -49,16 +49,11 @@
     @Unique
     private RotationMoveEvent jumpRotationEvent;
 
-<<<<<<< HEAD
-    public MixinEntityLivingBase(EntityType<?> entityTypeIn, World worldIn) {
-        super(entityTypeIn, worldIn);
-=======
     @Unique
     private RotationMoveEvent elytraRotationEvent;
 
-    public MixinEntityLivingBase(World worldIn) {
-        super(worldIn);
->>>>>>> 6654476d
+    public MixinEntityLivingBase(EntityType<?> entityTypeIn, World worldIn) {
+        super(entityTypeIn, worldIn);
     }
 
     @Inject(
