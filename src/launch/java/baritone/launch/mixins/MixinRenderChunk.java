/*
 * This file is part of Baritone.
 *
 * Baritone is free software: you can redistribute it and/or modify
 * it under the terms of the GNU Lesser General Public License as published by
 * the Free Software Foundation, either version 3 of the License, or
 * (at your option) any later version.
 *
 * Baritone is distributed in the hope that it will be useful,
 * but WITHOUT ANY WARRANTY; without even the implied warranty of
 * MERCHANTABILITY or FITNESS FOR A PARTICULAR PURPOSE.  See the
 * GNU Lesser General Public License for more details.
 *
 * You should have received a copy of the GNU Lesser General Public License
 * along with Baritone.  If not, see <https://www.gnu.org/licenses/>.
 */

package baritone.launch.mixins;

import baritone.Baritone;
import baritone.api.BaritoneAPI;
import baritone.api.utils.IPlayerContext;
import net.minecraft.block.state.IBlockState;
import net.minecraft.client.Minecraft;
import net.minecraft.client.renderer.chunk.RenderChunk;
import net.minecraft.client.renderer.chunk.RenderChunkCache;
import net.minecraft.util.math.BlockPos;
import org.spongepowered.asm.mixin.Mixin;
import org.spongepowered.asm.mixin.injection.At;
import org.spongepowered.asm.mixin.injection.Redirect;

/**
 * @author Brady
 * @since 1/29/2019
 */
@Mixin(RenderChunk.class)
public class MixinRenderChunk {

    @Redirect(
            method = "rebuildChunk",
            at = @At(
                    value = "INVOKE",
                    target = "net/minecraft/client/renderer/chunk/RenderChunkCache.getBlockState(Lnet/minecraft/util/math/BlockPos;)Lnet/minecraft/block/state/IBlockState;"
            )
    )
<<<<<<< HEAD
    private IBlockState getBlockState(RenderChunkCache chunkCache, BlockPos pos) {
        if (Baritone.settings().renderCachedChunks.value && Minecraft.getInstance().getIntegratedServer() == null) {
=======
    private boolean isEmpty(ChunkCache chunkCache) {
        if (!chunkCache.isEmpty()) {
            return false;
        }
        if (Baritone.settings().renderCachedChunks.value && !Minecraft.getMinecraft().isSingleplayer()) {
            Baritone baritone = (Baritone) BaritoneAPI.getProvider().getPrimaryBaritone();
            IPlayerContext ctx = baritone.getPlayerContext();
            if (ctx.player() != null && ctx.world() != null && baritone.bsi != null) {
                BlockPos position = ((RenderChunk) (Object) this).getPosition();
                // RenderChunk extends from -1,-1,-1 to +16,+16,+16
                // then the constructor of ChunkCache extends it one more (presumably to get things like the connected status of fences? idk)
                // so if ANY of the adjacent chunks are loaded, we are unempty
                for (int dx = -1; dx <= 1; dx++) {
                    for (int dz = -1; dz <= 1; dz++) {
                        if (baritone.bsi.isLoaded(16 * dx + position.getX(), 16 * dz + position.getZ())) {
                            return false;
                        }
                    }
                }
            }
        }

        return true;
    }

    @Redirect(
            method = "rebuildChunk",
            at = @At(
                    value = "INVOKE",
                    target = "net/minecraft/world/ChunkCache.getBlockState(Lnet/minecraft/util/math/BlockPos;)Lnet/minecraft/block/state/IBlockState;"
            )
    )
    private IBlockState getBlockState(ChunkCache chunkCache, BlockPos pos) {
        if (Baritone.settings().renderCachedChunks.value && !Minecraft.getMinecraft().isSingleplayer()) {
>>>>>>> 94bf703d
            Baritone baritone = (Baritone) BaritoneAPI.getProvider().getPrimaryBaritone();
            IPlayerContext ctx = baritone.getPlayerContext();
            if (ctx.player() != null && ctx.world() != null && baritone.bsi != null) {
                return baritone.bsi.get0(pos);
            }
        }

        return chunkCache.getBlockState(pos);
    }
}<|MERGE_RESOLUTION|>--- conflicted
+++ resolved
@@ -43,45 +43,8 @@
                     target = "net/minecraft/client/renderer/chunk/RenderChunkCache.getBlockState(Lnet/minecraft/util/math/BlockPos;)Lnet/minecraft/block/state/IBlockState;"
             )
     )
-<<<<<<< HEAD
     private IBlockState getBlockState(RenderChunkCache chunkCache, BlockPos pos) {
-        if (Baritone.settings().renderCachedChunks.value && Minecraft.getInstance().getIntegratedServer() == null) {
-=======
-    private boolean isEmpty(ChunkCache chunkCache) {
-        if (!chunkCache.isEmpty()) {
-            return false;
-        }
-        if (Baritone.settings().renderCachedChunks.value && !Minecraft.getMinecraft().isSingleplayer()) {
-            Baritone baritone = (Baritone) BaritoneAPI.getProvider().getPrimaryBaritone();
-            IPlayerContext ctx = baritone.getPlayerContext();
-            if (ctx.player() != null && ctx.world() != null && baritone.bsi != null) {
-                BlockPos position = ((RenderChunk) (Object) this).getPosition();
-                // RenderChunk extends from -1,-1,-1 to +16,+16,+16
-                // then the constructor of ChunkCache extends it one more (presumably to get things like the connected status of fences? idk)
-                // so if ANY of the adjacent chunks are loaded, we are unempty
-                for (int dx = -1; dx <= 1; dx++) {
-                    for (int dz = -1; dz <= 1; dz++) {
-                        if (baritone.bsi.isLoaded(16 * dx + position.getX(), 16 * dz + position.getZ())) {
-                            return false;
-                        }
-                    }
-                }
-            }
-        }
-
-        return true;
-    }
-
-    @Redirect(
-            method = "rebuildChunk",
-            at = @At(
-                    value = "INVOKE",
-                    target = "net/minecraft/world/ChunkCache.getBlockState(Lnet/minecraft/util/math/BlockPos;)Lnet/minecraft/block/state/IBlockState;"
-            )
-    )
-    private IBlockState getBlockState(ChunkCache chunkCache, BlockPos pos) {
-        if (Baritone.settings().renderCachedChunks.value && !Minecraft.getMinecraft().isSingleplayer()) {
->>>>>>> 94bf703d
+        if (Baritone.settings().renderCachedChunks.value && !Minecraft.getInstance().isSingleplayer()) {
             Baritone baritone = (Baritone) BaritoneAPI.getProvider().getPrimaryBaritone();
             IPlayerContext ctx = baritone.getPlayerContext();
             if (ctx.player() != null && ctx.world() != null && baritone.bsi != null) {
