/*
 * This file is part of Baritone.
 *
 * Baritone is free software: you can redistribute it and/or modify
 * it under the terms of the GNU Lesser General Public License as published by
 * the Free Software Foundation, either version 3 of the License, or
 * (at your option) any later version.
 *
 * Baritone is distributed in the hope that it will be useful,
 * but WITHOUT ANY WARRANTY; without even the implied warranty of
 * MERCHANTABILITY or FITNESS FOR A PARTICULAR PURPOSE.  See the
 * GNU Lesser General Public License for more details.
 *
 * You should have received a copy of the GNU Lesser General Public License
 * along with Baritone.  If not, see <https://www.gnu.org/licenses/>.
 */

package baritone.launch.mixins;

import baritone.api.BaritoneAPI;
import baritone.api.IBaritone;
import baritone.api.event.events.BlockInteractEvent;
import baritone.api.event.events.TickEvent;
import baritone.api.event.events.WorldEvent;
import baritone.api.event.events.type.EventState;
import baritone.utils.BaritoneAutoTest;
import net.minecraft.client.Minecraft;
import net.minecraft.client.entity.player.ClientPlayerEntity;
import net.minecraft.client.gui.screen.Screen;
import net.minecraft.client.world.ClientWorld;
import net.minecraft.item.ItemStack;
import net.minecraft.util.ActionResultType;
import net.minecraft.util.Hand;
import net.minecraft.util.math.BlockRayTraceResult;
import org.spongepowered.asm.lib.Opcodes;
import org.spongepowered.asm.mixin.Mixin;
import org.spongepowered.asm.mixin.Shadow;
import org.spongepowered.asm.mixin.injection.At;
import org.spongepowered.asm.mixin.injection.Inject;
import org.spongepowered.asm.mixin.injection.Redirect;
import org.spongepowered.asm.mixin.injection.callback.CallbackInfo;
import org.spongepowered.asm.mixin.injection.callback.LocalCapture;

import java.util.function.BiFunction;

/**
 * @author Brady
 * @since 7/31/2018
 */
@Mixin(Minecraft.class)
public class MixinMinecraft {

    @Shadow
    public ClientPlayerEntity player;
    @Shadow
    public ClientWorld world;

    @Inject(
            method = "init",
            at = @At("RETURN")
    )
    private void postInit(CallbackInfo ci) {
        BaritoneAPI.getProvider().getPrimaryBaritone();
    }

    @Inject(
            method = "init",
            at = @At(
                    value = "INVOKE",
                    target = "net/minecraft/client/Minecraft.startTimerHackThread()V"
            )
    )
    private void preInit(CallbackInfo ci) {
        BaritoneAutoTest.INSTANCE.onPreInit();
    }

    @Inject(
            method = "runTick",
            at = @At(
                    value = "FIELD",
                    opcode = Opcodes.GETFIELD,
                    target = "net/minecraft/client/Minecraft.currentScreen:Lnet/minecraft/client/gui/screen/Screen;",
                    ordinal = 5,
                    shift = At.Shift.BY,
                    by = -3
            )
    )
    private void runTick(CallbackInfo ci) {
        final BiFunction<EventState, TickEvent.Type, TickEvent> tickProvider = TickEvent.createNextProvider();

        for (IBaritone baritone : BaritoneAPI.getProvider().getAllBaritones()) {

            TickEvent.Type type = baritone.getPlayerContext().player() != null && baritone.getPlayerContext().world() != null
                    ? TickEvent.Type.IN
                    : TickEvent.Type.OUT;

            baritone.getGameEventHandler().onTick(tickProvider.apply(EventState.PRE, type));
        }

    }

    @Inject(
            method = "loadWorld(Lnet/minecraft/client/world/ClientWorld;)V",
            at = @At("HEAD")
    )
    private void preLoadWorld(ClientWorld world, CallbackInfo ci) {
        // If we're unloading the world but one doesn't exist, ignore it
        if (this.world == null && world == null) {
            return;
        }

        // mc.world changing is only the primary baritone

        BaritoneAPI.getProvider().getPrimaryBaritone().getGameEventHandler().onWorldEvent(
                new WorldEvent(
                        world,
                        EventState.PRE
                )
        );
    }

    @Inject(
            method = "loadWorld(Lnet/minecraft/client/world/ClientWorld;)V",
            at = @At("RETURN")
    )
    private void postLoadWorld(ClientWorld world, CallbackInfo ci) {
        // still fire event for both null, as that means we've just finished exiting a world

        // mc.world changing is only the primary baritone
        BaritoneAPI.getProvider().getPrimaryBaritone().getGameEventHandler().onWorldEvent(
                new WorldEvent(
                        world,
                        EventState.POST
                )
        );
    }

    @Redirect(
            method = "runTick",
            at = @At(
                    value = "FIELD",
                    opcode = Opcodes.GETFIELD,
                    target = "net/minecraft/client/gui/screen/Screen.passEvents:Z"
            )
    )
    private boolean passEvents(Screen screen) {
        // allow user input is only the primary baritone
<<<<<<< HEAD
        return (BaritoneAPI.getProvider().getPrimaryBaritone().getPathingBehavior().getCurrent() != null && player != null) || screen.passEvents;
=======
        return (BaritoneAPI.getProvider().getPrimaryBaritone().getPathingBehavior().isPathing() && player != null) || screen.allowUserInput;
    }

    @Inject(
            method = "clickMouse",
            at = @At(
                    value = "INVOKE",
                    target = "net/minecraft/client/multiplayer/PlayerControllerMP.clickBlock(Lnet/minecraft/util/math/BlockPos;Lnet/minecraft/util/EnumFacing;)Z"
            ),
            locals = LocalCapture.CAPTURE_FAILHARD
    )
    private void onBlockBreak(CallbackInfo ci, BlockPos pos) {
        // clickMouse is only for the main player
        BaritoneAPI.getProvider().getPrimaryBaritone().getGameEventHandler().onBlockInteract(new BlockInteractEvent(pos, BlockInteractEvent.Type.START_BREAK));
>>>>>>> ebe3f457
    }

    @Inject(
            method = "rightClickMouse",
            at = @At(
                    value = "INVOKE",
                    target = "net/minecraft/client/entity/player/ClientPlayerEntity.swingArm(Lnet/minecraft/util/Hand;)V"
            ),
            locals = LocalCapture.CAPTURE_FAILHARD
    )
    private void onBlockUse(CallbackInfo ci, Hand var1[], int var2, int var3, Hand enumhand, ItemStack itemstack, BlockRayTraceResult raytrace, int i, ActionResultType enumactionresult) {
        // rightClickMouse is only for the main player
        BaritoneAPI.getProvider().getPrimaryBaritone().getGameEventHandler().onBlockInteract(new BlockInteractEvent(raytrace.getPos(), BlockInteractEvent.Type.USE));
    }
}<|MERGE_RESOLUTION|>--- conflicted
+++ resolved
@@ -145,24 +145,7 @@
     )
     private boolean passEvents(Screen screen) {
         // allow user input is only the primary baritone
-<<<<<<< HEAD
-        return (BaritoneAPI.getProvider().getPrimaryBaritone().getPathingBehavior().getCurrent() != null && player != null) || screen.passEvents;
-=======
-        return (BaritoneAPI.getProvider().getPrimaryBaritone().getPathingBehavior().isPathing() && player != null) || screen.allowUserInput;
-    }
-
-    @Inject(
-            method = "clickMouse",
-            at = @At(
-                    value = "INVOKE",
-                    target = "net/minecraft/client/multiplayer/PlayerControllerMP.clickBlock(Lnet/minecraft/util/math/BlockPos;Lnet/minecraft/util/EnumFacing;)Z"
-            ),
-            locals = LocalCapture.CAPTURE_FAILHARD
-    )
-    private void onBlockBreak(CallbackInfo ci, BlockPos pos) {
-        // clickMouse is only for the main player
-        BaritoneAPI.getProvider().getPrimaryBaritone().getGameEventHandler().onBlockInteract(new BlockInteractEvent(pos, BlockInteractEvent.Type.START_BREAK));
->>>>>>> ebe3f457
+        return (BaritoneAPI.getProvider().getPrimaryBaritone().getPathingBehavior().isPathing() && player != null) || screen.passEvents;
     }
 
     @Inject(
