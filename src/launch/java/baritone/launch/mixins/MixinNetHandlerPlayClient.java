--- conflicted
+++ resolved
@@ -25,15 +25,8 @@
 import baritone.cache.CachedChunk;
 import net.minecraft.client.entity.EntityPlayerSP;
 import net.minecraft.client.network.NetHandlerPlayClient;
-import net.minecraft.network.play.server.SPacketBlockChange;
-import net.minecraft.network.play.server.SPacketChunkData;
-import net.minecraft.network.play.server.SPacketCombatEvent;
-<<<<<<< HEAD
-import net.minecraft.network.play.server.SPacketUnloadChunk;
-=======
-import net.minecraft.network.play.server.SPacketMultiBlockChange;
+import net.minecraft.network.play.server.*;
 import net.minecraft.util.math.ChunkPos;
->>>>>>> 72cf9392
 import org.spongepowered.asm.mixin.Mixin;
 import org.spongepowered.asm.mixin.injection.At;
 import org.spongepowered.asm.mixin.injection.Inject;
@@ -90,12 +83,36 @@
     }
 
     @Inject(
-<<<<<<< HEAD
             method = "processChunkUnload",
             at = @At("HEAD")
     )
     private void preChunkUnload(SPacketUnloadChunk packet, CallbackInfo ci) {
-=======
+        for (IBaritone ibaritone : BaritoneAPI.getProvider().getAllBaritones()) {
+            EntityPlayerSP player = ibaritone.getPlayerContext().player();
+            if (player != null && player.connection == (NetHandlerPlayClient) (Object) this) {
+                ibaritone.getGameEventHandler().onChunkEvent(
+                        new ChunkEvent(EventState.PRE, ChunkEvent.Type.UNLOAD, packet.getX(), packet.getZ())
+                );
+            }
+        }
+    }
+
+    @Inject(
+            method = "processChunkUnload",
+            at = @At("RETURN")
+    )
+    private void postChunkUnload(SPacketUnloadChunk packet, CallbackInfo ci) {
+        for (IBaritone ibaritone : BaritoneAPI.getProvider().getAllBaritones()) {
+            EntityPlayerSP player = ibaritone.getPlayerContext().player();
+            if (player != null && player.connection == (NetHandlerPlayClient) (Object) this) {
+                ibaritone.getGameEventHandler().onChunkEvent(
+                        new ChunkEvent(EventState.POST, ChunkEvent.Type.UNLOAD, packet.getX(), packet.getZ())
+                );
+            }
+        }
+    }
+
+    @Inject(
             method = "handleBlockChange",
             at = @At("RETURN")
     )
@@ -103,36 +120,25 @@
         if (!Baritone.settings().repackOnAnyBlockChange.value) {
             return;
         }
-        if (!CachedChunk.BLOCKS_TO_KEEP_TRACK_OF.contains(packetIn.getBlockState().getBlock())) {
+        if (!CachedChunk.BLOCKS_TO_KEEP_TRACK_OF.contains(packetIn.getState().getBlock())) {
             return;
         }
->>>>>>> 72cf9392
         for (IBaritone ibaritone : BaritoneAPI.getProvider().getAllBaritones()) {
             EntityPlayerSP player = ibaritone.getPlayerContext().player();
             if (player != null && player.connection == (NetHandlerPlayClient) (Object) this) {
                 ibaritone.getGameEventHandler().onChunkEvent(
-<<<<<<< HEAD
-                        new ChunkEvent(EventState.PRE, ChunkEvent.Type.UNLOAD, packet.getX(), packet.getZ())
-=======
                         new ChunkEvent(
                                 EventState.POST,
                                 ChunkEvent.Type.POPULATE_FULL,
-                                packetIn.getBlockPosition().getX() >> 4,
-                                packetIn.getBlockPosition().getZ() >> 4
+                                packetIn.getPos().getX() >> 4,
+                                packetIn.getPos().getZ() >> 4
                         )
->>>>>>> 72cf9392
                 );
             }
         }
     }
 
     @Inject(
-<<<<<<< HEAD
-            method = "processChunkUnload",
-            at = @At("RETURN")
-    )
-    private void postChunkUnload(SPacketUnloadChunk packet, CallbackInfo ci) {
-=======
             method = "handleMultiBlockChange",
             at = @At("RETURN")
     )
@@ -153,21 +159,16 @@
             return;
         }
         ChunkPos pos = new ChunkPos(packetIn.getChangedBlocks()[0].getPos());
->>>>>>> 72cf9392
         for (IBaritone ibaritone : BaritoneAPI.getProvider().getAllBaritones()) {
             EntityPlayerSP player = ibaritone.getPlayerContext().player();
             if (player != null && player.connection == (NetHandlerPlayClient) (Object) this) {
                 ibaritone.getGameEventHandler().onChunkEvent(
-<<<<<<< HEAD
-                        new ChunkEvent(EventState.POST, ChunkEvent.Type.UNLOAD, packet.getX(), packet.getZ())
-=======
                         new ChunkEvent(
                                 EventState.POST,
                                 ChunkEvent.Type.POPULATE_FULL,
                                 pos.x,
                                 pos.z
                         )
->>>>>>> 72cf9392
                 );
             }
         }
