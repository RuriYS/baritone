--- conflicted
+++ resolved
@@ -35,7 +35,7 @@
     private float yRot;
 
     @Shadow
-    private float rotationPitch;
+    private float xRot;
 
     @Unique
     private RotationMoveEvent motionUpdateRotationEvent;
@@ -45,24 +45,14 @@
             at = @At("HEAD")
     )
     private void moveRelativeHead(CallbackInfo info) {
-<<<<<<< HEAD
-        this.yawRestore = this.yRot;
-=======
->>>>>>> 8ceb89d0
         // noinspection ConstantConditions
         if (!LocalPlayer.class.isInstance(this) || BaritoneAPI.getProvider().getBaritoneForPlayer((LocalPlayer) (Object) this) == null) {
             return;
         }
-<<<<<<< HEAD
-        RotationMoveEvent motionUpdateRotationEvent = new RotationMoveEvent(RotationMoveEvent.Type.MOTION_UPDATE, this.yRot);
+        this.motionUpdateRotationEvent = new RotationMoveEvent(RotationMoveEvent.Type.MOTION_UPDATE, this.yRot, this.xRot);
         BaritoneAPI.getProvider().getBaritoneForPlayer((LocalPlayer) (Object) this).getGameEventHandler().onPlayerRotationMove(motionUpdateRotationEvent);
-        this.yRot = motionUpdateRotationEvent.getYaw();
-=======
-        this.motionUpdateRotationEvent = new RotationMoveEvent(RotationMoveEvent.Type.MOTION_UPDATE, this.rotationYaw, this.rotationPitch);
-        BaritoneAPI.getProvider().getBaritoneForPlayer((ClientPlayerEntity) (Object) this).getGameEventHandler().onPlayerRotationMove(motionUpdateRotationEvent);
-        this.rotationYaw = this.motionUpdateRotationEvent.getYaw();
-        this.rotationPitch = this.motionUpdateRotationEvent.getPitch();
->>>>>>> 8ceb89d0
+        this.yRot = this.motionUpdateRotationEvent.getYaw();
+        this.xRot = this.motionUpdateRotationEvent.getPitch();
     }
 
     @Inject(
@@ -70,14 +60,10 @@
             at = @At("RETURN")
     )
     private void moveRelativeReturn(CallbackInfo info) {
-<<<<<<< HEAD
-        this.yRot = this.yawRestore;
-=======
         if (this.motionUpdateRotationEvent != null) {
-            this.rotationYaw = this.motionUpdateRotationEvent.getOriginal().getYaw();
-            this.rotationPitch = this.motionUpdateRotationEvent.getOriginal().getPitch();
+            this.yRot = this.motionUpdateRotationEvent.getOriginal().getYaw();
+            this.xRot = this.motionUpdateRotationEvent.getOriginal().getPitch();
             this.motionUpdateRotationEvent = null;
         }
->>>>>>> 8ceb89d0
     }
 }