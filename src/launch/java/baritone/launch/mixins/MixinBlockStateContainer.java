/*
 * This file is part of Baritone.
 *
 * Baritone is free software: you can redistribute it and/or modify
 * it under the terms of the GNU Lesser General Public License as published by
 * the Free Software Foundation, either version 3 of the License, or
 * (at your option) any later version.
 *
 * Baritone is distributed in the hope that it will be useful,
 * but WITHOUT ANY WARRANTY; without even the implied warranty of
 * MERCHANTABILITY or FITNESS FOR A PARTICULAR PURPOSE.  See the
 * GNU Lesser General Public License for more details.
 *
 * You should have received a copy of the GNU Lesser General Public License
 * along with Baritone.  If not, see <https://www.gnu.org/licenses/>.
 */

package baritone.launch.mixins;

import baritone.utils.accessor.IBitArray;
import baritone.utils.accessor.IBlockStateContainer;
import net.minecraft.block.state.IBlockState;
import net.minecraft.util.BitArray;
import net.minecraft.world.chunk.BlockStateContainer;
import net.minecraft.world.chunk.IBlockStatePalette;
import org.spongepowered.asm.mixin.Mixin;
import org.spongepowered.asm.mixin.Shadow;

@Mixin(BlockStateContainer.class)
public abstract class MixinBlockStateContainer implements IBlockStateContainer {

    @Shadow
    protected BitArray storage;

    @Shadow
    protected IBlockStatePalette<IBlockState> palette;

    @Override
<<<<<<< HEAD
    @Accessor
    public abstract BitArray getStorage();

    @Override
    @Accessor
    public abstract IBlockStatePalette getPalette();

    @Override
    @Unique
    public IBlockState getFast(int index) {
        return palette.get(((IBitArray) storage).getAtFast(index));
    }

    @Override
=======
>>>>>>> ce2fc6f2
    public IBlockState getAtPalette(int index) {
        return palette.get(index);
    }

    @Override
    public int[] storageArray() {
        return ((IBitArray) storage).toArray();
    }
}<|MERGE_RESOLUTION|>--- conflicted
+++ resolved
@@ -36,23 +36,6 @@
     protected IBlockStatePalette<IBlockState> palette;
 
     @Override
-<<<<<<< HEAD
-    @Accessor
-    public abstract BitArray getStorage();
-
-    @Override
-    @Accessor
-    public abstract IBlockStatePalette getPalette();
-
-    @Override
-    @Unique
-    public IBlockState getFast(int index) {
-        return palette.get(((IBitArray) storage).getAtFast(index));
-    }
-
-    @Override
-=======
->>>>>>> ce2fc6f2
     public IBlockState getAtPalette(int index) {
         return palette.get(index);
     }
